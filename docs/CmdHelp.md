--- conflicted
+++ resolved
@@ -1,81 +1,72 @@
-## WaykiChain Command Reference
-
-* "<>" : required,  "[]" : optional
-
-|Command | Parameters| Description | Unlocked wallet required?|
-|---|---|---|---|
-| addnode | ```<node><add/remove/onetry>```| Attempts add or remove ```<node>``` from the addnode list or try a connection to ```<node>``` once.| N |
-| backupwallet | ```<destination>``` | Safely copies wallet.dat to destination, which can be a directory or a path with filename. | N |
-| createcontracttx | ```<userregid><appid><amount><contract><fee>[height  ,default = the tip block height]``` | create contract transaction | Y |
-| createcontracttxraw | ```<height><fee><amount><address><contract>``` | Create contract transaction from hex string | N |
-| dropprivkey | | drop private key from wallet | Y |
-| dumpwallet | ```<filename>``` | Dumps all wallet keys in a human-readable format.And write to ```<filename>``` | Y |
-| dumpprivkey | ```<dacrsaddress>``` | Reveals the private key corresponding to ```<dacrsaddress>``` | Y |
-| encryptwallet | ```<passphrase>``` | Encrypts the wallet with <passphrase> | N |
-| generateblock | ```<address>``` | cteate a block with the appointed address | N |
-| getaccountinfo | ```<address>``` | Returns the account information  with the given address | N |
-| getaddednodeinfo | ```<dns>``` [node] | Returns information about the given added node, or all added nodes. <br>(note that onetry addnodes are not listed here) If dns is false, only a list of added nodes will be provided, otherwise connected information will also be available. | N |
-| getappaccinfo | ```<scriptid><address>``` | get appaccount info | N |
-| getappkeyvalue | ```<scriptid><array>``` | get application key value | N |
-| getbalance | ```[account] [minconf=1]``` | If [account] is not specified, returns the server's total available balance. <br>If [account] is specified, returns the balance in the account. <br>If [minconf] is 1; Only include transactions confirmed. Default max value is 30, can configure -maxconf parameter changer the max value.| N |
-| getbestblockhash | | Returns the hash of the best (tip) block in the longest block chain. | N |
-| getblock | ```<hash or index>[verbose]``` |Returns information about the block with the given hash or index.If verbose is true,return a json object, false return the hex encoded data | N |
-| getblockcount | | Returns the number of blocks in the longest block chain. | N |
-| getblockchaininfo | | Returns an object containing various state info regarding block chain processing. | N |
-| getblockhash | ```<index>``` | Returns hash of block in best-block-chain at ```<index>```; index 0 is the genesis block | N |
-| getnettotals | | Returns information about network traffic, including bytes in, bytes out | N |
-| getconnectioncount | | Returns the number of connections to other nodes | N |
-| getdacrsstate | ```<num>``` | Returns state data  about the recently num blocks | N |
-| getdifficulty | | Returns the proof-of-work difficulty as a multiple of the minimum difficulty | N |
-| getinfo | | Returns an object containing various state info | N |
-| getmininginfo | | Returns an object containing mining-related information: <br> <ul>blocks</ul><ul>currentblocksize</ul><ul>currentblocktx</ul><ul>difficulty</ul><ul>errors</ul><ul>generate</ul><ul>genproclimit</ul><ul>hashespersec</ul><ul>pooledtx</ul><ul>testnet</ul> | N |
-| getnewaddress | ```[isminer]``` | Returns a new  address for receiving payments. If [isminer] is ture will create a miner key,otherwise will only return a new address. | Y |
-| getnetworkhashps | ```[blocks][height]``` | Returns the estimated network hashes per second based on the last n blocks.<br><li>.    blocks</li> (numeric, optional, default=120) The number of blocks, or -1 for blocks since last difficulty change</li><li>2.    height (numeric, optional, default=-1) To estimate at the time of the given height.</li>| N |
-| getnetworkinfo | | Returns an object containing various state info regarding P2P network | N |
-| getpeerinfo | Returns data about each connected node | N |
-| getrawmempool | ```[verbose]``` | Returns all transaction ids in memory pool.If verbose is true,return  a json object, false return array of transaction ids. | N |
-| getscriptdata | ```<scriptid><pagsize or key>[index]``` | get the script data by given scripted. <br> ```< scriptid ><key>  or < scriptid >< pagsize >[index]``` | N |
-| getscriptvalidedata | ```<scriptid><pagsize><index>``` | get script valide data | N |
-| gettxdetail | ```<txhash>``` | Returns an object about the transaction  detail information by ```<txhash>``` | N |
-| getwalletinfo | | Returns an object containing various wallet state info | N |
-| help | ```[command]``` | List commands, or get help for a command | N | 
-| importprivkey | ```<dacrsprivkey> [label] [rescan=true]``` | Adds a private key (as returned by dumpprivkey) to your wallet. This may take a while, as a rescan is done, looking for existing transactions. Note: There's no need to import public key, as in ECDSA (unlike RSA) this can be computed from private key. | Y |
-| importwallet | ```<filename>``` | Import keys from a wallet dump file (see dumpwallet). | Y |
-| islocked | | Return an object about whether the wallet is being locked or unlocked | N |
-| listaddr | | return Array containing address,balance,haveminerkey,regid information | N |
-| listapp | ```<showDetail>``` | get the list register script: <br>1. showDetail  (boolean, required)true to show scriptContent,otherwise to not show it. | N |
-| listcheckpoint | | Returns the list of checkpoint | N |
-| listtx | | get all confirm transactions and all unconfirm transactions from wallet | N |
-| listtxcache | | get all transactions in cahce | N |
-| listunconfirmedtx | | get the list  of unconfirmedtx | N |
-<<<<<<< HEAD
-| registaccounttx | <address><fee> | register secure account | Y |
-| registaccounttxraw | <height><fee><publickey>[minerpublickey] | create a register account transaction | N |
-| registerapptx | <address><filepath><fee>[height][scriptdescription] | create a register script transaction | Y |
-| registerscripttxraw | <height><fee><address><flag><script or scriptid><script description> | Register script: <br>1.    Height(numeric required) :valod height<br> 2.    Fee: (numeric required) pay to miner<br>3.    address: (string required)for send<br>4.    flag:(numeric, required) 0-1<br>5.    script or scriptid: (string required), if flag=0 is script's file path, else if flag=1 scriptid<br>6.    script description:(string optional) new script description.| N |
-| sendtoaddress | [dacrsaddress]<[receive address><amount> | Send an amount to a given address. The amount is a real and is rounded to the nearest 0.00000001. Returns the transaction ID <txhash> if successful | Y |
-| sendtoaddressraw | <height><fee><amount><srcaddress><recvaddress> | create normal transaction by hegiht,fee,amount,srcaddress, recvaddress | N |
-=======
-| registaccounttx | ```<address><fee>``` | register secure account | Y |
-| registaccounttxraw | ```<height><fee><publickey>[minerpublickey]``` | create a register account transaction | N |
-| registerapptx | ```<address><filepath><fee>[height][scriptdescription]``` | create a register script transaction | Y |
-| registerscripttxraw | ```<height><fee><address><flag><script or scriptid><script description>``` | Register script: <br>1.    Height(numeric required) :valod height<br> 2.    Fee: (numeric required) pay to miner<br>3.    address: (string required)for send<br>4.    flag: (numeric, required) 0-1<br>5.    script or scriptid: (string required), if flag=0 is script's file path, else if flag=1 scriptid<br>6.    script description:(string optional) new script description.<br>| N |
-| sendtoaddress | ```[dacrsaddress]<[receive address><amount>``` | Send an amount to a given address. The amount is a real and is rounded to the nearest 0.00000001. Returns the transaction ID <txhash> if successful | Y |
-| sendtoaddressraw | ```<height><fee><amount><srcaddress><recvaddress>``` | create normal transaction by height,fee,amount,srcaddress, recvaddress | N |
->>>>>>> 0b3118f2
-| sendtoaddresswithfee | [sendaddress]<recvaddress><amount><fee> | Send an amount to a given address with fee. The amount is a real and is rounded to the nearest 0.00000001 (Sendaddress is optional) | Y |
-| setgenerate | ```<generate>``` [genproclimit] | <generate> is true or false to turn generation on or off. Generation is limited to [genproclimit] processors, -1 is unlimited. | N |
-| settxfee | ```<amount>``` | ```<amount>``` is a real and is rounded to the nearest 0.00000001 | N |
-| signmessage | ```<dacrsaddress> <message>``` | Sign a message with the private key of an address. | Y | 
-| sigstr | ```<transaction><address>``` | signature transaction | N |
-| stop | | Stop  Dacrs server | N |
-| submitblock | ```<hexdata>``` [optional-params-obj] | Attempts to submit new block to network <br> 1. hexdata (string, required) the hex-encoded block data to submit | N |
-| submittx | ```<transaction>``` | submit transaction | Y |
-| verifymessage | ```<dacrsaddress>``` <signature> <message> | Verify a signed message. | N | 
-| verifychain | ```[checklevel][numblocks]``` | Verifies blockchain database: <br>1.    checklevel (numeric, optional, 0-4, default=3), How thorough the block verification is.<br>2.    numblocks (numeric, optional, default=288, 0=all) The number of blocks to check. | N |
-| walletlock | | Removes the wallet encryption key from memory, locking the wallet. After calling this method, you will need to call walletpassphrase again before being able to call any methods which require the wallet to be unlocked. | N |
-| walletpassphrase | ```<passphrase> <timeout>``` | Stores the wallet decryption key in memory for <timeout> seconds. | N | 
-| walletpassphrasechange | ```<oldpassphrase> <newpassphrase>``` | Changes the wallet passphrase from <oldpassphrase> to <newpassphrase> | N |
-| ping | | Requests that a ping be sent to all other nodes, to measure ping time. | N | 
-| validateaddress | ```<address>``` | check the address is valide | N | 
-| getalltxinfo | [nlimitCount] | if no input params, return all transactions in wallet include those confirmed and unconfirmed, else return the number of nlimitCount transaction relate. | N |
+## WaykiChain Command Reference
+
+* "<>" : required,  "[]" : optional
+
+|Command | Parameters| Description | Unlocked wallet required?|
+|---|---|---|---|
+| addnode | ```<node><add/remove/onetry>```| Attempts add or remove ```<node>``` from the addnode list or try a connection to ```<node>``` once.| N |
+| backupwallet | ```<destination>``` | Safely copies wallet.dat to destination, which can be a directory or a path with filename. | N |
+| createcontracttx | ```<userregid><appid><amount><contract><fee>[height  ,default = the tip block height]``` | create contract transaction | Y |
+| createcontracttxraw | ```<height><fee><amount><address><contract>``` | Create contract transaction from hex string | N |
+| dropprivkey | | drop private key from wallet | Y |
+| dumpwallet | ```<filename>``` | Dumps all wallet keys in a human-readable format.And write to ```<filename>``` | Y |
+| dumpprivkey | ```<dacrsaddress>``` | Reveals the private key corresponding to ```<dacrsaddress>``` | Y |
+| encryptwallet | ```<passphrase>``` | Encrypts the wallet with <passphrase> | N |
+| generateblock | ```<address>``` | cteate a block with the appointed address | N |
+| getaccountinfo | ```<address>``` | Returns the account information  with the given address | N |
+| getaddednodeinfo | ```<dns>``` [node] | Returns information about the given added node, or all added nodes. <br>(note that onetry addnodes are not listed here) If dns is false, only a list of added nodes will be provided, otherwise connected information will also be available. | N |
+| getappaccinfo | ```<scriptid><address>``` | get appaccount info | N |
+| getappkeyvalue | ```<scriptid><array>``` | get application key value | N |
+| getbalance | ```[account] [minconf=1]``` | If [account] is not specified, returns the server's total available balance. <br>If [account] is specified, returns the balance in the account. <br>If [minconf] is 1; Only include transactions confirmed. Default max value is 30, can configure -maxconf parameter changer the max value.| N |
+| getbestblockhash | | Returns the hash of the best (tip) block in the longest block chain. | N |
+| getblock | ```<hash or index>[verbose]``` |Returns information about the block with the given hash or index.If verbose is true,return a json object, false return the hex encoded data | N |
+| getblockcount | | Returns the number of blocks in the longest block chain. | N |
+| getblockchaininfo | | Returns an object containing various state info regarding block chain processing. | N |
+| getblockhash | ```<index>``` | Returns hash of block in best-block-chain at ```<index>```; index 0 is the genesis block | N |
+| getnettotals | | Returns information about network traffic, including bytes in, bytes out | N |
+| getconnectioncount | | Returns the number of connections to other nodes | N |
+| getdacrsstate | ```<num>``` | Returns state data  about the recently num blocks | N |
+| getdifficulty | | Returns the proof-of-work difficulty as a multiple of the minimum difficulty | N |
+| getinfo | | Returns an object containing various state info | N |
+| getmininginfo | | Returns an object containing mining-related information: <br> <ul>blocks</ul><ul>currentblocksize</ul><ul>currentblocktx</ul><ul>difficulty</ul><ul>errors</ul><ul>generate</ul><ul>genproclimit</ul><ul>hashespersec</ul><ul>pooledtx</ul><ul>testnet</ul> | N |
+| getnewaddress | ```[isminer]``` | Returns a new  address for receiving payments. If [isminer] is ture will create a miner key,otherwise will only return a new address. | Y |
+| getnetworkhashps | ```[blocks][height]``` | Returns the estimated network hashes per second based on the last n blocks.<br><li>.    blocks</li> (numeric, optional, default=120) The number of blocks, or -1 for blocks since last difficulty change</li><li>2.    height (numeric, optional, default=-1) To estimate at the time of the given height.</li>| N |
+| getnetworkinfo | | Returns an object containing various state info regarding P2P network | N |
+| getpeerinfo | Returns data about each connected node | N |
+| getrawmempool | ```[verbose]``` | Returns all transaction ids in memory pool.If verbose is true,return  a json object, false return array of transaction ids. | N |
+| getscriptdata | ```<scriptid><pagsize or key>[index]``` | get the script data by given scripted. <br> ```< scriptid ><key>  or < scriptid >< pagsize >[index]``` | N |
+| getscriptvalidedata | ```<scriptid><pagsize><index>``` | get script valide data | N |
+| gettxdetail | ```<txhash>``` | Returns an object about the transaction  detail information by ```<txhash>``` | N |
+| getwalletinfo | | Returns an object containing various wallet state info | N |
+| help | ```[command]``` | List commands, or get help for a command | N | 
+| importprivkey | ```<dacrsprivkey> [label] [rescan=true]``` | Adds a private key (as returned by dumpprivkey) to your wallet. This may take a while, as a rescan is done, looking for existing transactions. Note: There's no need to import public key, as in ECDSA (unlike RSA) this can be computed from private key. | Y |
+| importwallet | ```<filename>``` | Import keys from a wallet dump file (see dumpwallet). | Y |
+| islocked | | Return an object about whether the wallet is being locked or unlocked | N |
+| listaddr | | return Array containing address,balance,haveminerkey,regid information | N |
+| listapp | ```<showDetail>``` | get the list register script: <br>1. showDetail  (boolean, required)true to show scriptContent,otherwise to not show it. | N |
+| listcheckpoint | | Returns the list of checkpoint | N |
+| listtx | | get all confirm transactions and all unconfirm transactions from wallet | N |
+| listtxcache | | get all transactions in cahce | N |
+| listunconfirmedtx | | get the list  of unconfirmedtx | N |
+| registaccounttx | ```<address><fee>``` | register secure account | Y |
+| registaccounttxraw | ```<height><fee><publickey>[minerpublickey]``` | create a register account transaction | N |
+| registerapptx | ```<address><filepath><fee>[height][scriptdescription]``` | create a register script transaction | Y |
+| registerscripttxraw | ```<height><fee><address><flag><script or scriptid><script description>``` | Register script: <br>1.    Height(numeric required) :valod height<br> 2.    Fee: (numeric required) pay to miner<br>3.    address: (string required)for send<br>4.    flag: (numeric, required) 0-1<br>5.    script or scriptid: (string required), if flag=0 is script's file path, else if flag=1 scriptid<br>6.    script description:(string optional) new script description.<br>| N |
+| sendtoaddress | ```[dacrsaddress]<[receive address><amount>``` | Send an amount to a given address. The amount is a real and is rounded to the nearest 0.00000001. Returns the transaction ID <txhash> if successful | Y |
+| sendtoaddressraw | ```<height><fee><amount><srcaddress><recvaddress>``` | create normal transaction by height,fee,amount,srcaddress, recvaddress | N |
+| sendtoaddresswithfee | [sendaddress]<recvaddress><amount><fee> | Send an amount to a given address with fee. The amount is a real and is rounded to the nearest 0.00000001 (Sendaddress is optional) | Y |
+| setgenerate | ```<generate>``` [genproclimit] | <generate> is true or false to turn generation on or off. Generation is limited to [genproclimit] processors, -1 is unlimited. | N |
+| settxfee | ```<amount>``` | ```<amount>``` is a real and is rounded to the nearest 0.00000001 | N |
+| signmessage | ```<dacrsaddress> <message>``` | Sign a message with the private key of an address. | Y | 
+| sigstr | ```<transaction><address>``` | signature transaction | N |
+| stop | | Stop  Dacrs server | N |
+| submitblock | ```<hexdata>``` [optional-params-obj] | Attempts to submit new block to network <br> 1. hexdata (string, required) the hex-encoded block data to submit | N |
+| submittx | ```<transaction>``` | submit transaction | Y |
+| verifymessage | ```<dacrsaddress>``` <signature> <message> | Verify a signed message. | N | 
+| verifychain | ```[checklevel][numblocks]``` | Verifies blockchain database: <br>1.    checklevel (numeric, optional, 0-4, default=3), How thorough the block verification is.<br>2.    numblocks (numeric, optional, default=288, 0=all) The number of blocks to check. | N |
+| walletlock | | Removes the wallet encryption key from memory, locking the wallet. After calling this method, you will need to call walletpassphrase again before being able to call any methods which require the wallet to be unlocked. | N |
+| walletpassphrase | ```<passphrase> <timeout>``` | Stores the wallet decryption key in memory for <timeout> seconds. | N | 
+| walletpassphrasechange | ```<oldpassphrase> <newpassphrase>``` | Changes the wallet passphrase from <oldpassphrase> to <newpassphrase> | N |
+| ping | | Requests that a ping be sent to all other nodes, to measure ping time. | N | 
+| validateaddress | ```<address>``` | check the address is valide | N | 
+| getalltxinfo | [nlimitCount] | if no input params, return all transactions in wallet include those confirmed and unconfirmed, else return the number of nlimitCount transaction relate. | N |