// Copyright (c) 2010 Satoshi Nakamoto
// Copyright (c) 2017-2018 WaykiChain Developers
// Distributed under the MIT/X11 software license, see the accompanying
// file COPYING or http://www.opensource.org/licenses/mit-license.php

#include "tx/txdb.h"

#include "commons/base58.h"
#include "rpcserver.h"
#include "init.h"
#include "net.h"
#include "netbase.h"
#include "util.h"
#include "wallet/wallet.h"
#include "wallet/walletdb.h"
#include "syncdatadb.h"
//#include "checkpoints.h"
#include "configuration.h"
#include "miner/miner.h"
#include "main.h"
#include "vm/script.h"
#include "vm/vmrunenv.h"
#include <stdint.h>

#include <boost/assign/list_of.hpp>
#include "json/json_spirit_utils.h"
#include "json/json_spirit_value.h"
#include "json/json_spirit_reader.h"

#include "boost/tuple/tuple.hpp"
#define revert(height) ((height<<24) | (height << 8 & 0xff0000) |  (height>>8 & 0xff00) | (height >> 24))

using namespace std;
using namespace boost;
using namespace boost::assign;
using namespace json_spirit;

const int MAX_RPC_SIG_STR_LEN = 65 * 1024; // 65K

extern CAccountViewDB *pAccountViewDB;

string RegIDToAddress(CUserID &userId) {
    CKeyID keyId;
    if (pAccountViewTip->GetKeyId(userId, keyId))
        return keyId.ToAddress();

    return "cannot get address from given RegId";
}

static bool GetKeyId(string const &addr, CKeyID &KeyId) {
    if (!CRegID::GetKeyId(addr, KeyId)) {
        KeyId = CKeyID(addr);
        if (KeyId.IsEmpty())
            return false;
    }
    return true;
}


Object GetTxDetailJSON(const uint256& txhash) {
    Object obj;
    std::shared_ptr<CBaseTx> pBaseTx;
    {
        LOCK(cs_main);
        CBlock genesisblock;
        CBlockIndex* pgenesisblockindex = mapBlockIndex[SysCfg().GetGenesisBlockHash()];
        ReadBlockFromDisk(pgenesisblockindex, genesisblock);
        assert(genesisblock.GetMerkleRootHash() == genesisblock.BuildMerkleTree());
        for (unsigned int i = 0; i < genesisblock.vptx.size(); ++i) {
            if (txhash == genesisblock.GetTxHash(i)) {
                obj = genesisblock.vptx[i]->ToJson(*pAccountViewTip);
                obj.push_back(Pair("block_hash", SysCfg().GetGenesisBlockHash().GetHex()));
                obj.push_back(Pair("confirmed_height", (int) 0));
                obj.push_back(Pair("confirmed_time", (int) genesisblock.GetTime()));
                CDataStream ds(SER_DISK, CLIENT_VERSION);
                ds << genesisblock.vptx[i];
                obj.push_back(Pair("rawtx", HexStr(ds.begin(), ds.end())));
                return obj;
            }
        }

        if (SysCfg().IsTxIndex()) {
            CDiskTxPos postx;
            if (pScriptDBTip->ReadTxIndex(txhash, postx)) {
                CAutoFile file(OpenBlockFile(postx, true), SER_DISK, CLIENT_VERSION);
                CBlockHeader header;
                try {
                    file >> header;
                    fseek(file, postx.nTxOffset, SEEK_CUR);
                    file >> pBaseTx;
                    obj = pBaseTx->ToJson(*pAccountViewTip);
                    obj.push_back(Pair("confirmedheight", (int) header.GetHeight()));
                    obj.push_back(Pair("confirmedtime", (int) header.GetTime()));
                    obj.push_back(Pair("blockhash", header.GetHash().GetHex()));

                    if (pBaseTx->nTxType == CONTRACT_INVOKE_TX) {
                        vector<CVmOperate> vOutput;
                        pScriptDBTip->ReadTxOutPut(pBaseTx->GetHash(), vOutput);
                        Array outputArray;
                        for (auto& item : vOutput) {
                            outputArray.push_back(item.ToJson());
                        }
                        obj.push_back(Pair("listOutput", outputArray));
                    }
                    CDataStream ds(SER_DISK, CLIENT_VERSION);
                    ds << pBaseTx;
                    obj.push_back(Pair("rawtx", HexStr(ds.begin(), ds.end())));
                } catch (std::exception &e) {
                    throw runtime_error(tfm::format("%s : Deserialize or I/O error - %s", __func__, e.what()).c_str());
                }
                return obj;
            }
        }
        {
            pBaseTx = mempool.Lookup(txhash);
            if (pBaseTx.get()) {
                obj = pBaseTx->ToJson(*pAccountViewTip);
                CDataStream ds(SER_DISK, CLIENT_VERSION);
                ds << pBaseTx;
                obj.push_back(Pair("rawtx", HexStr(ds.begin(), ds.end())));
                return obj;
            }
        }
    }
    return obj;
}

Array GetTxAddressDetail(std::shared_ptr<CBaseTx> pBaseTx) {
    Array arrayDetail;
    Object obj;
    std::set<CKeyID> vKeyIdSet;
    switch (pBaseTx->nTxType) {
        case BLOCK_REWARD_TX: {
            if (!pBaseTx->GetAddress(vKeyIdSet, *pAccountViewTip, *pScriptDBTip))
                return arrayDetail;

            obj.push_back(Pair("address", vKeyIdSet.begin()->ToAddress()));
            obj.push_back(Pair("category", "receive"));
            double dAmount = static_cast<double>(pBaseTx->GetValue()) / COIN;
            obj.push_back(Pair("amount", dAmount));
            obj.push_back(Pair("txtype", "BLOCK_REWARD_TX"));
            arrayDetail.push_back(obj);

            break;
        }
        case ACCOUNT_REGISTER_TX: {
            if (!pBaseTx->GetAddress(vKeyIdSet, *pAccountViewTip, *pScriptDBTip))
                return arrayDetail;

            obj.push_back(Pair("address", vKeyIdSet.begin()->ToAddress()));
            obj.push_back(Pair("category", "send"));
            double dAmount = static_cast<double>(pBaseTx->GetValue()) / COIN;
            obj.push_back(Pair("amount", -dAmount));
            obj.push_back(Pair("txtype", "ACCOUNT_REGISTER_TX"));
            arrayDetail.push_back(obj);

            break;
        }
        case BCOIN_TRANSFER_TX: {
            CBaseCoinTransferTx* ptx = (CBaseCoinTransferTx*)pBaseTx.get();
            CKeyID sendKeyID;
            if (ptx->txUid.type() == typeid(CPubKey)) {
                sendKeyID = ptx->txUid.get<CPubKey>().GetKeyId();
            } else if (ptx->txUid.type() == typeid(CRegID)) {
                sendKeyID = ptx->txUid.get<CRegID>().GetKeyId(*pAccountViewTip);
            }

            CKeyID recvKeyId;
            if (ptx->toUid.type() == typeid(CKeyID)) {
                recvKeyId = ptx->toUid.get<CKeyID>();
            } else if (ptx->toUid.type() == typeid(CRegID)) {
                CRegID desRegID = ptx->toUid.get<CRegID>();
                recvKeyId       = desRegID.GetKeyId(*pAccountViewTip);
            }

            obj.push_back(Pair("txtype", "BCOIN_TRANSFER_TX"));
            obj.push_back(Pair("memo", HexStr(ptx->memo)));
            obj.push_back(Pair("address", sendKeyID.ToAddress()));
            obj.push_back(Pair("category", "send"));
            double dAmount = static_cast<double>(pBaseTx->GetValue()) / COIN;
            obj.push_back(Pair("amount", -dAmount));
            arrayDetail.push_back(obj);
            Object objRec;
            objRec.push_back(Pair("txtype", "BCOIN_TRANSFER_TX"));
            objRec.push_back(Pair("memo", HexStr(ptx->memo)));
            objRec.push_back(Pair("address", recvKeyId.ToAddress()));
            objRec.push_back(Pair("category", "receive"));
            objRec.push_back(Pair("amount", dAmount));
            arrayDetail.push_back(objRec);

            break;
        }
        case CONTRACT_INVOKE_TX: {
            CContractInvokeTx* ptx = (CContractInvokeTx*)pBaseTx.get();
            CKeyID sendKeyID;
            CRegID sendRegID = ptx->txUid.get<CRegID>();
            sendKeyID        = sendRegID.GetKeyId(*pAccountViewTip);
            CKeyID recvKeyId;
            if (ptx->appUid.type() == typeid(CKeyID)) {
                recvKeyId = ptx->appUid.get<CKeyID>();
            } else if (ptx->appUid.type() == typeid(CRegID)) {
                CRegID desRegID = ptx->appUid.get<CRegID>();
                recvKeyId       = desRegID.GetKeyId(*pAccountViewTip);
            }

            obj.push_back(Pair("txtype", "CONTRACT_INVOKE_TX"));
            obj.push_back(Pair("arguments", HexStr(ptx->arguments)));
            obj.push_back(Pair("address", sendKeyID.ToAddress()));
            obj.push_back(Pair("category", "send"));
            double dAmount = static_cast<double>(pBaseTx->GetValue()) / COIN;
            obj.push_back(Pair("amount", -dAmount));
            arrayDetail.push_back(obj);
            Object objRec;
            objRec.push_back(Pair("txtype", "CONTRACT_INVOKE_TX"));
            objRec.push_back(Pair("arguments", HexStr(ptx->arguments)));
            objRec.push_back(Pair("address", recvKeyId.ToAddress()));
            objRec.push_back(Pair("category", "receive"));
            objRec.push_back(Pair("amount", dAmount));
            arrayDetail.push_back(objRec);

            vector<CVmOperate> vOutput;
            pScriptDBTip->ReadTxOutPut(pBaseTx->GetHash(), vOutput);
            Array outputArray;
            for (auto& item : vOutput) {
                Object objOutPut;
                string address;
                if (item.nacctype == regid) {
                    vector<unsigned char> vRegId(item.accountId, item.accountId + 6);
                    CRegID regId(vRegId);
                    CUserID userId(regId);
                    address = RegIDToAddress(userId);
                } else if (item.nacctype == base58addr) {
                    address.assign(item.accountId[0], sizeof(item.accountId));
                }

                objOutPut.push_back(Pair("address", address));

                uint64_t amount;
                memcpy(&amount, item.money, sizeof(item.money));
                double dAmount = amount / COIN;

                if (item.opType == ADD_FREE) {
                    objOutPut.push_back(Pair("category", "receive"));
                    objOutPut.push_back(Pair("amount", dAmount));
                } else if (item.opType == MINUS_FREE) {
                    objOutPut.push_back(Pair("category", "send"));
                    objOutPut.push_back(Pair("amount", -dAmount));
                }

                if (item.timeoutHeight > 0)
                    objOutPut.push_back(Pair("freezeheight", (int)item.timeoutHeight));

                arrayDetail.push_back(objOutPut);
            }

            break;
        }
        case CONTRACT_DEPLOY_TX:
        case DELEGATE_VOTE_TX: {
            if (!pBaseTx->GetAddress(vKeyIdSet, *pAccountViewTip, *pScriptDBTip))
                return arrayDetail;

            double dAmount = static_cast<double>(pBaseTx->GetValue()) / COIN;

            obj.push_back(Pair("address", vKeyIdSet.begin()->ToAddress()));
            obj.push_back(Pair("category", "send"));
            obj.push_back(Pair("amount", -dAmount));

            if (pBaseTx->nTxType == CONTRACT_DEPLOY_TX)
                obj.push_back(Pair("txtype", "CONTRACT_DEPLOY_TX"));
            else if (pBaseTx->nTxType == DELEGATE_VOTE_TX)
                obj.push_back(Pair("txtype", "DELEGATE_VOTE_TX"));

            arrayDetail.push_back(obj);

            break;
        }
        case COMMON_MTX: {
            CMulsigTx* ptx = (CMulsigTx*)pBaseTx.get();

            CAccount account;
            set<CPubKey> pubKeys;
            for (const auto& item : ptx->signaturePairs) {
                if (!pAccountViewTip->GetAccount(item.regId, account))
                    return arrayDetail;

                pubKeys.insert(account.pubKey);
            }

            CMulsigScript script;
            script.SetMultisig(ptx->required, pubKeys);
            CKeyID sendKeyId = script.GetID();

            CKeyID recvKeyId;
            if (ptx->desUserId.type() == typeid(CKeyID)) {
                recvKeyId = ptx->desUserId.get<CKeyID>();
            } else if (ptx->desUserId.type() == typeid(CRegID)) {
                CRegID desRegID = ptx->desUserId.get<CRegID>();
                recvKeyId       = desRegID.GetKeyId(*pAccountViewTip);
            }

            obj.push_back(Pair("txtype", "COMMON_MTX"));
            obj.push_back(Pair("memo", HexStr(ptx->memo)));
            obj.push_back(Pair("address", sendKeyId.ToAddress()));
            obj.push_back(Pair("category", "send"));
            double dAmount = static_cast<double>(pBaseTx->GetValue()) / COIN;
            obj.push_back(Pair("amount", -dAmount));
            arrayDetail.push_back(obj);
            Object objRec;
            objRec.push_back(Pair("txtype", "COMMON_MTX"));
            objRec.push_back(Pair("memo", HexStr(ptx->memo)));
            objRec.push_back(Pair("address", recvKeyId.ToAddress()));
            objRec.push_back(Pair("category", "receive"));
            objRec.push_back(Pair("amount", dAmount));
            arrayDetail.push_back(objRec);

            break;
        }
        default:
            break;
    }
    return arrayDetail;
}

Value gettransaction(const Array& params, bool fHelp) {
    if (fHelp || params.size() != 1)
        throw runtime_error(
            "gettransaction \"txhash\"\n"
            "\nget the transaction detail by given transaction hash.\n"
            "\nArguments:\n"
            "1.txhash   (string, required) The hast of transaction.\n"
            "\nResult a object about the transaction detail\n"
            "\nResult:\n"
            "\n\"txhash\"\n"
            "\nExamples:\n" +
            HelpExampleCli("gettransaction",
                           "c5287324b89793fdf7fa97b6203dfd814b8358cfa31114078ea5981916d7a8ac\n") +
            "\nAs json rpc call\n" +
            HelpExampleRpc("gettransaction",
                           "c5287324b89793fdf7fa97b6203dfd814b8358cfa31114078ea5981916d7a8ac\n"));

    uint256 txhash(uint256S(params[0].get_str()));
    std::shared_ptr<CBaseTx> pBaseTx;
    Object obj;
    LOCK(cs_main);
    CBlock genesisblock;
    CBlockIndex* pgenesisblockindex = mapBlockIndex[SysCfg().GetGenesisBlockHash()];
    ReadBlockFromDisk(pgenesisblockindex, genesisblock);
    assert(genesisblock.GetMerkleRootHash() == genesisblock.BuildMerkleTree());
    for (unsigned int i = 0; i < genesisblock.vptx.size(); ++i) {
        if (txhash == genesisblock.GetTxHash(i)) {
            double dAmount = static_cast<double>(genesisblock.vptx.at(i)->GetValue()) / COIN;
            obj.push_back(Pair("amount", dAmount));
            obj.push_back(Pair("confirmations", chainActive.Tip()->nHeight));
            obj.push_back(Pair("block_hash", genesisblock.GetHash().GetHex()));
            obj.push_back(Pair("block_index", (int)i));
            obj.push_back(Pair("block_time", (int)genesisblock.GetTime()));
            obj.push_back(Pair("txid", genesisblock.vptx.at(i)->GetHash().GetHex()));
            obj.push_back(Pair("details", GetTxAddressDetail(genesisblock.vptx.at(i))));
            CDataStream ds(SER_DISK, CLIENT_VERSION);
            ds << genesisblock.vptx[i];
            obj.push_back(Pair("hex", HexStr(ds.begin(), ds.end())));
            return obj;
        }
    }
    bool findTx(false);
    if (SysCfg().IsTxIndex()) {
        CDiskTxPos postx;
        if (pScriptDBTip->ReadTxIndex(txhash, postx)) {
            findTx = true;
            CAutoFile file(OpenBlockFile(postx, true), SER_DISK, CLIENT_VERSION);
            CBlockHeader header;
            try {
                file >> header;
                fseek(file, postx.nTxOffset, SEEK_CUR);
                file >> pBaseTx;
                double dAmount = static_cast<double>(pBaseTx->GetValue()) / COIN;
                obj.push_back(Pair("amount", dAmount));
                obj.push_back(
                    Pair("confirmations", chainActive.Tip()->nHeight - (int)header.GetHeight()));
                obj.push_back(Pair("blockhash", header.GetHash().GetHex()));
                obj.push_back(Pair("blocktime", (int)header.GetTime()));
                obj.push_back(Pair("txid", pBaseTx->GetHash().GetHex()));
                obj.push_back(Pair("details", GetTxAddressDetail(pBaseTx)));
                CDataStream ds(SER_DISK, CLIENT_VERSION);
                ds << pBaseTx;
                obj.push_back(Pair("hex", HexStr(ds.begin(), ds.end())));
            } catch (std::exception& e) {
                throw runtime_error(
                    tfm::format("%s : Deserialize or I/O error - %s", __func__, e.what()).c_str());
            }
            return obj;
        }
    }

    if (!findTx) {
        pBaseTx = mempool.Lookup(txhash);
        if (pBaseTx == nullptr) {
            throw JSONRPCError(RPC_INVALID_PARAMETER, "Invalid txhash");
        }
        double dAmount = static_cast<double>(pBaseTx->GetValue()) / COIN;
        obj.push_back(Pair("amount", dAmount));
        obj.push_back(Pair("confirmations", 0));
        obj.push_back(Pair("txid", pBaseTx->GetHash().GetHex()));
        obj.push_back(Pair("details", GetTxAddressDetail(pBaseTx)));
        CDataStream ds(SER_DISK, CLIENT_VERSION);
        ds << pBaseTx;
        obj.push_back(Pair("hex", HexStr(ds.begin(), ds.end())));
    }

    return obj;
}

Value gettxdetail(const Array& params, bool fHelp) {
    if (fHelp || params.size() != 1)
        throw runtime_error(
            "gettxdetail \"txhash\"\n"
            "\nget the transaction detail by given transaction hash.\n"
            "\nArguments:\n"
            "1.txhash   (string,required) The hash of transaction.\n"
            "\nResult an object of the transaction detail\n"
            "\nResult:\n"
            "\n\"txhash\"\n"
            "\nExamples:\n"
            + HelpExampleCli("gettxdetail","c5287324b89793fdf7fa97b6203dfd814b8358cfa31114078ea5981916d7a8ac\n")
            + "\nAs json rpc call\n"
            + HelpExampleRpc("gettxdetail","c5287324b89793fdf7fa97b6203dfd814b8358cfa31114078ea5981916d7a8ac\n"));

    uint256 txhash(uint256S(params[0].get_str()));
    return GetTxDetailJSON(txhash);
}

//create a register account tx
Value registeraccounttx(const Array& params, bool fHelp) {
    if (fHelp || params.size() == 0)
        throw runtime_error("registeraccounttx \"addr\" (\"fee\")\n"
            "\nregister local account public key to get its RegId\n"
            "\nArguments:\n"
            "1.addr: (string, required)\n"
            "2.fee: (numeric, optional) pay tx fees to miner\n"
            "\nResult:\n"
            "\"txhash\": (string)\n"
            "\nExamples:\n"
            + HelpExampleCli("registeraccounttx", "n2dha9w3bz2HPVQzoGKda3Cgt5p5Tgv6oj 100000 ")
            + "\nAs json rpc call\n"
            + HelpExampleRpc("registeraccounttx", "n2dha9w3bz2HPVQzoGKda3Cgt5p5Tgv6oj 100000 "));

    string addr = params[0].get_str();
    uint64_t fee = 0;
    uint64_t nDefaultFee = SysCfg().GetTxFee();
    if (params.size() > 1) {
        fee = params[1].get_uint64();
        if (fee < nDefaultFee) {
            throw JSONRPCError(RPC_INSUFFICIENT_FEE,
                               strprintf("Input fee smaller than mintxfee: %ld sawi", nDefaultFee));
        }
    } else {
        fee = nDefaultFee;
    }

    CKeyID keyId;
    if (!GetKeyId(addr, keyId))
        throw JSONRPCError(RPC_INVALID_ADDRESS_OR_KEY, "Address invalid");

    CAccountRegisterTx rtx;
    assert(pwalletMain != NULL);
    {
        EnsureWalletIsUnlocked();

        CAccountViewCache view(*pAccountViewTip);
        CAccount account;
        CUserID userId = keyId;
        if (!view.GetAccount(userId, account))
            throw JSONRPCError(RPC_WALLET_ERROR, "Account does not exist");


        if (account.IsRegistered())
            throw JSONRPCError(RPC_WALLET_ERROR, "Account was already registered");

        uint64_t balance = account.GetFreeBCoins();
        if (balance < fee) {
            LogPrint("ERROR", "balance=%d, vs fee=%d", balance, fee);
            throw JSONRPCError(RPC_WALLET_ERROR, "Account balance is insufficient");
        }

        CPubKey pubkey;
        if (!pwalletMain->GetPubKey(keyId, pubkey))
            throw JSONRPCError(RPC_WALLET_ERROR, "Key not found in local wallet");

        CPubKey minerPubKey;
        if (pwalletMain->GetPubKey(keyId, minerPubKey, true)) {
            rtx.minerUid = minerPubKey;
        } else {
            CNullID nullId;
            rtx.minerUid = nullId;
        }
        rtx.txUid        = pubkey;
        rtx.llFees       = fee;
        rtx.nValidHeight = chainActive.Tip()->nHeight;

<<<<<<< HEAD
        if (!pwalletMain->Sign(keyId, rtx.SignatureHash(), rtx.signature))
            throw JSONRPCError(RPC_WALLET_ERROR, "Sign failed");
=======
        if (!pwalletMain->Sign(keyId, rtx.ComputeSignatureHash(), rtx.signature))
            throw JSONRPCError(RPC_WALLET_ERROR, "in registeraccounttx Error: Sign failed.");
>>>>>>> 70b7eb57
    }

    std::tuple<bool, string> ret;
    ret = pwalletMain->CommitTx((CBaseTx *) &rtx);
    if (!std::get<0>(ret))
        throw JSONRPCError(RPC_WALLET_ERROR, std::get<1>(ret));

    Object obj;
    obj.push_back(Pair("hash", std::get<1>(ret)));
    return obj;
}

//create a contract tx
Value callcontracttx(const Array& params, bool fHelp) {
    if (fHelp || params.size() < 5 || params.size() > 6) {
       throw runtime_error("callcontracttx \"sender_addr\" \"app_regid\" \"amount\" \"contract\" \"fee\" (\"height\")\n"
            "\ncreate contract transaction\n"
            "\nArguments:\n"
            "1.\"sender_addr\": (string, required)\n tx sender's base58 addr\n"
            "2.\"app_regid\":(string, required) contract RegId\n"
            "3.\"amount\":(numeric, required)\n amount of WICC to be sent to the contract account\n"
            "4.\"contract\": (string, required) contract method invoke content (Hex encode required)\n"
            "5.\"fee\": (numeric, required) pay to miner\n"
            "6.\"height\": (numeric, optional)create height,If not provide use the tip block hegiht in chainActive\n"
            "\nResult:\n"
            "\"contract tx str\": (string)\n"
            "\nExamples:\n"
            + HelpExampleCli("callcontracttx",
                "\"wQWKaN4n7cr1HLqXY3eX65rdQMAL5R34k6\""
                "411994-1"
                "01020304 "
                "1") + "\nAs json rpc call\n"
            + HelpExampleRpc("callcontracttx",
                "wQWKaN4n7cr1HLqXY3eX65rdQMAL5R34k6 [\"411994-1\"] "
                "\"5yNhSL7746VV5qWHHDNLkSQ1RYeiheryk9uzQG6C5d\""
                "100000 "
                "\"01020304 \""
                "1") );
    }

    RPCTypeCheck(params, list_of(str_type)(str_type)(int_type)(str_type)(int_type)(int_type));

    //argument-1: sender's base58 addr
    CRegID userId(params[0].get_str());
    CKeyID srckeyid;
    if (userId.IsEmpty()) {
        if (!GetKeyId(params[0].get_str(), srckeyid)) {
            throw JSONRPCError(RPC_INVALID_ADDRESS_OR_KEY, "Sender's Base58 Addr is invalid");
        }

        if (!pAccountViewTip->GetRegId(CUserID(srckeyid), userId)) {
            throw JSONRPCError(RPC_INVALID_ADDRESS_OR_KEY, "Sender has NO RegId");
        }
    }

    //argument-2: App RegId
    CRegID appId(params[1].get_str()); //App RegId
    if (appId.IsEmpty()) {
        throw runtime_error("in callcontracttx : addresss is error!\n");
    }

    //argument-3: amount to be sent to the app account
    uint64_t amount = params[2].get_uint64();

    //argument-4: contract (Hex input)
    vector<unsigned char> arguments = ParseHex(params[3].get_str());
    if (arguments.size() >= kContractArgumentMaxSize) {
        throw runtime_error("in callcontracttx : arguments's size is larger than kContractArgumentMaxSize\n");
    }

    //argument-5: fee
    uint64_t fee = params[4].get_uint64();
    if (fee > 0 && fee < CBaseTx::nMinTxFee) {
        throw runtime_error("in callcontracttx : fee is smaller than nMinTxFee\n");
    }

    //argument-6: height
    uint32_t height(0);
    if (params.size() > 5)
        height = params[5].get_int();

    EnsureWalletIsUnlocked();
    std::shared_ptr<CContractInvokeTx> tx = std::make_shared<CContractInvokeTx>();
    {
        //balance
        CAccountViewCache view(*pAccountViewTip);
        CAccount secureAcc;

        if (!pScriptDBTip->HaveScript(appId)) {
            throw runtime_error(tinyformat::format("in callcontracttx : regid %s not exist\n", appId.ToString()));
        }
        tx.get()->nTxType   = CONTRACT_INVOKE_TX;
        tx.get()->txUid  = userId;
        tx.get()->appUid = appId;
        tx.get()->bcoins  = amount;
        tx.get()->llFees    = fee;
        tx.get()->arguments = arguments;
        if (0 == height) {
            height = chainActive.Tip()->nHeight;
        }
        tx.get()->nValidHeight = height;

        CKeyID keyId;
        if (!view.GetKeyId(userId, keyId)) {
            LogPrint("INFO", "callcontracttx: %s no key id\n", userId.ToString());
            throw JSONRPCError(RPC_WALLET_ERROR, "callcontracttx Error: no key id.");
        }

        vector<unsigned char> signature;
        if (!pwalletMain->Sign(keyId, tx.get()->ComputeSignatureHash(), tx.get()->signature)) {
            throw JSONRPCError(RPC_WALLET_ERROR, "callcontracttx Error: Sign failed.");
        }
    }

    std::tuple<bool, string> ret;
    ret = pwalletMain->CommitTx((CBaseTx *) tx.get());
    if (!std::get<0>(ret)) {
        throw JSONRPCError(RPC_WALLET_ERROR, "Error:" + std::get<1>(ret));
    }
    Object obj;
    obj.push_back(Pair("hash", std::get<1>(ret)));
    return obj;
}

// register a contract app tx
Value registercontracttx(const Array& params, bool fHelp)
{
    if (fHelp || params.size() < 3 || params.size() > 5) {
        throw runtime_error("registercontracttx \"addr\" \"filepath\"\"fee\" (\"height\") (\"appdesc\")\n"
            "\ncreate a transaction of registering a contract app\n"
            "\nArguments:\n"
            "1.\"addr\": (string required) contract owner address from this wallet\n"
            "2.\"filepath\": (string required), the file path of the app script\n"
            "3.\"fee\": (numeric required) pay to miner (the larger the size of script, the bigger fees are required)\n"
            "4.\"height\": (numeric optional) valid height, when not specified, the tip block hegiht in chainActive will be used\n"
            "5.\"appdesc\": (string optional) new app description\n"
            "\nResult:\n"
            "\"txhash\": (string)\n"
            "\nExamples:\n"
            + HelpExampleCli("registercontracttx",
                "\"WiZx6rrsBn9sHjwpvdwtMNNX2o31s3DEHH\" \"myapp.lua\" 1000000 (10000) (\"appdesc\")") +
                "\nAs json rpc call\n"
            + HelpExampleRpc("registercontracttx",
                "WiZx6rrsBn9sHjwpvdwtMNNX2o31s3DEHH \"myapp.lua\" 1000000 (10000) (\"appdesc\")"));
    }

    RPCTypeCheck(params, list_of(str_type)(str_type)(int_type)(int_type)(str_type));

    string luaScriptFilePath = GetAbsolutePath(params[1].get_str()).string();
    if (luaScriptFilePath.empty())
        throw JSONRPCError(RPC_SCRIPT_FILEPATH_NOT_EXIST, "Lua Script file not exist!");

    if (luaScriptFilePath.compare(0, kContractScriptPathPrefix.size(), kContractScriptPathPrefix.c_str()) != 0)
        throw JSONRPCError(RPC_SCRIPT_FILEPATH_INVALID, "Lua Script file not inside /tmp/lua dir or its subdir!");

    std::tuple<bool, string> result = CVmlua::CheckScriptSyntax(luaScriptFilePath.c_str());
    bool bOK = std::get<0>(result);
    if (!bOK)
        throw JSONRPCError(RPC_INVALID_PARAMETER, std::get<1>(result));

    FILE* file = fopen(luaScriptFilePath.c_str(), "rb+");
    if (!file)
        throw runtime_error("registercontracttx open script file (" + luaScriptFilePath + ") error");

    long lSize;
    fseek(file, 0, SEEK_END);
    lSize = ftell(file);
    rewind(file);

    if (lSize <= 0 || lSize > kContractScriptMaxSize) { // contract script file size must be <= 64 KB)
        fclose(file);
        throw JSONRPCError(
            RPC_INVALID_PARAMETER,
            (lSize == -1) ? "File size is unknown"
                          : ((lSize == 0) ? "File is empty" : "File size exceeds 64 KB limit"));
    }

    // allocate memory to contain the whole file:
    char *buffer = (char*) malloc(sizeof(char) * lSize);
    if (buffer == NULL) {
        fclose(file);
        throw runtime_error("allocate memory failed");
    }
    if (fread(buffer, 1, lSize, file) != (size_t) lSize) {
        free(buffer);
        fclose(file);
        throw runtime_error("read script file error");
    } else {
        fclose(file);
    }

    CVmScript vmScript;
    vmScript.GetRom().insert(vmScript.GetRom().end(), buffer, buffer + lSize);

    if (buffer)
        free(buffer);

    if (params.size() > 4) {
        string memo = params[4].get_str();
        if (memo.size() > kContractMemoMaxSize) {
            throw JSONRPCError(RPC_INVALID_PARAMETER, "App desc is too large");
        }
        vmScript.GetMemo().insert(vmScript.GetMemo().end(), memo.begin(), memo.end());
    }

    vector<unsigned char> vscript;
    CDataStream ds(SER_DISK, CLIENT_VERSION);
    ds << vmScript;
    vscript.assign(ds.begin(), ds.end());

    uint64_t fee = params[2].get_uint64();
    int height(0);
    if (params.size() > 3)
        height = params[3].get_int();

    if (fee > 0 && fee < CBaseTx::nMinTxFee) {
        throw JSONRPCError(RPC_INVALID_PARAMETER, "Fee is smaller than nMinTxFee");
    }
    CKeyID keyId;
    if (!GetKeyId(params[0].get_str(), keyId)) {
        throw JSONRPCError(RPC_INVALID_ADDRESS_OR_KEY, "Invalid send address");
    }

    assert(pwalletMain != NULL);
    CContractDeployTx tx;
    {
        EnsureWalletIsUnlocked();
        CAccountViewCache view(*pAccountViewTip);
        CAccount account;

        uint64_t balance = 0;
        CUserID userId   = keyId;
        if (view.GetAccount(userId, account)) {
            balance = account.GetFreeBCoins();
        }

        if (!account.IsRegistered()) {
            throw JSONRPCError(RPC_WALLET_ERROR, "Account is unregistered");
        }
        if (!pwalletMain->HaveKey(keyId)) {
            throw JSONRPCError(RPC_WALLET_ERROR, "Send address is not in wallet");
        }
        if (balance < fee) {
            throw JSONRPCError(RPC_WALLET_ERROR, "Account balance is insufficient");
        }

        CRegID regId;
        view.GetRegId(keyId, regId);

        tx.txUid = regId;
        tx.contractScript = vscript;
        tx.llFees    = fee;
        tx.nRunStep  = vscript.size();
        if (0 == height) {
            height = chainActive.Tip()->nHeight;
        }
        tx.nValidHeight = height;

        if (!pwalletMain->Sign(keyId, tx.ComputeSignatureHash(), tx.signature)) {
            throw JSONRPCError(RPC_WALLET_ERROR, "Sign failed");
        }
    }

    std::tuple<bool, string> ret;
    ret = pwalletMain->CommitTx((CBaseTx *) &tx);
    if (!std::get<0>(ret)) {
        throw JSONRPCError(RPC_WALLET_ERROR, std::get<1>(ret));
    }
    Object obj;
    obj.push_back(Pair("hash", std::get<1>(ret)));
    return obj;
}

//vote a delegate transaction
Value votedelegatetx(const Array& params, bool fHelp) {
    if (fHelp || params.size() < 3 || params.size() > 4) {
        throw runtime_error(
            "votedelegatetx \"sendaddr\" \"opervotes\" \"fee\" (\"height\") \n"
            "\ncreate a delegate vote transaction\n"
            "\nArguments:\n"
            "1.\"sendaddr\": (string required) The address from which votes are sent to other "
            "delegate addresses\n"
            "2. \"opervotes\"    (string, required) A json array of oper votes to corresponding "
            "delegates\n"
            " [\n"
            "   {\n"
            "      \"delegate\":\"address\", (string, required) The delegate address where votes "
            "are recevied\n"
            "      \"votes\": n (numeric, required) votes, increase votes when positive or reduce "
            "votes when negative\n"
            "   }\n"
            "       ,...\n"
            " ]\n"
            "3.\"fee\": (numeric required) pay fee to miner\n"
            "4.\"height\": (numeric optional) valid height. When not supplied, the tip block "
            "height in chainActive will be used.\n"
            "\nResult:\n"
            "\"txhash\": (string)\n"
            "\nExamples:\n" +
            HelpExampleCli("votedelegatetx",
                           "\"wQquTWgzNzLtjUV4Du57p9YAEGdKvgXs9t\" "
                           "\"[{\\\"delegate\\\":\\\"wNDue1jHcgRSioSDL4o1AzXz3D72gCMkP6\\\", "
                           "\\\"votes\\\":100000000}]\" 10000 ") +
            "\nAs json rpc call\n" +
            HelpExampleRpc("votedelegatetx",
                           " \"wQquTWgzNzLtjUV4Du57p9YAEGdKvgXs9t\", "
                           "[{\"delegate\":\"wNDue1jHcgRSioSDL4o1AzXz3D72gCMkP6\", "
                           "\"votes\":100000000}], 10000 "));
    }
    RPCTypeCheck(params, list_of(str_type)(array_type)(int_type)(int_type));

    string sendAddr = params[0].get_str();
    uint64_t fee    = params[2].get_uint64();  // real type
    int nHeight     = 0;
    if (params.size() > 3) {
        nHeight = params[3].get_int();
    }
    Array operVoteArray = params[1].get_array();

    CKeyID keyId;
    if (!GetKeyId(sendAddr, keyId)) {
        throw JSONRPCError(RPC_INVALID_ADDRESS_OR_KEY, "Invalid send address");
    }
    CDelegateVoteTx delegateVoteTx;
    assert(pwalletMain != NULL);
    {
        EnsureWalletIsUnlocked();
        CAccountViewCache view(*pAccountViewTip);
        CAccount account;

        CUserID userId = keyId;
        if (!view.GetAccount(userId, account)) {
            throw JSONRPCError(RPC_WALLET_ERROR, "Account does not exist");
        }

        if (!account.IsRegistered()) {
            throw JSONRPCError(RPC_WALLET_ERROR, "Account is unregistered");
        }

        uint64_t balance = account.GetFreeBCoins();
        if (balance < fee) {
            throw JSONRPCError(RPC_WALLET_ERROR, "Account balance is insufficient");
        }

        if (!pwalletMain->HaveKey(keyId)) {
            throw JSONRPCError(RPC_WALLET_ERROR, "Send address is not in wallet");
        }

        delegateVoteTx.llFees = fee;
        if (0 != nHeight) {
            delegateVoteTx.nValidHeight = nHeight;
        } else {
            delegateVoteTx.nValidHeight = chainActive.Tip()->nHeight;
        }
        delegateVoteTx.txUid = account.regID;

        for (auto operVote : operVoteArray) {
            COperVoteFund operVoteFund;
            const Value& delegateAddress = find_value(operVote.get_obj(), "delegate");
            const Value& delegateVotes   = find_value(operVote.get_obj(), "votes");
            if (delegateAddress.type() == null_type || delegateVotes == null_type) {
                throw JSONRPCError(RPC_INVALID_PARAMETER, "Vote fund address error or fund value error");
            }
            CKeyID delegateKeyId;
            if (!GetKeyId(delegateAddress.get_str(), delegateKeyId)) {
                throw JSONRPCError(RPC_INVALID_ADDRESS_OR_KEY, "Delegate address error");
            }
            CAccount delegateAcct;
            if (!view.GetAccount(CUserID(delegateKeyId), delegateAcct)) {
                throw JSONRPCError(RPC_INVALID_ADDRESS_OR_KEY, "Delegate address is not exist");
            }

            if (!delegateAcct.IsRegistered()) {
                throw JSONRPCError(RPC_WALLET_ERROR, "Delegate address is unregistered");
            }

            operVoteFund.fund.SetVoteId(CUserID(delegateAcct.pubKey));  // FIXME: can be RegID as well
            operVoteFund.fund.SetVoteCount((uint64_t)abs(delegateVotes.get_int64()));
            if (delegateVotes.get_int64() > 0) {
                operVoteFund.operType = ADD_FUND;
            } else {
                operVoteFund.operType = MINUS_FUND;
            }
            delegateVoteTx.operVoteFunds.push_back(operVoteFund);
        }

        if (!pwalletMain->Sign(keyId, delegateVoteTx.ComputeSignatureHash(), delegateVoteTx.signature)) {
            throw JSONRPCError(RPC_WALLET_ERROR, "Sign failed");
        }
    }

    std::tuple<bool, string> ret;
    ret = pwalletMain->CommitTx((CBaseTx*)&delegateVoteTx);
    if (!std::get<0>(ret)) {
        throw JSONRPCError(RPC_WALLET_ERROR, std::get<1>(ret));
    }
    Object obj;
    obj.push_back(Pair("hash", std::get<1>(ret)));
    return obj;
}

//create a vote delegate raw transaction
Value genvotedelegateraw(const Array& params, bool fHelp) {
    if (fHelp || params.size() <  3  || params.size() > 4) {
        throw runtime_error(
            "genvotedelegateraw \"addr\" \"opervotes\" \"fee\" \"height\"\n"
            "\nget a vote delegate transaction raw transaction\n"
            "\nArguments:\n"
            "1.\"addr\": (string required) from address that votes delegate(s)\n"
            "2. \"opervotes\"    (string, required) A json array of json oper vote to delegates\n"
            " [\n"
            " {\n"
            "    \"delegate\":\"address\", (string, required) The transaction id\n"
            "    \"votes\":n  (numeric, required) votes\n"
            " }\n"
            "       ,...\n"
            " ]\n"
            "3.\"fee\": (numeric required) pay to miner\n"
            "4.\"height\": (numeric optional) valid height, If not provide, use the tip block hegiht "
            "in chainActive\n"
            "\nResult:\n"
            "\"txhash\": (string)\n"
            "\nExamples:\n" +
            HelpExampleCli("genvotedelegateraw",
                           "\"wQquTWgzNzLtjUV4Du57p9YAEGdKvgXs9t\" "
                           "\"[{\\\"delegate\\\":\\\"wNDue1jHcgRSioSDL4o1AzXz3D72gCMkP6\\\", "
                           "\\\"votes\\\":100000000}]\" 1000") +
            "\nAs json rpc call\n" +
            HelpExampleRpc("genvotedelegateraw",
                           " \"wQquTWgzNzLtjUV4Du57p9YAEGdKvgXs9t\", "
                           "[{\"delegate\":\"wNDue1jHcgRSioSDL4o1AzXz3D72gCMkP6\", "
                           "\"votes\":100000000}], 1000"));
    }
    RPCTypeCheck(params, list_of(str_type)(array_type)(int_type)(int_type));

    string sendAddr = params[0].get_str();
    uint64_t fee    = params[2].get_uint64();  // real type
    int nHeight     = chainActive.Tip()->nHeight;
    if (params.size() > 3) {
        nHeight = params[3].get_int();
        if (nHeight <= 0) {
            throw JSONRPCError(RPC_INVALID_PARAMETER, "Invalid height");
        }
    }
    Array operVoteArray = params[1].get_array();

    CKeyID keyId;
    if (!GetKeyId(sendAddr, keyId)) {
        throw JSONRPCError(RPC_INVALID_ADDRESS_OR_KEY, "Invalid send address");
    }
    CDelegateVoteTx delegateVoteTx;
    assert(pwalletMain != NULL);
    {
        EnsureWalletIsUnlocked();
        CAccountViewCache view(*pAccountViewTip);
        CAccount account;

        CUserID userId = keyId;
        if (!view.GetAccount(userId, account)) {
            throw JSONRPCError(RPC_WALLET_ERROR, "Account does not exist");
        }

        if (!account.IsRegistered()) {
            throw JSONRPCError(RPC_WALLET_ERROR, "Account is unregistered");
        }

        uint64_t balance = account.GetFreeBCoins();
        if (balance < fee) {
            throw JSONRPCError(RPC_WALLET_ERROR, "Account balance is insufficient");
        }

        if (!pwalletMain->HaveKey(keyId)) {
            throw JSONRPCError(RPC_WALLET_ERROR, "Send address is not in wallet");
        }

        delegateVoteTx.llFees       = fee;
        delegateVoteTx.nValidHeight = nHeight;
        delegateVoteTx.txUid        = account.regID;

        for (auto operVote : operVoteArray) {
            COperVoteFund operVoteFund;
            const Value& delegateAddress = find_value(operVote.get_obj(), "delegate");
            const Value& delegateVotes   = find_value(operVote.get_obj(), "votes");
            if (delegateAddress.type() == null_type || delegateVotes == null_type) {
                throw JSONRPCError(RPC_INVALID_PARAMETER,
                                   "Voted delegator's address type "
                                   "error or vote value error");
            }
            CKeyID delegateKeyId;
            if (!GetKeyId(delegateAddress.get_str(), delegateKeyId)) {
                throw JSONRPCError(RPC_INVALID_ADDRESS_OR_KEY, "Voted delegator's address error");
            }
            CAccount delegateAcct;
            if (!view.GetAccount(CUserID(delegateKeyId), delegateAcct)) {
                throw JSONRPCError(RPC_INVALID_ADDRESS_OR_KEY,
                                   "Voted delegator's address is unregistered");
            }
            operVoteFund.fund.SetVoteId( CUserID(delegateAcct.pubKey) );
            operVoteFund.fund.SetVoteCount( (uint64_t)abs(delegateVotes.get_int64()) );
            if (delegateVotes.get_int64() > 0) {
                operVoteFund.operType = ADD_FUND;
            } else {
                operVoteFund.operType = MINUS_FUND;
            }
            delegateVoteTx.operVoteFunds.push_back(operVoteFund);
        }

        if (!pwalletMain->Sign(keyId, delegateVoteTx.ComputeSignatureHash(), delegateVoteTx.signature)) {
            throw JSONRPCError(RPC_WALLET_ERROR, "Sign failed");
        }
    }

    CDataStream ds(SER_DISK, CLIENT_VERSION);
    std::shared_ptr<CBaseTx> pBaseTx = delegateVoteTx.GetNewInstance();
    ds << pBaseTx;
    Object obj;
    obj.push_back(Pair("rawtx", HexStr(ds.begin(), ds.end())));
    return obj;
}

Value listaddr(const Array& params, bool fHelp) {
    if (fHelp || params.size() != 0) {
        throw runtime_error(
            "listaddr\n"
            "\nreturn Array containing address,balance,haveminerkey,regid information.\n"
            "\nArguments:\n"
            "\nResult:\n"
            "\nExamples:\n"
            + HelpExampleCli("listaddr", "")
            + "\nAs json rpc call\n"
            + HelpExampleRpc("listaddr", ""));
    }

    Array retArry;
    assert(pwalletMain != NULL);
    {
        set<CKeyID> setKeyId;
        pwalletMain->GetKeys(setKeyId);
        if (setKeyId.size() == 0) {
            return retArry;
        }
        CAccountViewCache accView(*pAccountViewTip);

        for (const auto &keyId : setKeyId) {
            CUserID userId(keyId);
            CAccount acctInfo;
            accView.GetAccount(userId, acctInfo);
            CKeyCombi keyCombi;
            pwalletMain->GetKeyCombi(keyId, keyCombi);

            Object obj;
            obj.push_back(Pair("addr", keyId.ToAddress()));
            obj.push_back(Pair("balance", (double)acctInfo.GetFreeBCoins()/ (double) COIN));
            obj.push_back(Pair("hasminerkey", keyCombi.HaveMinerKey()));
            obj.push_back(Pair("regid",acctInfo.regID.ToString()));
            retArry.push_back(obj);
        }
    }

    return retArry;
}


Value listtransactions(const Array& params, bool fHelp) {
    if (fHelp || params.size() > 3)
            throw runtime_error(
                "listtransactions ( \"account\" count from includeWatchonly)\n"
                "\nReturns up to 'count' most recent transactions skipping the first 'from' transactions for account 'account'.\n"
                "\nArguments:\n"
                "1. \"address\"    (string, optional) DEPRECATED. The account name. Should be \"*\"\n"
                "2. count          (numeric, optional, default=10) The number of transactions to return\n"
                "3. from           (numeric, optional, default=0) The number of transactions to skip\n"    "\nExamples:\n"
                "\nList the most recent 10 transactions in the systems\n"
                   + HelpExampleCli("listtransactions", "") +
                   "\nList transactions 100 to 120\n"
                   + HelpExampleCli("listtransactions", "\"*\" 20 100") +
                   "\nAs a json rpc call\n"
                   + HelpExampleRpc("listtransactions", "\"*\", 20, 100")
              );
    assert(pwalletMain != NULL);
    string strAddress = "*";
    if (params.size() > 0)
        strAddress = params[0].get_str();
    if ("" == strAddress) {
        strAddress = "*";
    }

    Array arrayData;
    int nCount = -1;
    int nFrom = 0;
    if(params.size() > 1) {
        nCount =  params[1].get_int();
    }
    if(params.size() > 2) {
        nFrom = params[2].get_int();
    }

    LOCK2(cs_main, pwalletMain->cs_wallet);

    map<int, uint256, std::greater<int> > blockInfoMap;
    for (auto const &wtx : pwalletMain->mapInBlockTx) {
        CBlockIndex *pIndex = mapBlockIndex[wtx.first];
        if (pIndex != NULL)
            blockInfoMap.insert(make_pair(pIndex->nHeight, wtx.first));
    }

    int txnCount(0);
    int nIndex(0);
    for (auto const &wtx : blockInfoMap) {
        CAccountTx accountTx = pwalletMain->mapInBlockTx[wtx.second];
        for (auto const & item : accountTx.mapAccountTx) {
            if (item.second->nTxType == BCOIN_TRANSFER_TX) {
                CBaseCoinTransferTx* ptx = (CBaseCoinTransferTx*)item.second.get();
                CKeyID sendKeyID;
                CRegID sendRegID = ptx->txUid.get<CRegID>();
                sendKeyID        = sendRegID.GetKeyId(*pAccountViewTip);
                CKeyID recvKeyId;
                if (ptx->toUid.type() == typeid(CKeyID)) {
                    recvKeyId = ptx->toUid.get<CKeyID>();
                } else if (ptx->toUid.type() == typeid(CRegID)) {
                    CRegID desRegID = ptx->toUid.get<CRegID>();
                    recvKeyId       = desRegID.GetKeyId(*pAccountViewTip);
                }

                bool bSend = true;
                if ("*" != strAddress && sendKeyID.ToAddress() != strAddress) {
                    bSend = false;
                }

                bool bRecv = true;
                if ("*" != strAddress && recvKeyId.ToAddress() != strAddress) {
                    bRecv = false;
                }

                if(nFrom > 0 && nIndex++ < nFrom) {
                    continue;
                }

                if(!(bSend || bRecv)) {
                    continue;
                }

                if(nCount > 0 && txnCount > nCount) {
                    return arrayData;
                }

                if (bSend) {
                    if (pwalletMain->HaveKey(sendKeyID)) {
                        Object obj;
                        obj.push_back(Pair("address", recvKeyId.ToAddress()));
                        obj.push_back(Pair("category", "send"));
                        double dAmount = static_cast<double>(item.second->GetValue()) / COIN;
                        obj.push_back(Pair("amount", -dAmount));
                        obj.push_back(Pair("confirmations", chainActive.Tip()->nHeight - accountTx.blockHeight));
                        obj.push_back(Pair("blockhash", (chainActive[accountTx.blockHeight]->GetBlockHash().GetHex())));
                        obj.push_back(Pair("blocktime", (int64_t)(chainActive[accountTx.blockHeight]->nTime)));
                        obj.push_back(Pair("txid", item.second->GetHash().GetHex()));
                        obj.push_back(Pair("txtype", "BCOIN_TRANSFER_TX"));
                        obj.push_back(Pair("memo", HexStr(ptx->memo)));
                        arrayData.push_back(obj);

                        txnCount++;
                    }
                }

                if (bRecv) {
                    if (pwalletMain->HaveKey(recvKeyId)) {
                        Object obj;
                        obj.push_back(Pair("srcaddr", sendKeyID.ToAddress()));
                        obj.push_back(Pair("address", recvKeyId.ToAddress()));
                        obj.push_back(Pair("category", "receive"));
                        double dAmount = static_cast<double>(item.second->GetValue()) / COIN;
                        obj.push_back(Pair("amount", dAmount));
                        obj.push_back(Pair("confirmations", chainActive.Tip()->nHeight - accountTx.blockHeight));
                        obj.push_back(Pair("blockhash", (chainActive[accountTx.blockHeight]->GetBlockHash().GetHex())));
                        obj.push_back(Pair("blocktime", (int64_t)(chainActive[accountTx.blockHeight]->nTime)));
                        obj.push_back(Pair("txid", item.second->GetHash().GetHex()));
                        obj.push_back(Pair("txtype", "BCOIN_TRANSFER_TX"));
                        obj.push_back(Pair("memo", HexStr(ptx->memo)));

                        arrayData.push_back(obj);

                        txnCount++;
                    }
                }
            } else if (item.second->nTxType == CONTRACT_INVOKE_TX) {
                CContractInvokeTx* ptx = (CContractInvokeTx*)item.second.get();
                CKeyID sendKeyID;
                CRegID sendRegID = ptx->txUid.get<CRegID>();
                sendKeyID        = sendRegID.GetKeyId(*pAccountViewTip);
                CKeyID recvKeyId;
                if (ptx->appUid.type() == typeid(CKeyID)) {
                    recvKeyId = ptx->appUid.get<CKeyID>();
                } else if (ptx->appUid.type() == typeid(CRegID)) {
                    CRegID desRegID = ptx->appUid.get<CRegID>();
                    recvKeyId       = desRegID.GetKeyId(*pAccountViewTip);
                }

                bool bSend = true;
                if ("*" != strAddress && sendKeyID.ToAddress() != strAddress) {
                    bSend = false;
                }

                bool bRecv = true;
                if ("*" != strAddress && recvKeyId.ToAddress() != strAddress) {
                    bRecv = false;
                }

                if(nFrom > 0 && nIndex++ < nFrom) {
                    continue;
                }

                if(!(bSend || bRecv)) {
                    continue;
                }

                if(nCount > 0 && txnCount > nCount) {
                    return arrayData;
                }

                if (bSend) {
                    if (pwalletMain->HaveKey(sendKeyID)) {
                        Object obj;
                        obj.push_back(Pair("address", recvKeyId.ToAddress()));
                        obj.push_back(Pair("category", "send"));
                        double dAmount = static_cast<double>(item.second->GetValue()) / COIN;
                        obj.push_back(Pair("amount", -dAmount));
                        obj.push_back(Pair("confirmations", chainActive.Tip()->nHeight - accountTx.blockHeight));
                        obj.push_back(Pair("blockhash", (chainActive[accountTx.blockHeight]->GetBlockHash().GetHex())));
                        obj.push_back(Pair("blocktime", (int64_t)(chainActive[accountTx.blockHeight]->nTime)));
                        obj.push_back(Pair("txid", item.second->GetHash().GetHex()));
                        obj.push_back(Pair("txtype", "CONTRACT_INVOKE_TX"));
                        obj.push_back(Pair("arguments", HexStr(ptx->arguments)));

                        arrayData.push_back(obj);

                        txnCount++;
                    }
                }

                if (bRecv) {
                    if (pwalletMain->HaveKey(recvKeyId)) {
                        Object obj;
                        obj.push_back(Pair("srcaddr", sendKeyID.ToAddress()));
                        obj.push_back(Pair("address", recvKeyId.ToAddress()));
                        obj.push_back(Pair("category", "receive"));
                        double dAmount = static_cast<double>(item.second->GetValue()) / COIN;
                        obj.push_back(Pair("amount", dAmount));
                        obj.push_back(Pair("confirmations", chainActive.Tip()->nHeight - accountTx.blockHeight));
                        obj.push_back(Pair("blockhash", (chainActive[accountTx.blockHeight]->GetBlockHash().GetHex())));
                        obj.push_back(Pair("blocktime", (int64_t)(chainActive[accountTx.blockHeight]->nTime)));
                        obj.push_back(Pair("txid", item.second->GetHash().GetHex()));
                        obj.push_back(Pair("txtype", "CONTRACT_INVOKE_TX"));
                        obj.push_back(Pair("arguments", HexStr(ptx->arguments)));

                        arrayData.push_back(obj);

                        txnCount++;
                    }
                }
            }
            // TODO: COMMON_MTX
        }
    }
    return arrayData;
}

Value listtransactionsv2(const Array& params, bool fHelp) {
    if (fHelp || params.size() > 3)
            throw runtime_error(
                "listtransactionsv2 ( \"account\" count from includeWatchonly)\n"
                "\nReturns up to 'count' most recent transactions skipping the first 'from' transactions for account 'account'.\n"
                "\nArguments:\n"
                "1. \"address\"    (string, optional) DEPRECATED. The account name. Should be \"*\".\n"
                "2. count          (numeric, optional, default=10) The number of transactions to return\n"
                "3. from           (numeric, optional, default=0) The number of transactions to skip\n"    "\nExamples:\n"
                "\nList the most recent 10 transactions in the systems\n"
                   + HelpExampleCli("listtransactionsv2", "") +
                   "\nList transactions 100 to 120\n"
                   + HelpExampleCli("listtransactionsv2", "\"*\" 20 100") +
                   "\nAs a json rpc call\n"
                   + HelpExampleRpc("listtransactionsv2", "\"*\", 20, 100")
              );

    assert(pwalletMain != NULL);
    string strAddress = "*";
    if (params.size() > 0)
        strAddress = params[0].get_str();
    if("" == strAddress) {
        strAddress = "*";
    }

    Array arrayData;
    int nCount = -1;
    int nFrom = 0;
    if(params.size() > 1) {
        nCount =  params[1].get_int();
    }
    if(params.size() > 2) {
        nFrom = params[2].get_int();
    }

    LOCK2(cs_main, pwalletMain->cs_wallet);

    int txnCount(0);
    int nIndex(0);
    CAccountViewCache accView(*pAccountViewTip);
    for (auto const &wtx : pwalletMain->mapInBlockTx) {
        for (auto const & item : wtx.second.mapAccountTx) {
            Object obj;
            CKeyID keyId;
            if (item.second.get() && item.second->nTxType == BCOIN_TRANSFER_TX) {
                CBaseCoinTransferTx* ptx = (CBaseCoinTransferTx*)item.second.get();

                if (!accView.GetKeyId(ptx->txUid, keyId)) {
                    continue;
                }
                string srcAddr = keyId.ToAddress();
                if (!accView.GetKeyId(ptx->toUid, keyId)) {
                    continue;
                }
                string desAddr = keyId.ToAddress();
                if ("*" != strAddress && desAddr != strAddress) {
                    continue;
                }
                if (nFrom > 0 && nIndex++ < nFrom) {
                    continue;
                }
                if (nCount > 0 && txnCount++ > nCount) {
                    return arrayData;
                }
                obj.push_back(Pair("srcaddr", srcAddr));
                obj.push_back(Pair("desaddr", desAddr));
                double dAmount = static_cast<double>(item.second->GetValue()) / COIN;
                obj.push_back(Pair("amount", dAmount));
                obj.push_back(Pair("confirmations", chainActive.Tip()->nHeight - wtx.second.blockHeight));
                obj.push_back(Pair("blockhash", (chainActive[wtx.second.blockHeight]->GetBlockHash().GetHex())));
                obj.push_back(Pair("blocktime", (int64_t)(chainActive[wtx.second.blockHeight]->nTime)));
                obj.push_back(Pair("txid", item.second->GetHash().GetHex()));
                arrayData.push_back(obj);
            }
        }
    }
    return arrayData;

}

Value listcontracttx(const Array& params, bool fHelp)
{
    if (fHelp || params.size() > 3 || params.size() < 1)
            throw runtime_error("listcontracttx ( \"account\" count from )\n"
                "\nReturns up to 'count' most recent transactions skipping the first 'from' transactions for account 'account'.\n"
                "\nArguments:\n"
                "1. \"account\"    (string). The contract RegId. \n"
                "2. count          (numeric, optional, default=10) The number of transactions to return\n"
                "3. from           (numeric, optional, default=0) The number of transactions to skip\n"    "\nExamples:\n"
                "\nList the most recent 10 transactions in the systems\n"
                   + HelpExampleCli("listcontracttx", "") +
                   "\nList transactions 100 to 120\n"
                   + HelpExampleCli("listcontracttx", "\"*\" 20 100") +
                   "\nAs a json rpc call\n"
                   + HelpExampleRpc("listcontracttx", "\"*\", 20, 100")
              );
    assert(pwalletMain != NULL);

    string strRegId = params[0].get_str();
    CRegID regid(strRegId);
    if (regid.IsEmpty() == true) {
        throw runtime_error("in listcontracttx: scriptid size error!\n");
    }

    if (!pScriptDBTip->HaveScript(regid)) {
        throw runtime_error("in listcontracttx: scriptid does not exist!\n");
    }

    Array arrayData;
    int nCount = -1;
    int nFrom = 0;
    if (params.size() > 1) {
        nCount = params[1].get_int();
    }
    if (params.size() > 2) {
        nFrom = params[2].get_int();
    }

    auto getregidstring = [&](CUserID const &userId) {
        if(userId.type() == typeid(CRegID))
            return userId.get<CRegID>().ToString();
        return string(" ");
    };

    LOCK2(cs_main, pwalletMain->cs_wallet);

    map<int, uint256, std::greater<int> > blockInfoMap;
    for (auto const &wtx : pwalletMain->mapInBlockTx) {
        CBlockIndex *pIndex = mapBlockIndex[wtx.first];
        if (pIndex != NULL)
            blockInfoMap.insert(make_pair(pIndex->nHeight, wtx.first));
    }

    int txnCount(0);
    int nIndex(0);
    for (auto const &wtx : blockInfoMap) {
        CAccountTx accountTx = pwalletMain->mapInBlockTx[wtx.second];
        for (auto const & item : accountTx.mapAccountTx) {
            if (item.second.get() && item.second->nTxType == CONTRACT_INVOKE_TX) {
                if (nFrom > 0 && nIndex++ < nFrom) {
                    continue;
                }
                if (nCount > 0 && txnCount > nCount) {
                    return arrayData;
                }

                CContractInvokeTx* ptx = (CContractInvokeTx*) item.second.get();
                if (strRegId != getregidstring(ptx->appUid)) {
                    continue;
                }

                CKeyID keyId;
                Object obj;

                CAccountViewCache accView(*pAccountViewTip);
                obj.push_back(Pair("hash", ptx->GetHash().GetHex()));
                obj.push_back(Pair("regid",  getregidstring(ptx->txUid)));
                accView.GetKeyId(ptx->txUid, keyId);
                obj.push_back(Pair("addr",  keyId.ToAddress()));
                obj.push_back(Pair("dest_regid", getregidstring(ptx->appUid)));
                accView.GetKeyId(ptx->txUid, keyId);
                obj.push_back(Pair("dest_addr", keyId.ToAddress()));
                obj.push_back(Pair("money", ptx->bcoins));
                obj.push_back(Pair("fees", ptx->llFees));
                obj.push_back(Pair("valid_height", ptx->nValidHeight));
                obj.push_back(Pair("arguments", HexStr(ptx->arguments)));
                arrayData.push_back(obj);

                txnCount++;
            }
        }
    }
    return arrayData;
}

Value listtx(const Array& params, bool fHelp) {
if (fHelp || params.size() > 2) {
        throw runtime_error("listtx\n"
                "\nget all confirmed transactions and all unconfirmed transactions from wallet.\n"
                "\nArguments:\n"
                "1. count          (numeric, optional, default=10) The number of transactions to return\n"
                "2. from           (numeric, optional, default=0) The number of transactions to skip\n"
                "\nExamples:\n"
                "\nResult:\n"
                "\nExamples:\n"
                "\nList the most recent 10 transactions in the system\n"
                + HelpExampleCli("listtx", "") +
                "\nList transactions 100 to 120\n"
                + HelpExampleCli("listtx", "20 100")
            );
    }

    Object retObj;
    int nDefCount = 10;
    int nFrom = 0;
    if(params.size() > 0) {
        nDefCount = params[0].get_int();
    }
    if(params.size() > 1) {
        nFrom = params[1].get_int();
    }
    assert(pwalletMain != NULL);

    //Object Inblockobj;
    Array ConfirmTxArry;
    int nCount = 0;
    map<int, uint256, std::greater<int> > blockInfoMap;
    for (auto const &wtx : pwalletMain->mapInBlockTx) {
        CBlockIndex *pIndex = mapBlockIndex[wtx.first];
        if (pIndex != NULL)
            blockInfoMap.insert(make_pair(pIndex->nHeight, wtx.first));
    }
    bool bUpLimited = false;
    for (auto const &blockInfo : blockInfoMap) {
        CAccountTx accountTx = pwalletMain->mapInBlockTx[blockInfo.second];
        for (auto const & item : accountTx.mapAccountTx) {
            if (nFrom-- > 0)
                continue;
            if (++nCount > nDefCount) {
                bUpLimited = true;
                break;
            }
            //Inblockobj.push_back(Pair("tx", item.first.GetHex()));
            ConfirmTxArry.push_back(item.first.GetHex());
        }
        if (bUpLimited) {
            break;
        }
    }
    retObj.push_back(Pair("ConfirmTx", ConfirmTxArry));
    //CAccountViewCache view(*pAccountViewTip);
    Array UnConfirmTxArry;
    for (auto const &wtx : pwalletMain->unconfirmedTx) {
        UnConfirmTxArry.push_back(wtx.first.GetHex());
    }
    retObj.push_back(Pair("unconfirmedTx", UnConfirmTxArry));
    return retObj;
}

Value getaccountinfo(const Array& params, bool fHelp) {
    if (fHelp || params.size() != 1) {
        throw runtime_error(
            "getaccountinfo \"addr\"\n"
            "\nget account information\n"
            "\nArguments:\n"
            "1.\"addr\": (string, required) account base58 address"
            "Returns account details.\n"
            "\nResult:\n"
            "\nExamples:\n" +
            HelpExampleCli("getaccountinfo", "\"WT52jPi8DhHUC85MPYK8y8Ajs8J7CshgaB\"") +
            "\nAs json rpc call\n" +
            HelpExampleRpc("getaccountinfo", "\"WT52jPi8DhHUC85MPYK8y8Ajs8J7CshgaB\""));
    }
    RPCTypeCheck(params, list_of(str_type));
    CKeyID keyId;
    CUserID userId;
    string addr = params[0].get_str();
    if (!GetKeyId(addr, keyId)) {
        throw JSONRPCError(RPC_INVALID_ADDRESS_OR_KEY, "Invalid address");
    }

    userId = keyId;
    Object obj;
    {
        CAccount account;
        if (pAccountViewTip->GetAccount(userId, account)) {
            if (!account.pubKey.IsValid()) {
                CPubKey pk;
                CPubKey minerpk;
                if (pwalletMain->GetPubKey(keyId, pk)) {
                    pwalletMain->GetPubKey(keyId, minerpk, true);
                    account.pubKey = pk;
                    account.keyID  = pk.GetKeyId();
                    if (pk != minerpk && !account.minerPubKey.IsValid()) {
                        account.minerPubKey = minerpk;
                    }
                }
            }
            obj = account.ToJsonObj(true);
            obj.push_back(Pair("position", "inblock"));
        } else {  // unregistered keyId
            CPubKey pk;
            CPubKey minerpk;
            if (pwalletMain->GetPubKey(keyId, pk)) {
                pwalletMain->GetPubKey(keyId, minerpk, true);
                account.pubKey = pk;
                account.keyID  = pk.GetKeyId();
                if (minerpk != pk) {
                    account.minerPubKey = minerpk;
                }
                obj = account.ToJsonObj(true);
                obj.push_back(Pair("position", "inwallet"));
            }
        }
    }
    return obj;
}

//list unconfirmed transaction of mine
Value listunconfirmedtx(const Array& params, bool fHelp) {
    if (fHelp || params.size() != 0) {
         throw runtime_error("listunconfirmedtx \n"
                "\nget the list  of unconfirmedtx.\n"
                "\nArguments:\n"
                "\nResult a object about the unconfirm transaction\n"
                "\nResult:\n"
                "\nExamples:\n"
                + HelpExampleCli("listunconfirmedtx", "")
                + "\nAs json rpc call\n"
                + HelpExampleRpc("listunconfirmedtx", ""));
    }

    Object retObj;
    CAccountViewCache view(*pAccountViewTip);
    Array UnConfirmTxArry;
    for (auto const &wtx : pwalletMain->unconfirmedTx) {
        UnConfirmTxArry.push_back(wtx.second.get()->ToString(view));
    }
    retObj.push_back(Pair("unconfirmedTx", UnConfirmTxArry));
    return retObj;
}

static Value AccountLogToJson(const CAccountLog &accoutLog) {
    Object obj;
    obj.push_back(Pair("keyId", accoutLog.keyID.ToString()));
    obj.push_back(Pair("bcoins", accoutLog.bcoins));
    obj.push_back(Pair("nHeight", accoutLog.lastVoteHeight));
    // Array array;
    // for (auto const& te : accoutLog.vRewardFund) {
    //     Object obj2;
    //     obj2.push_back(Pair("value", te.value));
    //     obj2.push_back(Pair("nHeight", te.nHeight));
    //     array.push_back(obj2);
    // }
    // obj.push_back(Pair("vRewardFund", array));
    return obj;
}

Value gettxoperationlog(const Array& params, bool fHelp) {
    if (fHelp || params.size() != 1) {
        throw runtime_error("gettxoperationlog \"txhash\"\n"
                    "\nget transaction operation log\n"
                    "\nArguments:\n"
                    "1.\"txhash\": (string required) \n"
                    "\nResult:\n"
                    "\"vOperFund\": (string)\n"
                    "\"authorLog\": (string)\n"
                    "\nExamples:\n"
                    + HelpExampleCli("gettxoperationlog",
                            "\"0001a87352387b5b4d6d01299c0dc178ff044f42e016970b0dc7ea9c72c08e2e494a01020304100000\"")
                    + "\nAs json rpc call\n"
                    + HelpExampleRpc("gettxoperationlog",
                            "\"0001a87352387b5b4d6d01299c0dc178ff044f42e016970b0dc7ea9c72c08e2e494a01020304100000\""));
    }
    RPCTypeCheck(params, list_of(str_type));
    uint256 txHash(uint256S(params[0].get_str()));
    vector<CAccountLog> vLog;
    Object retobj;
    retobj.push_back(Pair("hash", txHash.GetHex()));
    if (!GetTxOperLog(txHash, vLog))
        throw JSONRPCError(RPC_INVALID_PARAMETER, "error hash");
    {
        Array arrayvLog;
        for (auto const &te : vLog) {
            Object obj;
            obj.push_back(Pair("addr", te.keyID.ToAddress()));
            Array array;
            array.push_back(AccountLogToJson(te));
            arrayvLog.push_back(obj);
        }
        retobj.push_back(Pair("AccountOperLog", arrayvLog));

    }
    return retobj;

}

static Value TestDisconnectBlock(int number) {
    CBlock block;
    Object obj;

    CValidationState state;
    if ((chainActive.Tip()->nHeight - number) < 0) {
        throw JSONRPCError(RPC_INVALID_PARAMETER, "restclient Error: number");
    }
    if (number > 0) {
        do {
            CBlockIndex * pTipIndex = chainActive.Tip();
            LogPrint("DEBUG", "current height:%d\n", pTipIndex->nHeight);
            if (!DisconnectBlockFromTip(state))
                return false;
            chainMostWork.SetTip(pTipIndex->pprev);
            if (!EraseBlockIndexFromSet(pTipIndex))
                return false;
            if (!pblocktree->EraseBlockIndex(pTipIndex->GetBlockHash()))
                return false;
            mapBlockIndex.erase(pTipIndex->GetBlockHash());

//          if (!ReadBlockFromDisk(block, pIndex))
//              throw ERRORMSG("VerifyDB() : *** ReadBlockFromDisk failed at %d, hash=%s", pIndex->nHeight,
//                      pIndex->GetBlockHash().ToString());
//          bool fClean = true;
//          CTransactionDBCache txCacheTemp(*pTxCacheTip, true);
//          CScriptDBViewCache contractScriptTemp(*pScriptDBTip, true);
//          if (!DisconnectBlock(block, state, view, pIndex, txCacheTemp, contractScriptTemp, &fClean))
//              throw ERRORMSG("VerifyDB() : *** irrecoverable inconsistency in block data at %d, hash=%s", pIndex->nHeight,
//                      pIndex->GetBlockHash().ToString());
//          CBlockIndex *pindexDelete = pIndex;
//          pIndex = pIndex->pprev;
//          chainActive.SetTip(pIndex);
//
//          assert(view.Flush() &&txCacheTemp.Flush()&& contractScriptTemp.Flush() );
//          txCacheTemp.Clear();
        } while (--number);
    }
//      pTxCacheTip->Flush();

    obj.push_back(Pair("tip", strprintf("hash:%s hight:%s",chainActive.Tip()->GetBlockHash().ToString(),chainActive.Tip()->nHeight)));
    return obj;
}

Value disconnectblock(const Array& params, bool fHelp) {
    if (fHelp || params.size() != 1) {
        throw runtime_error("disconnectblock \"numbers\"\n"
                "\ndisconnect block\n"
                "\nArguments:\n"
                "1. \"numbers \"  (numeric, required) the block numbers.\n"
                "\nResult:\n"
                "\"disconnect result\"  (bool) \n"
                "\nExamples:\n"
                + HelpExampleCli("disconnectblock", "\"1\"")
                + "\nAs json rpc call\n"
                + HelpExampleRpc("disconnectblock", "\"1\""));
    }
    int number = params[0].get_int();

    Value te = TestDisconnectBlock(number);

    return te;
}

Value resetclient(const Array& params, bool fHelp) {
    if (fHelp || params.size() != 0) {
        throw runtime_error("resetclient\n"
            "\nreset the client such that its blocks and wallet data is purged to none and needs to sync from network again.\n"
            "\nArguments:\n"
            "\nResult:\n"
            "\nExamples:\n"
            + HelpExampleCli("resetclient", "")
            + "\nAs json rpc call\n"
            + HelpExampleRpc("resetclient", ""));
    }

    Value ret = TestDisconnectBlock(chainActive.Tip()->nHeight);
    if (chainActive.Tip()->nHeight == 0) {
        pwalletMain->CleanAll();
        CBlockIndex* te = chainActive.Tip();
        uint256 hash = te->GetBlockHash();
//      auto ret = remove_if( mapBlockIndex.begin(), mapBlockIndex.end(),[&](std::map<uint256, CBlockIndex*>::reference a) {
//          return (a.first == hash);
//      });
//      mapBlockIndex.erase(ret,mapBlockIndex.end());
        for (auto it = mapBlockIndex.begin(), ite = mapBlockIndex.end(); it != ite;) {
            if (it->first != hash)
                it = mapBlockIndex.erase(it);
            else
                ++it;
        }
        pAccountViewTip->Flush();
        pScriptDBTip->Flush();
        pTxCacheTip->Flush();

        assert(pAccountViewDB->GetDbCount() == 43);
        assert(pScriptDB->GetDbCount() == 0 || pScriptDB->GetDbCount() == 1);
        assert(pTxCacheTip->GetSize() == 0);

        CBlock firs = SysCfg().GenesisBlock();
        pwalletMain->SyncTransaction(uint256(), NULL, &firs);
        mempool.Clear();
    } else {
        throw JSONRPCError(RPC_WALLET_ERROR, "restclient Error: Reset failed.");
    }
    return ret;
}

Value listcontracts(const Array& params, bool fHelp) {
    if (fHelp || params.size() != 1) {
        throw runtime_error("listcontracts \"showDetail\"\n"
                "\nget the list of all registered contracts\n"
                "\nArguments:\n"
                "1. showDetail  (boolean, required) true to show scriptContent, otherwise to not show it.\n"
                "\nReturn an object contain many script data\n"
                "\nResult:\n"
                "\nExamples:\n"
                + HelpExampleCli("listcontracts", "true")
                + "\nAs json rpc call\n"
                + HelpExampleRpc("listcontracts", "true"));
    }
    bool showDetail = false;
    showDetail = params[0].get_bool();
    Object obj;
    Array arrayScript;

    if (pScriptDBTip != NULL) {
        int nCount(0);
        if (!pScriptDBTip->GetScriptCount(nCount))
            throw JSONRPCError(RPC_DATABASE_ERROR, "get contract error: cannot get registered contract number.");
        CRegID regId;
        vector<unsigned char> vScript;
        Object script;
        if (!pScriptDBTip->GetScript(0, regId, vScript))
            throw JSONRPCError(RPC_DATABASE_ERROR, "get contract error: cannot get registered contract.");
        script.push_back(Pair("contractregid", regId.ToString()));
        CDataStream ds(vScript, SER_DISK, CLIENT_VERSION);
        CVmScript vmScript;
        ds >> vmScript;
        // string strDes(vmScript.GetMemo().begin(), vmScript.GetMemo()->end());
        script.push_back(Pair("memo", HexStr(vmScript.GetMemo())));

        if (showDetail)
            script.push_back(Pair("contract", HexStr(vmScript.GetRom().begin(), vmScript.GetRom().end())));

        arrayScript.push_back(script);
        while (pScriptDBTip->GetScript(1, regId, vScript)) {
            Object obj;
            obj.push_back(Pair("contractregid", regId.ToString()));
            CDataStream ds(vScript, SER_DISK, CLIENT_VERSION);
            CVmScript vmScript;
            ds >> vmScript;
            // string strDes(vmScript.GetMemo().begin(), vmScript.GetMemo().end());
            obj.push_back(Pair("memo", HexStr(vmScript.GetMemo())));
            if (showDetail)
                obj.push_back(Pair("contract", HexStr(vmScript.GetRom().begin(), vmScript.GetRom().end())));

            arrayScript.push_back(obj);
        }
    }

    obj.push_back(Pair("contracts", arrayScript));
    return obj;
}

Value getcontractinfo(const Array& params, bool fHelp) {
    if (fHelp || params.size() != 1)
            throw runtime_error(
                "getcontractinfo ( \"scriptid\" )\n"
                "\nget app information.\n"
                "\nArguments:\n"
                "1. \"scriptid\"    (string, required) the script ID. \n"
                "\nget app information in the systems\n"
                "\nExamples:\n"
                + HelpExampleCli("getcontractinfo", "123-1")
                + "\nAs json rpc call\n"
                + HelpExampleRpc("getcontractinfo", "123-1"));

    string strRegId = params[0].get_str();
    CRegID regid(strRegId);
    if (regid.IsEmpty() == true) {
        throw runtime_error("in getcontractinfo: contract regid size invalid!\n");
    }

    if (!pScriptDBTip->HaveScript(regid)) {
        throw runtime_error("in getcontractinfo: contract regid not exist!\n");
    }

    vector<unsigned char> vScript;
    if (!pScriptDBTip->GetScript(regid, vScript)) {
        throw JSONRPCError(RPC_DATABASE_ERROR, "get script error: cannot get registered script.");
    }

    Object obj;
    obj.push_back(Pair("contract_regid", regid.ToString()));
    CDataStream ds(vScript, SER_DISK, CLIENT_VERSION);
    CVmScript vmScript;
    ds >> vmScript;
    obj.push_back(Pair("contract_memo", HexStr(vmScript.GetMemo())));
    obj.push_back(Pair("contract_content", HexStr(vmScript.GetRom().begin(), vmScript.GetRom().end())));
    return obj;
}

Value getaddrbalance(const Array& params, bool fHelp) {
    if (fHelp || params.size() != 1) {
        string msg = "getaddrbalance nrequired [\"key\",...] ( \"account\" )\n"
                "\nAdd a nrequired-to-sign multisignature address to the wallet.\n"
                "Each key is a  address or hex-encoded public key.\n" + HelpExampleCli("getaddrbalance", "")
                + "\nAs json rpc call\n" + HelpExampleRpc("getaddrbalance", "");
        throw runtime_error(msg);
    }

    assert(pwalletMain != NULL);

    CKeyID keyId;
    if (!GetKeyId(params[0].get_str(), keyId))
        throw JSONRPCError(RPC_INVALID_ADDRESS_OR_KEY, "Invalid  address");

    double dbalance = 0.0;
    {
        LOCK(cs_main);
        CAccountViewCache accView(*pAccountViewTip);
        CAccount secureAcc;
        CUserID userId = keyId;
        if (accView.GetAccount(userId, secureAcc)) {
            dbalance = (double) secureAcc.GetFreeBCoins() / (double) COIN;
        }
    }
    return dbalance;
}

Value generateblock(const Array& params, bool fHelp) {
    if (fHelp || params.size() != 1) {
        throw runtime_error("generateblock \"addr\"\n"
            "\ncreate a block with the appointed address\n"
            "\nArguments:\n"
            "1.\"addr\": (string, required)\n"
            "\nResult:\n"
            "\nblockhash\n"
            "\nExamples:\n" +
            HelpExampleCli("generateblock", "\"5Vp1xpLT8D2FQg3kaaCcjqxfdFNRhxm4oy7GXyBga9\"")
            + "\nAs json rpc call\n"
            + HelpExampleRpc("generateblock", "\"5Vp1xpLT8D2FQg3kaaCcjqxfdFNRhxm4oy7GXyBga9\""));
    }
    //get keyId
    CKeyID keyId;

    if (!GetKeyId(params[0].get_str(), keyId))
        throw JSONRPCError(RPC_INVALID_ADDRESS_OR_KEY, "in generateblock :address err");

//  uint256 hash = CreateBlockWithAppointedAddr(keyId);
//  if (hash.IsNull()) {
//      throw runtime_error("in generateblock :cannot generate block\n");
//  }
    Object obj;
//  obj.push_back(Pair("blockhash", hash.GetHex()));
    return obj;
}

Value listtxcache(const Array& params, bool fHelp) {
    if (fHelp || params.size() != 0) {
        throw runtime_error("listtxcache\n"
                "\nget all transactions in cahce\n"
                "\nArguments:\n"
                "\nResult:\n"
                "\"txcache\"  (string) \n"
                "\nExamples:\n" + HelpExampleCli("listtxcache", "")+ HelpExampleRpc("listtxcache", ""));
    }
    const map<uint256, UnorderedHashSet> &mapTxHashByBlockHash = pTxCacheTip->GetTxHashCache();

    Array retTxHashArray;
    for (auto &item : mapTxHashByBlockHash) {
        Object blockObj;
        Array txHashArray;
        blockObj.push_back(Pair("blockhash", item.first.GetHex()));
        for (auto &txHash : item.second)
            txHashArray.push_back(txHash.GetHex());
        blockObj.push_back(Pair("txcache", txHashArray));
        retTxHashArray.push_back(blockObj);
    }

    return retTxHashArray;
}

Value reloadtxcache(const Array& params, bool fHelp) {
    if (fHelp || params.size() != 0) {
        throw runtime_error("reloadtxcache \n"
            "\nreload transactions catch\n"
            "\nArguments:\n"
            "\nResult:\n"
            "\nExamples:\n"
            + HelpExampleCli("reloadtxcache", "")
            + HelpExampleRpc("reloadtxcache", ""));
    }
    pTxCacheTip->Clear();
    CBlockIndex *pIndex = chainActive.Tip();
    if ((chainActive.Tip()->nHeight - SysCfg().GetTxCacheHeight()) >= 0) {
        pIndex = chainActive[(chainActive.Tip()->nHeight - SysCfg().GetTxCacheHeight())];
    } else {
        pIndex = chainActive.Genesis();
    }
    CBlock block;
    do {
        if (!ReadBlockFromDisk(pIndex, block))
            return ERRORMSG("reloadtxcache() : *** ReadBlockFromDisk failed at %d, hash=%s",
                pIndex->nHeight, pIndex->GetBlockHash().ToString());

        pTxCacheTip->AddBlockToCache(block);
        pIndex = chainActive.Next(pIndex);
    } while (NULL != pIndex);

    Object obj;
    obj.push_back(Pair("info", "reload tx cache succeed"));
    return obj;
}

static int GetDataFromAppDb(CScriptDBViewCache &cache, const CRegID &regid, int pagesize, int index,
        vector<std::tuple<vector<unsigned char>, vector<unsigned char> > >&ret) {
    int dbsize;
    int height = chainActive.Height();
    cache.GetContractItemCount(regid, dbsize);
    if (0 == dbsize)
        throw runtime_error("GetDataFromAppDb :the app has NO data!\n");

    vector<unsigned char> value;
    vector<unsigned char> vScriptKey;

    if (!cache.GetContractData(height, regid, 0, vScriptKey, value))
        throw runtime_error("GetContractData :the app data retrieval failed!\n");

    if (index == 1)
        ret.push_back(std::make_tuple(vScriptKey, value));

    int readCount(1);
    while (--dbsize) {
        if (cache.GetContractData(height, regid, 1, vScriptKey, value)) {
            ++readCount;
            if (readCount > pagesize * (index - 1)) {
                ret.push_back(std::make_tuple(vScriptKey, value));
            }
        }
        if (readCount >= pagesize * index) {
            return ret.size();
        }
    }
    return ret.size();
}

Value getcontractdataraw(const Array& params, bool fHelp) {
    if (fHelp || params.size() < 2 || params.size() > 3) {
        throw runtime_error("getcontractdataraw \"contract_regid\" \"[pagesize or key]\" (\"index\")\n"
            "\nget the contract data (hexadecimal format) by a given app RegID\n"
            "\nArguments:\n"
            "1.\"contract_regid\": (string, required) App RegId\n"
            "2.[pagesize or key]: (pagesize int, required),if only two params,it is key, otherwise it is pagesize\n"
            "3.\"index\": (int optional)\n"
            "\nResult:\n"
            "\nExamples:\n"
            + HelpExampleCli("getcontractdataraw", "\"1304166-1\" \"key\"")
            + HelpExampleRpc("getcontractdataraw", "\"1304166-1\" \"key\""));
    }

    CRegID regid(params[0].get_str());
    if (regid.IsEmpty())
        throw runtime_error("getcontractdataraw : app regid not supplied!");

    if (!pScriptDBTip->HaveScript(regid))
        throw runtime_error("getcontractdataraw : app regid does NOT exist!");

    Object script;
    int height = chainActive.Height();
    CScriptDBViewCache contractScriptTemp(*pScriptDBTip);
    if (params.size() == 2) {
        vector<unsigned char> key = ParseHex(params[1].get_str());
        vector<unsigned char> value;
        if (!contractScriptTemp.GetContractData(height, regid, key, value)) {
            throw runtime_error("getcontractdataraw :the key does NOT exist!");
        }
        script.push_back(Pair("regid", params[0].get_str()));
        script.push_back(Pair("key", HexStr(key)));
        script.push_back(Pair("value", HexStr(value)));
        return script;

    } else {
        int dbsize;
        contractScriptTemp.GetContractItemCount(regid, dbsize);
        if (0 == dbsize) {
            throw runtime_error("getcontractdataraw :the contract has NO data!");
        }
        int pagesize = params[1].get_int();
        int index = params[2].get_int();

        vector<std::tuple<vector<unsigned char>, vector<unsigned char> > > ret;
        GetDataFromAppDb(contractScriptTemp, regid, pagesize, index, ret);
        Array retArray;
        for (auto te : ret) {
            vector<unsigned char> key = std::get<0>(te);
            vector<unsigned char> value = std::get<1>(te);
            Object firt;
            firt.push_back(Pair("key", HexStr(key)));
            firt.push_back(Pair("value", HexStr(value)));
            retArray.push_back(firt);
        }
        return retArray;
    }
    return script;
}

Value getcontractdata(const Array& params, bool fHelp) {
    if (fHelp || params.size() < 2 || params.size() > 3) {
        throw runtime_error("getcontractdata \"contract_regid\" \"[pagesize or key]\" (\"index\")\n"
            "\nget the contract data (original input format) by a given contract RegID\n"
            "\nArguments:\n"
            "1.\"contract_regid\": (string, required) Contract RegId\n"
            "2.[pagesize or key]: (pagesize int, required),if only two params,it is key, otherwise it is pagesize\n"
            "3.\"index\": (int optional)\n"
            "\nResult:\n"
            "\nExamples:\n"
            + HelpExampleCli("getcontractdata", "\"1304166-1\" \"key\"")
            + HelpExampleRpc("getcontractdata", "\"1304166-1\" \"key\""));
    }
    int height = chainActive.Height();
    // RPCTypeCheck(params, list_of(str_type)(int_type)(int_type));
    CRegID regid(params[0].get_str());
    if (regid.IsEmpty()) {
        throw runtime_error("getcontractdata : contract regid NOT supplied!");
    }

    if (!pScriptDBTip->HaveScript(regid)) {
        throw runtime_error("getcontractdata : contract regid NOT exist!");
    }
    Object script;

    CScriptDBViewCache contractScriptTemp(*pScriptDBTip);
    if (params.size() == 2) {
        string strKey = params[1].get_str();
        vector<unsigned char> key (strKey.length());
        std::copy(strKey.begin(), strKey.end(), key.begin());

        vector<unsigned char> value;
        if (!contractScriptTemp.GetContractData(height, regid, key, value)) {
            throw runtime_error("GetContractData :the key does NOT exist!");
        }
        string strValue (value.begin(), value.end());
        script.push_back( Pair("regid", params[0].get_str()) );
        script.push_back( Pair("key", strKey) );
        script.push_back( Pair("value", strValue) );
        return script;

    } else {
        int dbsize;
        contractScriptTemp.GetContractItemCount(regid, dbsize);
        if (0 == dbsize) {
            throw runtime_error("GetContractItemCount :the contract has NO data!");
        }
        int pagesize = params[1].get_int();
        int index = params[2].get_int();

        vector<std::tuple<vector<unsigned char>, vector<unsigned char> > > ret;
        GetDataFromAppDb(contractScriptTemp, regid, pagesize, index, ret);
        Array retArray;
        for (auto te : ret) {
            vector<unsigned char> key = std::get<0>(te);
            vector<unsigned char> value = std::get<1>(te);
            string sKey (key.begin(), key.end());
            string sValue (value.begin(), value.end());

            Object retObj;
            retObj.push_back( Pair("key", sKey) );
            retObj.push_back( Pair("value", sValue) );

            retArray.push_back(retObj);
        }
        return retArray;
    }
    return script;
}

Value getcontractconfirmdata(const Array& params, bool fHelp) {
    if (fHelp || (params.size() != 3 && params.size() !=4)) {
        throw runtime_error("getcontractconfirmdata \"regid\" \"pagesize\" \"index\"\n"
            "\nget script valid data\n"
            "\nArguments:\n"
            "1.\"regid\": (string, required) app RegId\n"
            "2.\"pagesize\": (int, required)\n"
            "3.\"index\": (int, required )\n"
            "4.\"minconf\":  (numeric, optional, default=1) Only include contract transactions confirmed \n"
            "\nResult:\n"
            "\nExamples:\n"
            + HelpExampleCli("getcontractconfirmdata", "\"1304166-1\" \"1\"  \"1\"")
            + HelpExampleRpc("getcontractconfirmdata", "\"1304166-1\" \"1\"  \"1\""));
    }
    std::shared_ptr<CScriptDBViewCache> pAccountViewCache;
    if(4 == params.size() && 0==params[3].get_int()) {
        pAccountViewCache.reset(new CScriptDBViewCache(*mempool.pScriptDBViewCache));
    }else {
        pAccountViewCache.reset(new CScriptDBViewCache(*pScriptDBTip));
    }
    int height = chainActive.Height();
    RPCTypeCheck(params, list_of(str_type)(int_type)(int_type));
    CRegID regid(params[0].get_str());
    if (regid.IsEmpty() == true)
        throw runtime_error("getcontractdata :appregid NOT found!");

    if (!pAccountViewCache->HaveScript(regid))
        throw runtime_error("getcontractdata :appregid does NOT exist!");

    Object obj;
    int pagesize = params[1].get_int();
    int nIndex = params[2].get_int();

    int nKey = revert(height);
    CDataStream ds(SER_NETWORK, PROTOCOL_VERSION);
    ds << nKey;
    std::vector<unsigned char> vScriptKey(ds.begin(), ds.end());
    std::vector<unsigned char> vValue;
    Array retArray;
    int nReadCount = 0;
    while (pAccountViewCache->GetContractData(height, regid, 1, vScriptKey, vValue)) {
        Object item;
        ++nReadCount;
        if (nReadCount > pagesize * (nIndex - 1)) {
            item.push_back(Pair("key", HexStr(vScriptKey)));
            item.push_back(Pair("value", HexStr(vValue)));
            retArray.push_back(item);
        }
        if(nReadCount >= pagesize * nIndex) {
            break;
        }
    }
    return retArray;
}

Value saveblocktofile(const Array& params, bool fHelp) {
    if (fHelp || params.size() != 2) {
        throw runtime_error("saveblocktofile \"blockhash\" \"filepath\"\n"
                "\n save the given block info to the given file\n"
                "\nArguments:\n"
                "1.\"blockhash\": (string, required)\n"
                "2.\"filepath\": (string, required)\n"
                "\nResult:\n"
                "\nExamples:\n"
                + HelpExampleCli("saveblocktofile", "\"12345678901211111\" \"block.log\"")
                + HelpExampleRpc("saveblocktofile", "\"12345678901211111\" \"block.log\""));
    }
    string strblockhash = params[0].get_str();
    uint256 blockHash(uint256S(params[0].get_str()));
    if(0 == mapBlockIndex.count(blockHash)) {
        throw JSONRPCError(RPC_MISC_ERROR, "block hash is not exist!");
    }
    CBlockIndex *pIndex = mapBlockIndex[blockHash];
    CBlock blockInfo;
    if (!pIndex || !ReadBlockFromDisk(pIndex, blockInfo))
        throw runtime_error(_("Failed to read block"));
    assert(strblockhash == blockInfo.GetHash().ToString());
    string file = params[1].get_str();
    try {
        FILE* fp = fopen(file.c_str(), "wb+");
        CAutoFile fileout = CAutoFile(fp, SER_DISK, CLIENT_VERSION);
        if (!fileout)
            throw JSONRPCError(RPC_MISC_ERROR, "open file:" + strblockhash + "failed!");
        if(chainActive.Contains(pIndex))
            fileout << pIndex->nHeight;
        fileout << blockInfo;
        fflush(fileout);
    } catch (std::exception &e) {
        throw JSONRPCError(RPC_MISC_ERROR, "save block to file error");
    }
    return "save succeed";
}

Value getcontractitemcount(const Array& params, bool fHelp) {
    if (fHelp || params.size() != 1) {
        throw runtime_error("getcontractitemcount \"regid\"\n"
            "\nget the total number of contract db K-V items\n"
            "\nArguments:\n"
            "1.\"regid\": (string, required) Contract RegId\n"
            "\nResult:\n"
            "\nExamples:\n"
            + HelpExampleCli("getcontractitemcount", "\"258988-1\"")
            + HelpExampleRpc("getcontractitemcount","\"258988-1\"")
        );
    }

    CRegID regId(params[0].get_str());
    if (regId.IsEmpty()) {
        throw runtime_error("contract RegId invalid!");
    }
    if (!pScriptDBTip->HaveScript(regId)) {
        throw runtime_error("contract with the given RegId does NOT exist!");
    }

    int nItemCount = 0;
    if (!pScriptDBTip->GetContractItemCount(regId, nItemCount)) {
        throw runtime_error("GetContractItemCount error!");
    }
    return nItemCount;
}

Value genregisteraccountraw(const Array& params, bool fHelp) {
    if (fHelp || (params.size() < 3 || params.size() > 4)) {
        throw runtime_error(
            "genregisteraccountraw \"fee\" \"height\" \"publickey\" (\"minerpublickey\") \n"
            "\ncreate a register account transaction\n"
            "\nArguments:\n"
            "1.fee: (numeric, required) pay to miner\n"
            "2.height: (numeric, required)\n"
            "3.publickey: (string, required)\n"
            "4.minerpublickey: (string, optional)\n"
            "\nResult:\n"
            "\"txhash\": (string)\n"
            "\nExamples:\n" +
            HelpExampleCli(
                "genregisteraccountraw",
                "10000  3300 "
                "\"038f679e8b63d6f9935e8ca6b7ce1de5257373ac5461874fc794004a8a00a370ae\" "
                "\"026bc0668c767ab38a937cb33151bcf76eeb4034bcb75e1632fd1249d1d0b32aa9\"") +
            "\nAs json rpc call\n" +
            HelpExampleRpc(
                "genregisteraccountraw",
                " 10000 3300 "
                "\"038f679e8b63d6f9935e8ca6b7ce1de5257373ac5461874fc794004a8a00a370ae\" "
                "\"026bc0668c767ab38a937cb33151bcf76eeb4034bcb75e1632fd1249d1d0b32aa9\""));
    }
    CUserID userId  = CNullID();
    CUserID minerId = CNullID();

    int64_t fee         = AmountToRawValue(params[0]);
    int64_t nDefaultFee = SysCfg().GetTxFee();

    if (fee < nDefaultFee) {
        throw JSONRPCError(RPC_INSUFFICIENT_FEE,
                           strprintf("Input fee smaller than mintxfee: %ld sawi", nDefaultFee));
    }

    int height = params[1].get_int();
    if (height <= 0) {
        throw JSONRPCError(RPC_INVALID_PARAMETER, "Invalid height");
    }

    CPubKey pubKey = CPubKey(ParseHex(params[2].get_str()));
    if (!pubKey.IsCompressed() || !pubKey.IsFullyValid()) {
        throw JSONRPCError(RPC_INVALID_PARAMETER, "Invalid public key");
    }
    userId = pubKey;

    if (params.size() > 3) {
        CPubKey minerPubKey = CPubKey(ParseHex(params[3].get_str()));
        if (!minerPubKey.IsCompressed() || !minerPubKey.IsFullyValid()) {
            throw JSONRPCError(RPC_INVALID_PARAMETER, "Invalid public key");
        }
        minerId = minerPubKey;
    }

    EnsureWalletIsUnlocked();
    std::shared_ptr<CAccountRegisterTx> tx =
        std::make_shared<CAccountRegisterTx>(userId, minerId, fee, height);
    if (!pwalletMain->Sign(pubKey.GetKeyId(), tx->ComputeSignatureHash(), tx->signature)) {
        throw JSONRPCError(RPC_INVALID_PARAMETER, "Sign failed");
    }
    CDataStream ds(SER_DISK, CLIENT_VERSION);
    std::shared_ptr<CBaseTx> pBaseTx = tx->GetNewInstance();
    ds << pBaseTx;
    Object obj;
    obj.push_back(Pair("rawtx", HexStr(ds.begin(), ds.end())));
    return obj;
}

Value sendtxraw(const Array& params, bool fHelp) {
    if (fHelp || params.size() != 1) {
        throw runtime_error(
            "sendtxraw \"transaction\" \n"
            "\nsend raw transaction\n"
            "\nArguments:\n"
            "1.\"transaction\": (string, required)\n"
            "\nExamples:\n"
            + HelpExampleCli("sendtxraw", "\"n2dha9w3bz2HPVQzoGKda3Cgt5p5Tgv6oj\"")
            + "\nAs json rpc call\n"
            + HelpExampleRpc("sendtxraw", "\"n2dha9w3bz2HPVQzoGKda3Cgt5p5Tgv6oj\""));
    }
    //EnsureWalletIsUnlocked();
    vector<unsigned char> vch(ParseHex(params[0].get_str()));
    if (vch.size() > MAX_RPC_SIG_STR_LEN) {
        throw JSONRPCError(RPC_INVALID_PARAMETER, "The rawtx str is too long");
    }

    CDataStream stream(vch, SER_DISK, CLIENT_VERSION);

    std::shared_ptr<CBaseTx> tx;
    stream >> tx;
    std::tuple<bool, string> ret;
    ret = pwalletMain->CommitTx((CBaseTx *) tx.get());
    if (!std::get<0>(ret))
        throw JSONRPCError(RPC_WALLET_ERROR, "sendtxraw error: " + std::get<1>(ret));

    Object obj;
    obj.push_back(Pair("hash", std::get<1>(ret)));
    return obj;
}

// cold-wallet feature
Value gencallcontractraw(const Array& params, bool fHelp) {
    if (fHelp || params.size() < 5 || params.size() > 6) {
        throw runtime_error("gencallcontractraw \"height\" \"fee\" \"amount\" \"user_regid\" \"contract_regid\" \"contract\" \n"
                "\ngenerate contract invocation rawtx\n"
                "\nArguments:\n"
                "1.\"fee\": (numeric, required) fee paid to miner\n"
                "2.\"amount\": (numeric, required) amount of coins transfered to the contract (could be 0)\n"
                "3.\"user_regid\": (string, required) contract callee regid\n"
                "4.\"contract_regid\": (string required) contract regid\n"
                "5.\"contract\": (string, required) contract arguments encoded as one hex string\n"
                "6.\"height\": (int, optional) a valid block height (current tip height when omitted)\n"
                "\nResult:\n"
                "\"contract invocation rawtx str\": (string)\n"
                "\nExamples:\n"
                + HelpExampleCli("gencallcontractraw",
                        "1000 01020304 000000000100 [\"5zQPcC1YpFMtwxiH787pSXanUECoGsxUq3KZieJxVG\"] "
                                "[\"5yNhSL7746VV5qWHHDNLkSQ1RYeiheryk9uzQG6C5d\","
                                "\"5Vp1xpLT8D2FQg3kaaCcjqxfdFNRhxm4oy7GXyBga9\"] 10") + "\nAs json rpc call\n"
                + HelpExampleRpc("gencallcontractraw",
                        "1000 01020304 000000000100 000000000100 [\"5zQPcC1YpFMtwxiH787pSXanUECoGsxUq3KZieJxVG\"] "
                                "[\"5yNhSL7746VV5qWHHDNLkSQ1RYeiheryk9uzQG6C5d\","
                                "\"5Vp1xpLT8D2FQg3kaaCcjqxfdFNRhxm4oy7GXyBga9\"] 10"));
    }
    RPCTypeCheck(params, list_of(real_type)(real_type)(str_type)(str_type)(str_type)(int_type));

    uint64_t fee = AmountToRawValue(params[0]);
    uint64_t amount = AmountToRawValue(params[1]);
    string sUserRegId = params[2].get_str();
    CRegID userRegId(sUserRegId);
    if (userRegId.IsEmpty()) {
        throw runtime_error("invalid user_regid: " + sUserRegId);
    }
    string sConRegId = params[3].get_str();
    CRegID conRegId(sConRegId);
    if (conRegId.IsEmpty()) {
        throw runtime_error("invalid contract_regid: %s" + sUserRegId);
    }
    vector<unsigned char> arguments = ParseHex(params[4].get_str());
    if (arguments.size() >= kContractArgumentMaxSize) {
        throw runtime_error("input arguments'size larger than kContractArgumentMaxSize");
    }
    int height = (params.size() == 6) ? params[5].get_int() : chainActive.Tip()->nHeight;

    if (fee > 0 && fee < CBaseTx::nMinTxFee)
        throw runtime_error("input fee smaller than nMinTxFee");
    if (conRegId.IsEmpty())
        throw runtime_error("contract regid invalid!");
    if (!pScriptDBTip->HaveScript(conRegId))
        throw runtime_error(tinyformat::format("regid %s not exist", conRegId.ToString()));
    if (height < chainActive.Tip()->nHeight - 250 || height > chainActive.Tip()->nHeight + 250)
        throw runtime_error("height is out of a valid range to the tip block height!");

    CAccountViewCache view(*pAccountViewTip);
    CKeyID keyId;
    if (!view.GetKeyId(userRegId, keyId)) {
        LogPrint("ERROR", "from address %s has no keyId\n", userRegId.ToString());
        throw runtime_error(tinyformat::format("from address %s has no keyId", userRegId.ToString()));
    }

    std::shared_ptr<CContractInvokeTx> tx = std::make_shared<CContractInvokeTx>(
        userRegId, conRegId, fee, amount, height, arguments);
    CDataStream ds(SER_DISK, CLIENT_VERSION);
    std::shared_ptr<CBaseTx> pBaseTx = tx->GetNewInstance();
    ds << pBaseTx;
    Object obj;
    string rawtx = HexStr(ds.begin(), ds.end());
    obj.push_back( Pair("rawtx", rawtx) );
    return obj;
}

Value genregistercontractraw(const Array& params, bool fHelp) {
    if (fHelp || params.size() < 3 || params.size() > 5) {
        throw runtime_error(
            "genregistercontractraw \"addr\" \"filepath\" \"fee\"  \"height\" (\"script description\")\n"
            "\nregister script\n"
            "\nArguments:\n"
            "1.\"addr\": (string required)\n from address that registers the contract"
            "2.\"filepath\": (string required), script's file path\n"
            "3.\"fee\": (numeric required) pay to miner\n"
            "4.\"height\": (int optional) valid height\n"
            "5.\"script description\":(string optional) new script description\n"
            "\nResult:\n"
            "\"txhash\": (string)\n"
            "\nExamples:\n"
            + HelpExampleCli("genregistercontractraw",
                    "\"WiZx6rrsBn9sHjwpvdwtMNNX2o31s3DEHH\" \"/tmp/lua/hello.lua\" \"10000\" ")
            + "\nAs json rpc call\n"
            + HelpExampleRpc("genregistercontractraw",
                    "\"WiZx6rrsBn9sHjwpvdwtMNNX2o31s3DEHH\", \"/tmp/lua/hello.lua\", \"10000\" "));
    }

    RPCTypeCheck(params, list_of(str_type)(str_type)(int_type)(int_type)(str_type));

    CVmScript vmScript;
    vector<unsigned char> vscript;
    string luaScriptFilePath = GetAbsolutePath(params[1].get_str()).string();
    if (luaScriptFilePath.empty())
        throw JSONRPCError(RPC_SCRIPT_FILEPATH_NOT_EXIST, "Lua Script file not exist!");

    if (luaScriptFilePath.compare(0, kContractScriptPathPrefix.size(), kContractScriptPathPrefix.c_str()) != 0)
        throw JSONRPCError(RPC_SCRIPT_FILEPATH_INVALID, "Lua Script file not inside /tmp/lua dir or its subdir!");

    FILE* file = fopen(luaScriptFilePath.c_str(), "rb+");
    if (!file)
        throw runtime_error("genregistercontractraw open App Lua Script file" + luaScriptFilePath + "error");

    long lSize;
    fseek(file, 0, SEEK_END);
    lSize = ftell(file);
    rewind(file);

    // allocate memory to contain the whole file:
    char *buffer = (char*) malloc(sizeof(char) * lSize);
    if (buffer == NULL) {
        fclose(file);
        throw runtime_error("allocate memory failed");
    }

    if (fread(buffer, 1, lSize, file) != (size_t) lSize) {
        free(buffer);
        fclose(file);
        throw runtime_error("read contract script file error");
    } else {
        fclose(file);
    }
    vmScript.GetRom().insert(vmScript.GetRom().end(), buffer, buffer + lSize);
    if (buffer)
        free(buffer);

    CDataStream dsScript(SER_DISK, CLIENT_VERSION);
    dsScript << vmScript;

    vscript.assign(dsScript.begin(), dsScript.end());

    if (params.size() > 4) {
        string memo = params[4].get_str();
        vmScript.GetMemo().insert(vmScript.GetMemo().end(), memo.begin(), memo.end());
    }

    uint64_t fee = params[2].get_uint64();
    if (fee > 0 && fee < CBaseTx::nMinTxFee) {
        throw JSONRPCError(RPC_INVALID_PARAMETER, "Fee smaller than nMinTxFee");
    }
    CKeyID keyId;
    if (!GetKeyId(params[0].get_str(), keyId)) {
        throw JSONRPCError(RPC_INVALID_ADDRESS_OR_KEY, "Recv address invalid");
    }

    CAccountViewCache view(*pAccountViewTip);
    CAccount account;

    CUserID userId = keyId;
    if (!view.GetAccount(userId, account)) {
        throw JSONRPCError(RPC_WALLET_ERROR, "Account does not exist");
    }
    if (!account.IsRegistered()) {
        throw JSONRPCError(RPC_WALLET_ERROR, "Account is unregistered");
    }

    std::shared_ptr<CContractDeployTx> tx = std::make_shared<CContractDeployTx>();
    CRegID regId;
    view.GetRegId(keyId, regId);

    tx.get()->txUid = regId;
    tx.get()->contractScript = vscript;
    tx.get()->llFees = fee;

    uint32_t height = chainActive.Tip()->nHeight;
    if (params.size() > 3) {
        height =  params[3].get_int();
        if (height <= 0) {
            throw JSONRPCError(RPC_INVALID_PARAMETER, "Invalid height");
        }
    }
    tx.get()->nValidHeight = height;

    CDataStream ds(SER_DISK, CLIENT_VERSION);
    std::shared_ptr<CBaseTx> pBaseTx = tx->GetNewInstance();
    ds << pBaseTx;
    Object obj;
    obj.push_back(Pair("rawtx", HexStr(ds.begin(), ds.end())));
    return obj;
}

Value signtxraw(const Array& params, bool fHelp) {
    if (fHelp || params.size() != 2) {
        throw runtime_error(
            "signtxraw \"str\" \"addr\"\n"
            "\nsignature transaction\n"
            "\nArguments:\n"
            "1.\"str\": (string, required) Hex-format string, no longer than 65K in binary bytes\n"
            "2.\"addr\": (string, required) A json array of WICC addresses\n"
            "[\n"
            "  \"address\"  (string) WICC address\n"
            "  ...,\n"
            "]\n"
            "\nExamples:\n" +
            HelpExampleCli("signtxraw",
                           "\"0701ed7f0300030000010000020002000bcd10858c200200\" "
                           "\"[\\\"wKwPHfCJfUYZyjJoa6uCVdgbVJkhEnguMw\\\", "
                           "\\\"wQT2mY1onRGoERTk4bgAoAEaUjPLhLsrY4\\\", "
                           "\\\"wNw1Rr8cHPerXXGt6yxEkAPHDXmzMiQBn4\\\"]\"") +
            "\nAs json rpc call\n" +
            HelpExampleRpc("signtxraw",
                           "\"0701ed7f0300030000010000020002000bcd10858c200200\", "
                           "\"[\\\"wKwPHfCJfUYZyjJoa6uCVdgbVJkhEnguMw\\\", "
                           "\\\"wQT2mY1onRGoERTk4bgAoAEaUjPLhLsrY4\\\", "
                           "\\\"wNw1Rr8cHPerXXGt6yxEkAPHDXmzMiQBn4\\\"]\""));
    }

    vector<unsigned char> vch(ParseHex(params[0].get_str()));
    if (vch.size() > MAX_RPC_SIG_STR_LEN) {
        throw JSONRPCError(RPC_INVALID_PARAMETER, "The sig str is too long");
    }

    CDataStream stream(vch, SER_DISK, CLIENT_VERSION);
    std::shared_ptr<CBaseTx> pBaseTx;
    stream >> pBaseTx;
    if (!pBaseTx.get()) {
        return Value::null;
    }

    const Array& addresses = params[1].get_array();
    if (pBaseTx.get()->nTxType != COMMON_MTX && addresses.size() != 1) {
        throw JSONRPCError(RPC_INVALID_PARAMETER, "To many addresses provided");
    }

    std::set<CKeyID> keyIds;
    CKeyID keyId;
    for (unsigned int i = 0; i < addresses.size(); i++) {
        if (!GetKeyId(addresses[i].get_str(), keyId)) {
            throw JSONRPCError(RPC_INVALID_ADDRESS_OR_KEY, "Failed to get keyId");
        }
        keyIds.insert(keyId);
    }

    if (keyIds.empty()) {
        throw JSONRPCError(RPC_INVALID_ADDRESS_OR_KEY, "No valid address provided");
    }

    Object obj;
    switch (pBaseTx.get()->nTxType) {
        case BCOIN_TRANSFER_TX: {
            std::shared_ptr<CBaseCoinTransferTx> tx = std::make_shared<CBaseCoinTransferTx>(pBaseTx.get());
            if (!pwalletMain->Sign(*keyIds.begin(), tx.get()->ComputeSignatureHash(), tx.get()->signature))
                throw JSONRPCError(RPC_INVALID_PARAMETER, "Sign failed");

            CDataStream ds(SER_DISK, CLIENT_VERSION);
            std::shared_ptr<CBaseTx> pBaseTx = tx->GetNewInstance();
            ds << pBaseTx;
            obj.push_back(Pair("rawtx", HexStr(ds.begin(), ds.end())));

            break;
        }

        case ACCOUNT_REGISTER_TX: {
            std::shared_ptr<CAccountRegisterTx> tx =
                std::make_shared<CAccountRegisterTx>(pBaseTx.get());
            if (!pwalletMain->Sign(*keyIds.begin(), tx.get()->ComputeSignatureHash(), tx.get()->signature))
                throw JSONRPCError(RPC_INVALID_PARAMETER, "Sign failed");

            CDataStream ds(SER_DISK, CLIENT_VERSION);
            std::shared_ptr<CBaseTx> pBaseTx = tx->GetNewInstance();
            ds << pBaseTx;
            obj.push_back(Pair("rawtx", HexStr(ds.begin(), ds.end())));

            break;
        }

        case CONTRACT_INVOKE_TX: {
            std::shared_ptr<CContractInvokeTx> tx = std::make_shared<CContractInvokeTx>(pBaseTx.get());
            if (!pwalletMain->Sign(*keyIds.begin(), tx.get()->ComputeSignatureHash(), tx.get()->signature)) {
                throw JSONRPCError(RPC_INVALID_PARAMETER, "Sign failed");
            }
            CDataStream ds(SER_DISK, CLIENT_VERSION);
            std::shared_ptr<CBaseTx> pBaseTx = tx->GetNewInstance();
            ds << pBaseTx;
            obj.push_back(Pair("rawtx", HexStr(ds.begin(), ds.end())));

            break;
        }

        case BLOCK_REWARD_TX: {
            throw JSONRPCError(RPC_INVALID_PARAMETER, "Reward transation is forbidden");
        }

        case CONTRACT_DEPLOY_TX: {
            std::shared_ptr<CContractDeployTx> tx =
                std::make_shared<CContractDeployTx>(pBaseTx.get());
            if (!pwalletMain->Sign(*keyIds.begin(), tx.get()->ComputeSignatureHash(), tx.get()->signature)) {
                throw JSONRPCError(RPC_INVALID_PARAMETER, "Sign failed");
            }
            CDataStream ds(SER_DISK, CLIENT_VERSION);
            std::shared_ptr<CBaseTx> pBaseTx = tx->GetNewInstance();
            ds << pBaseTx;
            obj.push_back(Pair("rawtx", HexStr(ds.begin(), ds.end())));

            break;
        }

        case DELEGATE_VOTE_TX: {
            std::shared_ptr<CDelegateVoteTx> tx = std::make_shared<CDelegateVoteTx>(pBaseTx.get());
            if (!pwalletMain->Sign(*keyIds.begin(), tx.get()->ComputeSignatureHash(), tx.get()->signature)) {
                throw JSONRPCError(RPC_INVALID_PARAMETER, "Sign failed");
            }
            CDataStream ds(SER_DISK, CLIENT_VERSION);
            std::shared_ptr<CBaseTx> pBaseTx = tx->GetNewInstance();
            ds << pBaseTx;
            obj.push_back(Pair("rawtx", HexStr(ds.begin(), ds.end())));

            break;
        }

        case COMMON_MTX: {
            std::shared_ptr<CMulsigTx> tx = std::make_shared<CMulsigTx>(pBaseTx.get());

            vector<CSignaturePair>& signaturePairs = tx.get()->signaturePairs;
            for (const auto& keyIdItem : keyIds) {
                CRegID regId;
                if (!pAccountViewTip->GetRegId(CUserID(keyIdItem), regId)) {
                    throw JSONRPCError(RPC_INVALID_PARAMETER, "Address is unregistered");
                }

                bool valid = false;
                for (auto& signatureItem : signaturePairs) {
                    if (regId == signatureItem.regId) {
                        if (!pwalletMain->Sign(keyIdItem, tx.get()->ComputeSignatureHash(),
                                               signatureItem.signature)) {
                            throw JSONRPCError(RPC_INVALID_PARAMETER, "Sign failed");
                        } else {
                            valid = true;
                        }
                    }
                }

                if (!valid) {
                    throw JSONRPCError(RPC_INVALID_PARAMETER, "Provided address is unmatched");
                }
            }

            CDataStream ds(SER_DISK, CLIENT_VERSION);
            std::shared_ptr<CBaseTx> pBaseTx = tx->GetNewInstance();
            ds << pBaseTx;
            obj.push_back(Pair("rawtx", HexStr(ds.begin(), ds.end())));

            break;
        }

        default: {
            throw JSONRPCError(RPC_INVALID_PARAMETER, "Unsupported transaction type");
        }
    }
    return obj;
}

Value decodemulsigscript(const Array& params, bool fHelp) {
    if (fHelp || params.size() != 1)
        throw runtime_error(
            "decodemulsigscript \"hex\"\n"
            "\nDecode a hex-encoded script.\n"
            "\nArguments:\n"
            "1. \"hex\"     (string) the hex encoded mulsig script\n"
            "\nResult:\n"
            "{\n"
            "  \"type\":\"type\", (string) The transaction type\n"
            "  \"reqSigs\": n,    (numeric) The required signatures\n"
            "  \"addr\",\"address\" (string) mulsig script address\n"
            "  \"addresses\": [   (json array of string)\n"
            "     \"address\"     (string) bitcoin address\n"
            "     ,...\n"
            "  ]\n"
            "}\n"
            "\nExamples:\n" +
            HelpExampleCli("decodemulsigscript", "\"hexstring\"") +
            HelpExampleRpc("decodemulsigscript", "\"hexstring\""));

    RPCTypeCheck(params, list_of(str_type));

    vector<unsigned char> multiScript = ParseHex(params[0].get_str());
    if (multiScript.empty() || multiScript.size() > KMultisigScriptMaxSize) {
        throw JSONRPCError(RPC_INVALID_PARAMETER, "Invalid script size");
    }

    CDataStream ds(multiScript, SER_DISK, CLIENT_VERSION);
    CMulsigScript script;
    try {
        ds >> script;
    } catch (std::exception& e) {
        throw JSONRPCError(RPC_INVALID_PARAMETER, "Invalid script content");
    }

    CKeyID scriptId           = script.GetID();
    int8_t required           = (int8_t)script.GetRequired();
    std::set<CPubKey> pubKeys = script.GetPubKeys();

    Array addressArray;
    for (const auto& pubKey : pubKeys) {
        addressArray.push_back(pubKey.GetKeyId().ToAddress());
    }

    Object obj;
    obj.push_back(Pair("type", "mulsig"));
    obj.push_back(Pair("req_sigs", required));
    obj.push_back(Pair("addr", scriptId.ToAddress()));
    obj.push_back(Pair("addresses", addressArray));

    return obj;
}

Value decodetxraw(const Array& params, bool fHelp) {
    if (fHelp || params.size() != 1) {
        throw runtime_error(
            "decodetxraw \"hexstring\"\n"
            "\ndecode transaction\n"
            "\nArguments:\n"
            "1.\"str\": (string, required) hexstring\n"
            "\nExamples:\n" +
            HelpExampleCli("decodetxraw",
                           "\"03015f020001025a0164cd10004630440220664de5ec373f44d2756a23d5267ab25f2"
                           "2af6162d166b1cca6c76631701cbeb5022041959ff75f7c7dd39c1f9f6ef9a237a6ea46"
                           "7d02d2d2c3db62a1addaa8009ccd\"") +
            "\nAs json rpc call\n" +
            HelpExampleRpc("decodetxraw",
                           "\"03015f020001025a0164cd10004630440220664de5ec373f44d2756a23d5267ab25f2"
                           "2af6162d166b1cca6c76631701cbeb5022041959ff75f7c7dd39c1f9f6ef9a237a6ea46"
                           "7d02d2d2c3db62a1addaa8009ccd\""));
    }
    Object obj;
    vector<unsigned char> vch(ParseHex(params[0].get_str()));
    CDataStream stream(vch, SER_DISK, CLIENT_VERSION);
    std::shared_ptr<CBaseTx> pBaseTx;
    stream >> pBaseTx;
    if (!pBaseTx.get()) {
        return obj;
    }

    CAccountViewCache view(*pAccountViewTip);
    switch (pBaseTx.get()->nTxType) {
        case BCOIN_TRANSFER_TX: {
            std::shared_ptr<CBaseCoinTransferTx> tx = std::make_shared<CBaseCoinTransferTx>(pBaseTx.get());
            if (tx.get()) {
                obj = tx->ToJson(view);
            }
            break;
        }
        case ACCOUNT_REGISTER_TX: {
            std::shared_ptr<CAccountRegisterTx> tx =
                std::make_shared<CAccountRegisterTx>(pBaseTx.get());
            if (tx.get()) {
                obj = tx->ToJson(view);
            }
            break;
        }

        case CONTRACT_INVOKE_TX: {
            std::shared_ptr<CContractInvokeTx> tx = std::make_shared<CContractInvokeTx>(pBaseTx.get());
            if (tx.get()) {
                obj = tx->ToJson(view);
            }
            break;
        }
        case BLOCK_REWARD_TX: {
            std::shared_ptr<CBlockRewardTx> tx = std::make_shared<CBlockRewardTx>(pBaseTx.get());
            if (tx.get()) {
                obj = tx->ToJson(view);
            }
            break;
        }
        case CONTRACT_DEPLOY_TX: {
            std::shared_ptr<CContractDeployTx> tx =
                std::make_shared<CContractDeployTx>(pBaseTx.get());
            if (tx.get()) {
                obj = tx->ToJson(view);
            }
            break;
        }
        case DELEGATE_VOTE_TX: {
            std::shared_ptr<CDelegateVoteTx> tx = std::make_shared<CDelegateVoteTx>(pBaseTx.get());
            if (tx.get()) {
                obj = tx->ToJson(view);
            }
            break;
        }
        case COMMON_MTX: {
            std::shared_ptr<CMulsigTx> tx = std::make_shared<CMulsigTx>(pBaseTx.get());
            if (tx.get()) {
                obj = tx->ToJson(view);
            }
            break;
        }
        default:
            break;
    }
    return obj;
}

Value getalltxinfo(const Array& params, bool fHelp) {
    if (fHelp || (params.size() != 0 && params.size() != 1)) {
        throw runtime_error("getalltxinfo \n"
            "\nget all transaction info\n"
            "\nArguments:\n"
            "1.\"nlimitCount\": (numeric, optional, default=0) 0 return all tx, else return number of nlimitCount txs \n"
            "\nResult:\n"
            "\nExamples:\n" + HelpExampleCli("getalltxinfo", "") + "\nAs json rpc call\n"
            + HelpExampleRpc("getalltxinfo", ""));
    }

    Object retObj;
    int nLimitCount(0);
    if(params.size() == 1)
        nLimitCount = params[0].get_int();
    assert(pwalletMain != NULL);
    if (nLimitCount <= 0) {
        Array confirmedTx;
        for (auto const &wtx : pwalletMain->mapInBlockTx) {
            for (auto const & item : wtx.second.mapAccountTx) {
                Object objtx = GetTxDetailJSON(item.first);
                confirmedTx.push_back(objtx);
            }
        }
        retObj.push_back(Pair("confirmed", confirmedTx));

        Array unconfirmedTx;
        CAccountViewCache view(*pAccountViewTip);
        for (auto const &wtx : pwalletMain->unconfirmedTx) {
            Object objtx = GetTxDetailJSON(wtx.first);
            unconfirmedTx.push_back(objtx);
        }
        retObj.push_back(Pair("unconfirmed", unconfirmedTx));
    } else {
        Array confirmedTx;
        multimap<int, Object, std::greater<int> > mapTx;
        for (auto const &wtx : pwalletMain->mapInBlockTx) {
            for (auto const & item : wtx.second.mapAccountTx) {
                Object objtx = GetTxDetailJSON(item.first);
                int nConfHeight = find_value(objtx, "confirmedheight").get_int();
                mapTx.insert(pair<int, Object>(nConfHeight, objtx));
            }
        }
        int nSize(0);
        for(auto & txItem : mapTx) {
            if(++nSize > nLimitCount)
                break;
            confirmedTx.push_back(txItem.second);
        }
        retObj.push_back(Pair("Confirmed", confirmedTx));
    }

    return retObj;
}

Value printblockdbinfo(const Array& params, bool fHelp) {
    if (fHelp || params.size() != 0) {
        throw runtime_error(
            "printblockdbinfo \n"
            "\nprint block log\n"
            "\nArguments:\n"
            "\nExamples:\n" + HelpExampleCli("printblockdbinfo", "")
            + HelpExampleRpc("printblockdbinfo", ""));
    }

    if (!pAccountViewTip->Flush())
        throw runtime_error("Failed to write to account database\n");
    if (!pScriptDBTip->Flush())
        throw runtime_error("Failed to write to account database\n");
    WriteBlockLog(false, "");
    return Value::null;
}

Value getcontractaccountinfo(const Array& params, bool fHelp) {
    if (fHelp || (params.size() != 2 && params.size() != 3)) {
        throw runtime_error("getcontractaccountinfo \"contract_regid\" \"account_address | account_regid\""
            "\nget contract account info\n"
            "\nArguments:\n"
            "1.\"contract_regid\":(string, required) App RegId\n"
            "2.\"account_address or regid\": (string, required) contract account address or its regid\n"
            "3.\"minconf\"  (numeric, optional, default=1) Only include contract transactions confirmed \n"
            "\nExamples:\n"
            + HelpExampleCli("getcontractaccountinfo", "\"452974-3\" \"WUZBQZZqyWgJLvEEsHrXL5vg5qaUwgfjco\"")
            + "\nAs json rpc call\n"
            + HelpExampleRpc("getcontractaccountinfo", "\"452974-3\" \"WUZBQZZqyWgJLvEEsHrXL5vg5qaUwgfjco\""));
    }

    string strAppRegId = params[0].get_str();
    if (!CRegID::IsSimpleRegIdStr(strAppRegId))
        throw runtime_error("getcontractaccountinfo: invalid contract regid: " + strAppRegId);

    CRegID appRegId(strAppRegId);

    vector<unsigned char> acctKey;
    if (CRegID::IsSimpleRegIdStr(params[1].get_str())) {
        CRegID acctRegId(params[1].get_str());
        CUserID acctUserId(acctRegId);
        string address = RegIDToAddress(acctUserId);
        acctKey.assign(address.c_str(), address.c_str() + address.length());
    } else { //in wicc address format
        string acctAddr = params[1].get_str();
        acctKey.assign(acctAddr.c_str(), acctAddr.c_str() + acctAddr.length());
    }

    std::shared_ptr<CAppUserAccount> appUserAccount = std::make_shared<CAppUserAccount>();
    if (params.size() == 3 && params[2].get_int() == 0) {
        CScriptDBViewCache viewCache(*mempool.pScriptDBViewCache);
        if (!viewCache.GetScriptAcc(appRegId, acctKey, *appUserAccount.get())) {
            appUserAccount = std::make_shared<CAppUserAccount>(acctKey);
        }
    } else {
        CScriptDBViewCache viewCache(*pScriptDBTip);
        if (!viewCache.GetScriptAcc(appRegId, acctKey, *appUserAccount.get())) {
            appUserAccount = std::make_shared<CAppUserAccount>(acctKey);
        }
    }
    appUserAccount.get()->AutoMergeFreezeToFree(chainActive.Tip()->nHeight);

    return Value(appUserAccount.get()->ToJson());
}

Value listcontractassets(const Array& params, bool fHelp) {
    if (fHelp || params.size() != 1) {
        throw runtime_error("listcontractassets regid\n"
            "\nreturn Array containing address, asset information.\n"
            "\nArguments: regid: Contract RegId\n"
            "\nResult:\n"
            "\nExamples:\n"
            + HelpExampleCli("listcontractassets", "1-1")
            + "\nAs json rpc call\n"
            + HelpExampleRpc("listcontractassets", "1-1"));
    }

    if (!CRegID::IsSimpleRegIdStr(params[0].get_str()))
        throw runtime_error("in listcontractassets :regid is invalid!\n");

    CRegID script(params[0].get_str());

    Array retArry;
    assert(pwalletMain != NULL);
    {
        set<CKeyID> setKeyId;
        pwalletMain->GetKeys(setKeyId);
        if (setKeyId.size() == 0)
            return retArry;

        CScriptDBViewCache contractScriptTemp(*pScriptDBTip);

        for (const auto &keyId : setKeyId) {

            string address = keyId.ToAddress();
            vector<unsigned char> key;
            key.assign(address.c_str(), address.c_str() + address.length());

            std::shared_ptr<CAppUserAccount> tem = std::make_shared<CAppUserAccount>();
            if (!contractScriptTemp.GetScriptAcc(script, key, *tem.get())) {
                tem = std::make_shared<CAppUserAccount>(key);
            }
            tem.get()->AutoMergeFreezeToFree(chainActive.Tip()->nHeight);

            Object obj;
            obj.push_back(Pair("addr", address));
            obj.push_back(Pair("asset", (double) tem.get()->Getbcoins() / (double) COIN));
            retArry.push_back(obj);
        }
    }

    return retArry;
}


Value gethash(const Array& params, bool fHelp) {
    if (fHelp || params.size() != 1) {
        throw runtime_error("gethash  \"str\"\n"
            "\nget the hash of given str\n"
            "\nArguments:\n"
            "1.\"str\": (string, required) \n"
            "\nresult an object \n"
            "\nExamples:\n"
            + HelpExampleCli("gethash", "\"0000001000005zQPcC1YpFMtwxiH787pSXanUECoGsxUq3KZieJxVG\"")
            + "\nAs json rpc call\n"
            + HelpExampleRpc("gethash", "\"0000001000005zQPcC1YpFMtwxiH787pSXanUECoGsxUq3KZieJxVG\""));
    }

    string str = params[0].get_str();
    vector<unsigned char> vTemp;
    vTemp.assign(str.c_str(), str.c_str() + str.length());
    uint256 strhash = Hash(vTemp.begin(), vTemp.end());
    Object obj;
    obj.push_back(Pair("hash", strhash.ToString()));
    return obj;

}

Value getcontractkeyvalue(const Array& params, bool fHelp) {
    if (fHelp || params.size() != 2) {
        throw runtime_error("getcontractkeyvalue  \"regid\" \"array\""
            "\nget contract key value\n"
            "\nArguments:\n"
            "1.\"regid\": (string, required) \n"
            "2.\"array\": (string, required) \n"
            "\nExamples:\n"
            + HelpExampleCli("getcontractkeyvalue", "\"1651064-1\" \"Wgim6agki6CmntK4LVs3QnCKbeQ2fsgqWP\"")
            + "\nAs json rpc call\n"
            + HelpExampleRpc("getcontractkeyvalue", "\"1651064-1\" \"Wgim6agki6CmntK4LVs3QnCKbeQ2fsgqWP\""));
    }

    CRegID scriptid(params[0].get_str());
    Array array = params[1].get_array();

    int height = chainActive.Height();

    if (scriptid.IsEmpty())
        throw runtime_error("in getcontractkeyvalue: contract regid size is error!\n");

    if (!pScriptDBTip->HaveScript(scriptid))
        throw runtime_error("in getcontractkeyvalue: contract regid not exist!\n");

    Array retArry;
    CScriptDBViewCache contractScriptTemp(*pScriptDBTip);

    for (size_t i = 0; i < array.size(); i++) {
        uint256 txhash(uint256S(array[i].get_str()));
        vector<unsigned char> key;  // = ParseHex(array[i].get_str());
        key.insert(key.begin(), txhash.begin(), txhash.end());
        vector<unsigned char> value;
        Object obj;
        if (!contractScriptTemp.GetContractData(height, scriptid, key, value)) {
            obj.push_back(Pair("key", array[i].get_str()));
            obj.push_back(Pair("value", HexStr(value)));
        } else {
            obj.push_back(Pair("key", array[i].get_str()));
            obj.push_back(Pair("value", HexStr(value)));
        }

        std::shared_ptr<CBaseTx> pBaseTx;
        int time = 0;
        int height = 0;
        if (SysCfg().IsTxIndex()) {
            CDiskTxPos postx;
            if (pScriptDBTip->ReadTxIndex(txhash, postx)) {
                CAutoFile file(OpenBlockFile(postx, true), SER_DISK, CLIENT_VERSION);
                CBlockHeader header;
                try {
                    file >> header;
                    fseek(file, postx.nTxOffset, SEEK_CUR);
                    file >> pBaseTx;
                    height = header.GetHeight();
                    time = header.GetTime();
                } catch (std::exception &e) {
                    throw runtime_error(tfm::format("%s : Deserialize or I/O error - %s", __func__, e.what()).c_str());
                }
            }
        }

        obj.push_back(Pair("confirmedheight", (int) height));
        obj.push_back(Pair("confirmedtime", (int) time));
        retArry.push_back(obj);
    }

    return retArry;
}

Value gencheckpoint(const Array& params, bool fHelp)
{
    if (fHelp || params.size() != 2) {
        throw runtime_error("gencheckpoint \"privatekey\" \"filepath\"\n"
            "\ngenerate checkpoint by Private key signature block.\n"
            "\nArguments:\n"
            "1. \"privatekey\"  (string, required) the private key\n"
            "2. \"filepath\"  (string, required) check point block path\n"
            "\nResult:\n"
            "\nExamples:\n"
            + HelpExampleCli("gencheckpoint", "\"privatekey\" \"filepath\"")
            + HelpExampleRpc("gencheckpoint", "\"privatekey\" \"filepath\""));
    }

    std::string strSecret = params[0].get_str();
    CCoinSecret vchSecret;
    bool fGood = vchSecret.SetString(strSecret);
    if (!fGood)
        throw JSONRPCError(RPC_INVALID_ADDRESS_OR_KEY, "Invalid private key encoding");

    CKey key = vchSecret.GetKey();
    if (!key.IsValid())
        throw JSONRPCError(RPC_INVALID_ADDRESS_OR_KEY, "Private key invalid");

    string file = params[1].get_str();
    int nHeight(0);
    CBlock block;
    FILE* fp = NULL;
    try {
        fp = fopen(file.c_str(), "rb+");
        CAutoFile fileout = CAutoFile(fp, SER_DISK, CLIENT_VERSION);
        if (!fileout)
            throw JSONRPCError(RPC_MISC_ERROR, "open file:" + file + "failed!");
        fileout >> nHeight;
        fileout >> block;
    } catch (std::exception &e) {
        fclose(fp);
        throw JSONRPCError(RPC_MISC_ERROR, strprintf("read block to file error:%s", e.what()).c_str());
    }

    SyncData::CSyncData data;
    SyncData::CSyncCheckPoint point;
    CDataStream sstream(SER_NETWORK, PROTOCOL_VERSION);
    point.m_height = nHeight;
    point.m_hashCheckpoint = block.GetHash();//chainActive[intTemp]->GetBlockHash();
    LogPrint("CHECKPOINT", "send hash = %s\n",block.GetHash().ToString());
    sstream << point;
    Object obj;
    if (data.Sign(key, std::vector<unsigned char>(sstream.begin(), sstream.end()))
        && data.CheckSignature(SysCfg().GetCheckPointPKey())) {
        obj.push_back(Pair("chenkpoint", data.ToJsonObj()));
        return obj;
    }
    return obj;
}

Value setcheckpoint(const Array& params, bool fHelp)
{
    if (fHelp || params.size() != 1) {
        throw runtime_error(
            "setcheckpoint \"filepath\"\n"
            "\nadd new checkpoint and send it out.\n"
            "\nArguments:\n"
            "1. \"filepath\"  (string, required) check point block path\n"
            "\nResult:\n"
            "\nExamples:\n"
            + HelpExampleCli("setcheckpoint", "\"filepath\"")
            + HelpExampleRpc("setcheckpoint", "\"filepath\""));
    }
    SyncData::CSyncData data;
    ifstream file;
    file.open(params[0].get_str().c_str(), ios::in | ios::ate);
    if (!file.is_open())
          throw JSONRPCError(RPC_INVALID_PARAMETER, "Cannot open check point dump file");

    file.seekg(0, file.beg);
    if (file.good()){
        Value reply;
        json_spirit::read(file,reply);
        const Value & checkpoint = find_value(reply.get_obj(),"chenkpoint");
        if(checkpoint.type() ==  json_spirit::null_type)
            throw JSONRPCError(RPC_INVALID_PARAMETER, "read check point failed");

        const Value & msg = find_value(checkpoint.get_obj(), "msg");
        const Value & sig = find_value(checkpoint.get_obj(), "sig");
        if(msg.type() == json_spirit::null_type || sig.type() == json_spirit::null_type)
            throw JSONRPCError(RPC_INVALID_PARAMETER, "read msg or sig failed");

        data.m_vchMsg = ParseHex(msg.get_str());
        data.m_vchSig = ParseHex(sig.get_str());
    }
    file.close();
    if(!data.CheckSignature(SysCfg().GetCheckPointPKey()))
        throw JSONRPCError(RPC_INVALID_PARAMETER, "check signature failed");

    SyncData::CSyncDataDb db;
    std::vector<SyncData::CSyncData> vdata;
    SyncData::CSyncCheckPoint point;
    CDataStream sstream(data.m_vchMsg, SER_NETWORK, PROTOCOL_VERSION);
    sstream >> point;
    db.WriteCheckpoint(point.m_height, data);
    Checkpoints::AddCheckpoint(point.m_height, point.m_hashCheckpoint);
    CheckActiveChain(point.m_height, point.m_hashCheckpoint);
    vdata.push_back(data);
    LOCK(cs_vNodes);
    BOOST_FOREACH(CNode* pnode, vNodes)
    {
        if (pnode->setcheckPointKnown.count(point.m_height) == 0) {
            pnode->setcheckPointKnown.insert(point.m_height);
            pnode->PushMessage("checkpoint", vdata);
        }
    }
    return tfm::format("sendcheckpoint :%d\n", point.m_height);
}

Value validateaddr(const Array& params, bool fHelp) {
    if (fHelp || params.size() != 1)
        throw runtime_error(
            "validateaddr \"wicc_address\"\n"
            "\ncheck whether address is valid or not\n"
            "\nArguments:\n"
            "1. \"wicc_address\"  (string, required) WICC address\n"
            "\nResult:\n"
            "\nExamples:\n" +
            HelpExampleCli("validateaddr", "\"wNw1Rr8cHPerXXGt6yxEkAPHDXmzMiQBn4\"") +
            HelpExampleRpc("validateaddr", "\"wNw1Rr8cHPerXXGt6yxEkAPHDXmzMiQBn4\""));

    Object obj;
    CKeyID keyId;
    string addr = params[0].get_str();
    if (!GetKeyId(addr, keyId)) {
        obj.push_back(Pair("is_valid", false));
    } else {
        obj.push_back(Pair("is_valid", true));
    }
    return obj;
}

Value gettotalcoins(const Array& params, bool fHelp) {
    if(fHelp || params.size() != 0) {
        throw runtime_error(
            "gettotalcoins \n"
            "\nget the total number of circulating coins excluding those locked for votes\n"
            "\nand the toal number of registered addresses\n"
            "\nArguments:\n"
            "\nResult:\n"
            "\nExamples:\n"
            + HelpExampleCli("gettotalcoins", "")
            + HelpExampleRpc("gettotalcoins", ""));
    }

    Object obj;
    {
        CAccountViewCache view(*pAccountViewDB);
        uint64_t totalCoins(0);
        uint64_t totalRegIds(0);
        std::tie(totalCoins, totalRegIds) = view.TraverseAccount();
        // auto [totalCoins, totalRegIds] = view.TraverseAccount(); //C++17
        obj.push_back( Pair("total_coins", ValueFromAmount(totalCoins)) );
        obj.push_back( Pair("total_regids", totalRegIds) );
    }
    return obj;
}

Value gettotalassets(const Array& params, bool fHelp) {
    if(fHelp || params.size() != 1) {
        throw runtime_error("gettotalassets \n"
            "\nget all assets belonging to a contract\n"
            "\nArguments:\n"
            "1.\"contract_regid\": (string, required)\n"
            "\nResult:\n"
            "\nExamples:\n"
            + HelpExampleCli("gettotalassets", "11-1")
            + HelpExampleRpc("gettotalassets", "11-1"));
    }
    CRegID regid(params[0].get_str());
    if (regid.IsEmpty() == true)
        throw runtime_error("contract regid invalid!\n");

    if (!pScriptDBTip->HaveScript(regid))
        throw runtime_error("contract regid not exist!\n");

    CScriptDBViewCache contractScriptTemp(*pScriptDBTip);
    Object obj;
    {
        map<vector<unsigned char>, vector<unsigned char> > mapAcc;
        bool bRet = contractScriptTemp.GetAllScriptAcc(regid, mapAcc);
        if (bRet) {
            uint64_t totalassets = 0;
            map<vector<unsigned char>, vector<unsigned char>>::iterator it;
            for (it = mapAcc.begin(); it != mapAcc.end();++it) {
                CAppUserAccount appAccOut;
                vector<unsigned char> vKey = it->first;
                vector<unsigned char> vValue = it->second;

                CDataStream ds(vValue, SER_DISK, CLIENT_VERSION);
                ds >> appAccOut;

                totalassets += appAccOut.Getbcoins();
                totalassets += appAccOut.GetAllFreezedValues();
            }

            obj.push_back(Pair("total_assets", ValueFromAmount(totalassets)));
        } else
            throw runtime_error("failed to find contract account!\n");
    }
    return obj;
}

Value listtxbyaddr(const Array& params, bool fHelp) {
    if (fHelp || params.size() != 2) {
        throw runtime_error(
            "listtxbyaddr \n"
            "\nlist all transactions by their sender/receiver addresss\n"
            "\nArguments:\n"
            "1.\"address\": (string, required)\n"
            "2.\"height\": (numeric, required)\n"
            "\nResult: address related tx hash as array\n"
            "\nExamples:\n" +
            HelpExampleCli("listtxbyaddr",
                           "\"wcoA7yUW4fc4m6a2HSk36t4VVxzKUnvq4S\" \"10000\"") +
            "\nAs json rpc call\n" +
            HelpExampleRpc("listtxbyaddr",
                           "\"wcoA7yUW4fc4m6a2HSk36t4VVxzKUnvq4S\", \"10000\""));
    }

    string address = params[0].get_str();
    int height     = params[1].get_int();
    if (height < 0 || height > chainActive.Height())
        throw runtime_error("Height out of range.");

    CKeyID keyId;
    if (!GetKeyId(address, keyId))
        throw runtime_error("Address invalid.");

    CScriptDBViewCache scriptDbView(*pScriptDBTip);
    map<vector<unsigned char>, vector<unsigned char>> mapTxHash;
    if (!scriptDbView.GetTxHashByAddress(keyId, height, mapTxHash))
        throw runtime_error("Failed to fetch data.");

    Object obj;
    Array arrayObj;
    for (auto item : mapTxHash) {
        arrayObj.push_back(string(item.second.begin(), item.second.end()));
    }
    obj.push_back(Pair("address", address));
    obj.push_back(Pair("height", height));
    obj.push_back(Pair("txarray", arrayObj));

    return obj;
}

Value listdelegates(const Array& params, bool fHelp) {
    if (fHelp || params.size() > 1) {
        throw runtime_error(
                "listdelegates \n"
                "\nreturns the specified number delegates by reversed order voting number.\n"
                "\nArguments:\n"
                "1. number           (number, optional) the number of the delegates, default to all delegates.\n"
                "\nResult:\n"
                "\nExamples:\n"
                + HelpExampleCli("listdelegates", "11")
                + HelpExampleRpc("listdelegates", "11"));
    }

    int nDelegateNum = (params.size() == 1) ? params[0].get_int() : IniCfg().GetDelegatesNum();
    if (nDelegateNum < 1 || nDelegateNum > 11) {
        throw JSONRPCError(
            RPC_INVALID_PARAMETER,
            strprintf("input delegate number not between 1 and %ld", IniCfg().GetDelegatesNum()));
    }

    int nIndex = 0;
    vector<unsigned char> vScriptData;
    CScriptDBViewCache contractScriptTemp(*pScriptDBTip);
    CAccountViewCache view(*pAccountViewTip);
    Object obj;
    Array delegateArray;
    vector<unsigned char> vDelegateKey = {'d','e','l','e','g','a','t','e','_'};
    vector<unsigned char> vDelegatePrefix = vDelegateKey;
    while (--nDelegateNum >= 0) {
        CRegID regId(0,0);
        if (contractScriptTemp.GetContractData(0, regId, nIndex, vDelegateKey, vScriptData)) {
            nIndex = 1;
            vector<unsigned char>::iterator iterVotes = find_first_of(vDelegateKey.begin(), vDelegateKey.end(),
                vDelegatePrefix.begin(), vDelegatePrefix.end());
            string strVotes(iterVotes+9, iterVotes+25);
            uint64_t receivedVotes = 0;
            stringstream strValue;
            strValue.flags(ios::hex);
            strValue << strVotes;
            strValue >> receivedVotes;

            vector<unsigned char> vAcctRegId(iterVotes+26, vDelegateKey.end());
            CRegID acctRegId(vAcctRegId);
            CAccount account;
            if (!view.GetAccount(acctRegId, account))
                assert(0);

            uint64_t maxNum = 0xFFFFFFFFFFFFFFFF;
            if ((maxNum - receivedVotes) != account.receivedVotes) {
                LogPrint("INFO", "receivedVotes:%lld, account:%s", maxNum - receivedVotes, account.ToString());
                assert(0);
            }
            delegateArray.push_back(account.ToJsonObj());
      } else {
          assert(0);
      }
    }
    obj.push_back(Pair("delegates", delegateArray));
    return obj;
}<|MERGE_RESOLUTION|>--- conflicted
+++ resolved
@@ -498,13 +498,8 @@
         rtx.llFees       = fee;
         rtx.nValidHeight = chainActive.Tip()->nHeight;
 
-<<<<<<< HEAD
-        if (!pwalletMain->Sign(keyId, rtx.SignatureHash(), rtx.signature))
-            throw JSONRPCError(RPC_WALLET_ERROR, "Sign failed");
-=======
         if (!pwalletMain->Sign(keyId, rtx.ComputeSignatureHash(), rtx.signature))
             throw JSONRPCError(RPC_WALLET_ERROR, "in registeraccounttx Error: Sign failed.");
->>>>>>> 70b7eb57
     }
 
     std::tuple<bool, string> ret;
