// Copyright (c) 2010 Satoshi Nakamoto
// Copyright (c) 2017-2018 WaykiChain Developers
// Distributed under the MIT/X11 software license, see the accompanying
// file COPYING or http://www.opensource.org/licenses/mit-license.php

#include "commons/base58.h"
#include "rpcserver.h"
#include "init.h"
#include "net.h"
#include "netbase.h"
#include "util.h"
#include "wallet/wallet.h"
#include "wallet/walletdb.h"
#include "persistence/blockdb.h"
#include "persistence/syncdatadb.h"
#include "persistence/txdb.h"
//#include "checkpoints.h"
#include "configuration.h"
#include "miner/miner.h"
#include "main.h"
#include "vm/script.h"
#include "vm/vmrunenv.h"
#include <stdint.h>

#include <boost/assign/list_of.hpp>
#include "json/json_spirit_utils.h"
#include "json/json_spirit_value.h"
#include "json/json_spirit_reader.h"

#include "boost/tuple/tuple.hpp"
#define revert(height) ((height<<24) | (height << 8 & 0xff0000) |  (height>>8 & 0xff00) | (height >> 24))

using namespace std;
using namespace boost;
using namespace boost::assign;
using namespace json_spirit;

const int MAX_RPC_SIG_STR_LEN = 65 * 1024; // 65K

extern CAccountViewDB *pAccountViewDB;

string RegIDToAddress(CUserID &userId) {
    CKeyID keyId;
    if (pAccountViewTip->GetKeyId(userId, keyId))
        return keyId.ToAddress();

    return "cannot get address from given RegId";
}

static bool GetKeyId(string const &addr, CKeyID &KeyId) {
    if (!CRegID::GetKeyId(addr, KeyId)) {
        KeyId = CKeyID(addr);
        if (KeyId.IsEmpty())
            return false;
    }
    return true;
}


Object GetTxDetailJSON(const uint256& txhash) {
    Object obj;
    std::shared_ptr<CBaseTx> pBaseTx;
    {
        LOCK(cs_main);
        CBlock genesisblock;
        CBlockIndex* pgenesisblockindex = mapBlockIndex[SysCfg().GetGenesisBlockHash()];
        ReadBlockFromDisk(pgenesisblockindex, genesisblock);
        assert(genesisblock.GetMerkleRootHash() == genesisblock.BuildMerkleTree());
        for (unsigned int i = 0; i < genesisblock.vptx.size(); ++i) {
            if (txhash == genesisblock.GetTxHash(i)) {
                obj = genesisblock.vptx[i]->ToJson(*pAccountViewTip);
                obj.push_back(Pair("block_hash", SysCfg().GetGenesisBlockHash().GetHex()));
                obj.push_back(Pair("confirmed_height", (int) 0));
                obj.push_back(Pair("confirmed_time", (int) genesisblock.GetTime()));
                CDataStream ds(SER_DISK, CLIENT_VERSION);
                ds << genesisblock.vptx[i];
                obj.push_back(Pair("rawtx", HexStr(ds.begin(), ds.end())));
                return obj;
            }
        }

        if (SysCfg().IsTxIndex()) {
            CDiskTxPos postx;
            if (pScriptDBTip->ReadTxIndex(txhash, postx)) {
                CAutoFile file(OpenBlockFile(postx, true), SER_DISK, CLIENT_VERSION);
                CBlockHeader header;
                try {
                    file >> header;
                    fseek(file, postx.nTxOffset, SEEK_CUR);
                    file >> pBaseTx;
                    obj = pBaseTx->ToJson(*pAccountViewTip);
                    obj.push_back(Pair("confirmedheight", (int) header.GetHeight()));
                    obj.push_back(Pair("confirmedtime", (int) header.GetTime()));
                    obj.push_back(Pair("blockhash", header.GetHash().GetHex()));

                    if (pBaseTx->nTxType == CONTRACT_INVOKE_TX) {
                        vector<CVmOperate> vOutput;
                        pScriptDBTip->ReadTxOutPut(pBaseTx->GetHash(), vOutput);
                        Array outputArray;
                        for (auto& item : vOutput) {
                            outputArray.push_back(item.ToJson());
                        }
                        obj.push_back(Pair("listOutput", outputArray));
                    }
                    CDataStream ds(SER_DISK, CLIENT_VERSION);
                    ds << pBaseTx;
                    obj.push_back(Pair("rawtx", HexStr(ds.begin(), ds.end())));
                } catch (std::exception &e) {
                    throw runtime_error(tfm::format("%s : Deserialize or I/O error - %s", __func__, e.what()).c_str());
                }
                return obj;
            }
        }
        {
            pBaseTx = mempool.Lookup(txhash);
            if (pBaseTx.get()) {
                obj = pBaseTx->ToJson(*pAccountViewTip);
                CDataStream ds(SER_DISK, CLIENT_VERSION);
                ds << pBaseTx;
                obj.push_back(Pair("rawtx", HexStr(ds.begin(), ds.end())));
                return obj;
            }
        }
    }
    return obj;
}

Array GetTxAddressDetail(std::shared_ptr<CBaseTx> pBaseTx) {
    Array arrayDetail;
    Object obj;
    std::set<CKeyID> vKeyIdSet;
    switch (pBaseTx->nTxType) {
        case BLOCK_REWARD_TX: {
            if (!pBaseTx->GetAddress(vKeyIdSet, *pAccountViewTip, *pScriptDBTip))
                return arrayDetail;

            obj.push_back(Pair("address", vKeyIdSet.begin()->ToAddress()));
            obj.push_back(Pair("category", "receive"));
            double dAmount = static_cast<double>(pBaseTx->GetValue()) / COIN;
            obj.push_back(Pair("amount", dAmount));
            obj.push_back(Pair("txtype", "BLOCK_REWARD_TX"));
            arrayDetail.push_back(obj);

            break;
        }
        case ACCOUNT_REGISTER_TX: {
            if (!pBaseTx->GetAddress(vKeyIdSet, *pAccountViewTip, *pScriptDBTip))
                return arrayDetail;

            obj.push_back(Pair("address", vKeyIdSet.begin()->ToAddress()));
            obj.push_back(Pair("category", "send"));
            double dAmount = static_cast<double>(pBaseTx->GetValue()) / COIN;
            obj.push_back(Pair("amount", -dAmount));
            obj.push_back(Pair("txtype", "ACCOUNT_REGISTER_TX"));
            arrayDetail.push_back(obj);

            break;
        }
        case BCOIN_TRANSFER_TX: {
            CBaseCoinTransferTx* ptx = (CBaseCoinTransferTx*)pBaseTx.get();
            CKeyID sendKeyID;
            if (ptx->txUid.type() == typeid(CPubKey)) {
                sendKeyID = ptx->txUid.get<CPubKey>().GetKeyId();
            } else if (ptx->txUid.type() == typeid(CRegID)) {
                sendKeyID = ptx->txUid.get<CRegID>().GetKeyId(*pAccountViewTip);
            }

            CKeyID recvKeyId;
            if (ptx->toUid.type() == typeid(CKeyID)) {
                recvKeyId = ptx->toUid.get<CKeyID>();
            } else if (ptx->toUid.type() == typeid(CRegID)) {
                CRegID desRegID = ptx->toUid.get<CRegID>();
                recvKeyId       = desRegID.GetKeyId(*pAccountViewTip);
            }

            obj.push_back(Pair("txtype", "BCOIN_TRANSFER_TX"));
            obj.push_back(Pair("memo", HexStr(ptx->memo)));
            obj.push_back(Pair("address", sendKeyID.ToAddress()));
            obj.push_back(Pair("category", "send"));
            double dAmount = static_cast<double>(pBaseTx->GetValue()) / COIN;
            obj.push_back(Pair("amount", -dAmount));
            arrayDetail.push_back(obj);
            Object objRec;
            objRec.push_back(Pair("txtype", "BCOIN_TRANSFER_TX"));
            objRec.push_back(Pair("memo", HexStr(ptx->memo)));
            objRec.push_back(Pair("address", recvKeyId.ToAddress()));
            objRec.push_back(Pair("category", "receive"));
            objRec.push_back(Pair("amount", dAmount));
            arrayDetail.push_back(objRec);

            break;
        }
        case CONTRACT_INVOKE_TX: {
            CContractInvokeTx* ptx = (CContractInvokeTx*)pBaseTx.get();
            CKeyID sendKeyID;
            CRegID sendRegID = ptx->txUid.get<CRegID>();
            sendKeyID        = sendRegID.GetKeyId(*pAccountViewTip);
            CKeyID recvKeyId;
            if (ptx->appUid.type() == typeid(CKeyID)) {
                recvKeyId = ptx->appUid.get<CKeyID>();
            } else if (ptx->appUid.type() == typeid(CRegID)) {
                CRegID desRegID = ptx->appUid.get<CRegID>();
                recvKeyId       = desRegID.GetKeyId(*pAccountViewTip);
            }

            obj.push_back(Pair("txtype", "CONTRACT_INVOKE_TX"));
            obj.push_back(Pair("arguments", HexStr(ptx->arguments)));
            obj.push_back(Pair("address", sendKeyID.ToAddress()));
            obj.push_back(Pair("category", "send"));
            double dAmount = static_cast<double>(pBaseTx->GetValue()) / COIN;
            obj.push_back(Pair("amount", -dAmount));
            arrayDetail.push_back(obj);
            Object objRec;
            objRec.push_back(Pair("txtype", "CONTRACT_INVOKE_TX"));
            objRec.push_back(Pair("arguments", HexStr(ptx->arguments)));
            objRec.push_back(Pair("address", recvKeyId.ToAddress()));
            objRec.push_back(Pair("category", "receive"));
            objRec.push_back(Pair("amount", dAmount));
            arrayDetail.push_back(objRec);

            vector<CVmOperate> vOutput;
            pScriptDBTip->ReadTxOutPut(pBaseTx->GetHash(), vOutput);
            Array outputArray;
            for (auto& item : vOutput) {
                Object objOutPut;
                string address;
                if (item.accountType == regid) {
                    vector<unsigned char> vRegId(item.accountId, item.accountId + 6);
                    CRegID regId(vRegId);
                    CUserID userId(regId);
                    address = RegIDToAddress(userId);
                } else if (item.accountType == base58addr) {
                    address.assign(item.accountId[0], sizeof(item.accountId));
                }

                objOutPut.push_back(Pair("address", address));

                uint64_t amount;
                memcpy(&amount, item.money, sizeof(item.money));
                double dAmount = amount / COIN;

                if (item.opType == ADD_FREE) {
                    objOutPut.push_back(Pair("category", "receive"));
                    objOutPut.push_back(Pair("amount", dAmount));
                } else if (item.opType == MINUS_FREE) {
                    objOutPut.push_back(Pair("category", "send"));
                    objOutPut.push_back(Pair("amount", -dAmount));
                }

                if (item.timeoutHeight > 0)
                    objOutPut.push_back(Pair("freezeheight", (int)item.timeoutHeight));

                arrayDetail.push_back(objOutPut);
            }

            break;
        }
        case CONTRACT_DEPLOY_TX:
        case DELEGATE_VOTE_TX: {
            if (!pBaseTx->GetAddress(vKeyIdSet, *pAccountViewTip, *pScriptDBTip))
                return arrayDetail;

            double dAmount = static_cast<double>(pBaseTx->GetValue()) / COIN;

            obj.push_back(Pair("address", vKeyIdSet.begin()->ToAddress()));
            obj.push_back(Pair("category", "send"));
            obj.push_back(Pair("amount", -dAmount));

            if (pBaseTx->nTxType == CONTRACT_DEPLOY_TX)
                obj.push_back(Pair("txtype", "CONTRACT_DEPLOY_TX"));
            else if (pBaseTx->nTxType == DELEGATE_VOTE_TX)
                obj.push_back(Pair("txtype", "DELEGATE_VOTE_TX"));

            arrayDetail.push_back(obj);

            break;
        }
        case COMMON_MTX: {
            CMulsigTx* ptx = (CMulsigTx*)pBaseTx.get();

            CAccount account;
            set<CPubKey> pubKeys;
            for (const auto& item : ptx->signaturePairs) {
                if (!pAccountViewTip->GetAccount(item.regId, account))
                    return arrayDetail;

                pubKeys.insert(account.pubKey);
            }

            CMulsigScript script;
            script.SetMultisig(ptx->required, pubKeys);
            CKeyID sendKeyId = script.GetID();

            CKeyID recvKeyId;
            if (ptx->desUserId.type() == typeid(CKeyID)) {
                recvKeyId = ptx->desUserId.get<CKeyID>();
            } else if (ptx->desUserId.type() == typeid(CRegID)) {
                CRegID desRegID = ptx->desUserId.get<CRegID>();
                recvKeyId       = desRegID.GetKeyId(*pAccountViewTip);
            }

            obj.push_back(Pair("txtype", "COMMON_MTX"));
            obj.push_back(Pair("memo", HexStr(ptx->memo)));
            obj.push_back(Pair("address", sendKeyId.ToAddress()));
            obj.push_back(Pair("category", "send"));
            double dAmount = static_cast<double>(pBaseTx->GetValue()) / COIN;
            obj.push_back(Pair("amount", -dAmount));
            arrayDetail.push_back(obj);
            Object objRec;
            objRec.push_back(Pair("txtype", "COMMON_MTX"));
            objRec.push_back(Pair("memo", HexStr(ptx->memo)));
            objRec.push_back(Pair("address", recvKeyId.ToAddress()));
            objRec.push_back(Pair("category", "receive"));
            objRec.push_back(Pair("amount", dAmount));
            arrayDetail.push_back(objRec);

            break;
        }
        default:
            break;
    }
    return arrayDetail;
}

Value gettransaction(const Array& params, bool fHelp) {
    if (fHelp || params.size() != 1)
        throw runtime_error(
            "gettransaction \"txhash\"\n"
            "\nget the transaction detail by given transaction hash.\n"
            "\nArguments:\n"
            "1.txhash   (string, required) The hast of transaction.\n"
            "\nResult a object about the transaction detail\n"
            "\nResult:\n"
            "\n\"txhash\"\n"
            "\nExamples:\n" +
            HelpExampleCli("gettransaction",
                           "c5287324b89793fdf7fa97b6203dfd814b8358cfa31114078ea5981916d7a8ac\n") +
            "\nAs json rpc call\n" +
            HelpExampleRpc("gettransaction",
                           "c5287324b89793fdf7fa97b6203dfd814b8358cfa31114078ea5981916d7a8ac\n"));

    uint256 txhash(uint256S(params[0].get_str()));
    std::shared_ptr<CBaseTx> pBaseTx;
    Object obj;
    LOCK(cs_main);
    CBlock genesisblock;
    CBlockIndex* pgenesisblockindex = mapBlockIndex[SysCfg().GetGenesisBlockHash()];
    ReadBlockFromDisk(pgenesisblockindex, genesisblock);
    assert(genesisblock.GetMerkleRootHash() == genesisblock.BuildMerkleTree());
    for (unsigned int i = 0; i < genesisblock.vptx.size(); ++i) {
        if (txhash == genesisblock.GetTxHash(i)) {
            double dAmount = static_cast<double>(genesisblock.vptx.at(i)->GetValue()) / COIN;
            obj.push_back(Pair("amount", dAmount));
            obj.push_back(Pair("confirmations", chainActive.Tip()->nHeight));
            obj.push_back(Pair("block_hash", genesisblock.GetHash().GetHex()));
            obj.push_back(Pair("block_index", (int)i));
            obj.push_back(Pair("block_time", (int)genesisblock.GetTime()));
            obj.push_back(Pair("txid", genesisblock.vptx.at(i)->GetHash().GetHex()));
            obj.push_back(Pair("details", GetTxAddressDetail(genesisblock.vptx.at(i))));
            CDataStream ds(SER_DISK, CLIENT_VERSION);
            ds << genesisblock.vptx[i];
            obj.push_back(Pair("hex", HexStr(ds.begin(), ds.end())));
            return obj;
        }
    }
    bool findTx(false);
    if (SysCfg().IsTxIndex()) {
        CDiskTxPos postx;
        if (pScriptDBTip->ReadTxIndex(txhash, postx)) {
            findTx = true;
            CAutoFile file(OpenBlockFile(postx, true), SER_DISK, CLIENT_VERSION);
            CBlockHeader header;
            try {
                file >> header;
                fseek(file, postx.nTxOffset, SEEK_CUR);
                file >> pBaseTx;
                double dAmount = static_cast<double>(pBaseTx->GetValue()) / COIN;
                obj.push_back(Pair("amount", dAmount));
                obj.push_back(
                    Pair("confirmations", chainActive.Tip()->nHeight - (int)header.GetHeight()));
                obj.push_back(Pair("blockhash", header.GetHash().GetHex()));
                obj.push_back(Pair("blocktime", (int)header.GetTime()));
                obj.push_back(Pair("txid", pBaseTx->GetHash().GetHex()));
                obj.push_back(Pair("details", GetTxAddressDetail(pBaseTx)));
                CDataStream ds(SER_DISK, CLIENT_VERSION);
                ds << pBaseTx;
                obj.push_back(Pair("hex", HexStr(ds.begin(), ds.end())));
            } catch (std::exception& e) {
                throw runtime_error(
                    tfm::format("%s : Deserialize or I/O error - %s", __func__, e.what()).c_str());
            }
            return obj;
        }
    }

    if (!findTx) {
        pBaseTx = mempool.Lookup(txhash);
        if (pBaseTx == nullptr) {
            throw JSONRPCError(RPC_INVALID_PARAMETER, "Invalid txhash");
        }
        double dAmount = static_cast<double>(pBaseTx->GetValue()) / COIN;
        obj.push_back(Pair("amount", dAmount));
        obj.push_back(Pair("confirmations", 0));
        obj.push_back(Pair("txid", pBaseTx->GetHash().GetHex()));
        obj.push_back(Pair("details", GetTxAddressDetail(pBaseTx)));
        CDataStream ds(SER_DISK, CLIENT_VERSION);
        ds << pBaseTx;
        obj.push_back(Pair("hex", HexStr(ds.begin(), ds.end())));
    }

    return obj;
}

Value gettxdetail(const Array& params, bool fHelp) {
    if (fHelp || params.size() != 1)
        throw runtime_error(
            "gettxdetail \"txhash\"\n"
            "\nget the transaction detail by given transaction hash.\n"
            "\nArguments:\n"
            "1.txhash   (string,required) The hash of transaction.\n"
            "\nResult an object of the transaction detail\n"
            "\nResult:\n"
            "\n\"txhash\"\n"
            "\nExamples:\n"
            + HelpExampleCli("gettxdetail","c5287324b89793fdf7fa97b6203dfd814b8358cfa31114078ea5981916d7a8ac\n")
            + "\nAs json rpc call\n"
            + HelpExampleRpc("gettxdetail","c5287324b89793fdf7fa97b6203dfd814b8358cfa31114078ea5981916d7a8ac\n"));

    uint256 txhash(uint256S(params[0].get_str()));
    return GetTxDetailJSON(txhash);
}

//create a register account tx
Value registeraccounttx(const Array& params, bool fHelp) {
    if (fHelp || params.size() == 0)
        throw runtime_error("registeraccounttx \"addr\" (\"fee\")\n"
            "\nregister local account public key to get its RegId\n"
            "\nArguments:\n"
            "1.addr: (string, required)\n"
            "2.fee: (numeric, optional) pay tx fees to miner\n"
            "\nResult:\n"
            "\"txhash\": (string)\n"
            "\nExamples:\n"
            + HelpExampleCli("registeraccounttx", "n2dha9w3bz2HPVQzoGKda3Cgt5p5Tgv6oj 100000 ")
            + "\nAs json rpc call\n"
            + HelpExampleRpc("registeraccounttx", "n2dha9w3bz2HPVQzoGKda3Cgt5p5Tgv6oj 100000 "));

    string addr = params[0].get_str();
    uint64_t fee = 0;
    uint64_t nDefaultFee = SysCfg().GetTxFee();
    if (params.size() > 1) {
        fee = params[1].get_uint64();
        if (fee < nDefaultFee) {
            throw JSONRPCError(RPC_INSUFFICIENT_FEE,
                               strprintf("Input fee smaller than mintxfee: %ld sawi", nDefaultFee));
        }
    } else {
        fee = nDefaultFee;
    }

    CKeyID keyId;
    if (!GetKeyId(addr, keyId))
        throw JSONRPCError(RPC_INVALID_ADDRESS_OR_KEY, "Address invalid");

    CAccountRegisterTx rtx;
    assert(pWalletMain != NULL);
    {
        EnsureWalletIsUnlocked();

        CAccountViewCache view(*pAccountViewTip);
        CAccount account;
        CUserID userId = keyId;
        if (!view.GetAccount(userId, account))
            throw JSONRPCError(RPC_WALLET_ERROR, "Account does not exist");


        if (account.IsRegistered())
            throw JSONRPCError(RPC_WALLET_ERROR, "Account was already registered");

        uint64_t balance = account.GetFreeBCoins();
        if (balance < fee) {
            LogPrint("ERROR", "balance=%d, vs fee=%d", balance, fee);
            throw JSONRPCError(RPC_WALLET_ERROR, "Account balance is insufficient");
        }

        CPubKey pubkey;
        if (!pWalletMain->GetPubKey(keyId, pubkey))
            throw JSONRPCError(RPC_WALLET_ERROR, "Key not found in local wallet");

        CPubKey minerPubKey;
        if (pWalletMain->GetPubKey(keyId, minerPubKey, true)) {
            rtx.minerUid = minerPubKey;
        } else {
            CNullID nullId;
            rtx.minerUid = nullId;
        }
        rtx.txUid        = pubkey;
        rtx.llFees       = fee;
        rtx.nValidHeight = chainActive.Tip()->nHeight;

        if (!pWalletMain->Sign(keyId, rtx.ComputeSignatureHash(), rtx.signature))
            throw JSONRPCError(RPC_WALLET_ERROR, "in registeraccounttx Error: Sign failed.");
    }

    std::tuple<bool, string> ret;
    ret = pWalletMain->CommitTx((CBaseTx *) &rtx);
    if (!std::get<0>(ret))
        throw JSONRPCError(RPC_WALLET_ERROR, std::get<1>(ret));

    Object obj;
    obj.push_back(Pair("hash", std::get<1>(ret)));
    return obj;
}

//create a contract tx
Value callcontracttx(const Array& params, bool fHelp) {
    if (fHelp || params.size() < 5 || params.size() > 6) {
       throw runtime_error("callcontracttx \"sender_addr\" \"app_regid\" \"amount\" \"contract\" \"fee\" (\"height\")\n"
            "\ncreate contract transaction\n"
            "\nArguments:\n"
            "1.\"sender_addr\": (string, required)\n tx sender's base58 addr\n"
            "2.\"app_regid\":(string, required) contract RegId\n"
            "3.\"amount\":(numeric, required)\n amount of WICC to be sent to the contract account\n"
            "4.\"contract\": (string, required) contract method invoke content (Hex encode required)\n"
            "5.\"fee\": (numeric, required) pay to miner\n"
            "6.\"height\": (numeric, optional)create height,If not provide use the tip block hegiht in chainActive\n"
            "\nResult:\n"
            "\"contract tx str\": (string)\n"
            "\nExamples:\n"
            + HelpExampleCli("callcontracttx",
                "\"wQWKaN4n7cr1HLqXY3eX65rdQMAL5R34k6\""
                "411994-1"
                "01020304 "
                "1") + "\nAs json rpc call\n"
            + HelpExampleRpc("callcontracttx",
                "wQWKaN4n7cr1HLqXY3eX65rdQMAL5R34k6 [\"411994-1\"] "
                "\"5yNhSL7746VV5qWHHDNLkSQ1RYeiheryk9uzQG6C5d\""
                "100000 "
                "\"01020304 \""
                "1") );
    }

    RPCTypeCheck(params, list_of(str_type)(str_type)(int_type)(str_type)(int_type)(int_type));

    //argument-1: sender's base58 addr
    CRegID userId(params[0].get_str());
    CKeyID srckeyid;
    if (userId.IsEmpty()) {
        if (!GetKeyId(params[0].get_str(), srckeyid)) {
            throw JSONRPCError(RPC_INVALID_ADDRESS_OR_KEY, "Sender's Base58 Addr is invalid");
        }

        if (!pAccountViewTip->GetRegId(CUserID(srckeyid), userId)) {
            throw JSONRPCError(RPC_INVALID_ADDRESS_OR_KEY, "Sender has NO RegId");
        }
    }

    //argument-2: App RegId
    CRegID appId(params[1].get_str()); //App RegId
    if (appId.IsEmpty()) {
        throw runtime_error("in callcontracttx : addresss is error!\n");
    }

    //argument-3: amount to be sent to the app account
    uint64_t amount = params[2].get_uint64();

    //argument-4: contract (Hex input)
    vector<unsigned char> arguments = ParseHex(params[3].get_str());
    if (arguments.size() >= kContractArgumentMaxSize) {
        throw runtime_error("in callcontracttx : arguments's size is larger than kContractArgumentMaxSize\n");
    }

    //argument-5: fee
    uint64_t fee = params[4].get_uint64();
    if (fee > 0 && fee < CBaseTx::nMinTxFee) {
        throw runtime_error("in callcontracttx : fee is smaller than nMinTxFee\n");
    }

    //argument-6: height
    uint32_t height(0);
    if (params.size() > 5)
        height = params[5].get_int();

    EnsureWalletIsUnlocked();
    std::shared_ptr<CContractInvokeTx> tx = std::make_shared<CContractInvokeTx>();
    {
        //balance
        CAccountViewCache view(*pAccountViewTip);
        CAccount secureAcc;

        if (!pScriptDBTip->HaveScript(appId)) {
            throw runtime_error(tinyformat::format("in callcontracttx : regid %s not exist\n", appId.ToString()));
        }
        tx.get()->nTxType   = CONTRACT_INVOKE_TX;
        tx.get()->txUid  = userId;
        tx.get()->appUid = appId;
        tx.get()->bcoins  = amount;
        tx.get()->llFees    = fee;
        tx.get()->arguments = arguments;
        if (0 == height) {
            height = chainActive.Tip()->nHeight;
        }
        tx.get()->nValidHeight = height;

        CKeyID keyId;
        if (!view.GetKeyId(userId, keyId)) {
            LogPrint("INFO", "callcontracttx: %s no key id\n", userId.ToString());
            throw JSONRPCError(RPC_WALLET_ERROR, "callcontracttx Error: no key id.");
        }

        vector<unsigned char> signature;
        if (!pWalletMain->Sign(keyId, tx.get()->ComputeSignatureHash(), tx.get()->signature)) {
            throw JSONRPCError(RPC_WALLET_ERROR, "callcontracttx Error: Sign failed.");
        }
    }

    std::tuple<bool, string> ret;
    ret = pWalletMain->CommitTx((CBaseTx *) tx.get());
    if (!std::get<0>(ret)) {
        throw JSONRPCError(RPC_WALLET_ERROR, "Error:" + std::get<1>(ret));
    }
    Object obj;
    obj.push_back(Pair("hash", std::get<1>(ret)));
    return obj;
}

// register a contract app tx
Value registercontracttx(const Array& params, bool fHelp)
{
    if (fHelp || params.size() < 3 || params.size() > 5) {
        throw runtime_error("registercontracttx \"addr\" \"filepath\"\"fee\" (\"height\") (\"appdesc\")\n"
            "\ncreate a transaction of registering a contract app\n"
            "\nArguments:\n"
            "1.\"addr\": (string required) contract owner address from this wallet\n"
            "2.\"filepath\": (string required), the file path of the app script\n"
            "3.\"fee\": (numeric required) pay to miner (the larger the size of script, the bigger fees are required)\n"
            "4.\"height\": (numeric optional) valid height, when not specified, the tip block hegiht in chainActive will be used\n"
            "5.\"appdesc\": (string optional) new app description\n"
            "\nResult:\n"
            "\"txhash\": (string)\n"
            "\nExamples:\n"
            + HelpExampleCli("registercontracttx",
                "\"WiZx6rrsBn9sHjwpvdwtMNNX2o31s3DEHH\" \"myapp.lua\" 1000000 (10000) (\"appdesc\")") +
                "\nAs json rpc call\n"
            + HelpExampleRpc("registercontracttx",
                "WiZx6rrsBn9sHjwpvdwtMNNX2o31s3DEHH \"myapp.lua\" 1000000 (10000) (\"appdesc\")"));
    }

    RPCTypeCheck(params, list_of(str_type)(str_type)(int_type)(int_type)(str_type));

    string luaScriptFilePath = GetAbsolutePath(params[1].get_str()).string();
    if (luaScriptFilePath.empty())
        throw JSONRPCError(RPC_SCRIPT_FILEPATH_NOT_EXIST, "Lua Script file not exist!");

    if (luaScriptFilePath.compare(0, kContractScriptPathPrefix.size(), kContractScriptPathPrefix.c_str()) != 0)
        throw JSONRPCError(RPC_SCRIPT_FILEPATH_INVALID, "Lua Script file not inside /tmp/lua dir or its subdir!");

    std::tuple<bool, string> result = CVmlua::CheckScriptSyntax(luaScriptFilePath.c_str());
    bool bOK = std::get<0>(result);
    if (!bOK)
        throw JSONRPCError(RPC_INVALID_PARAMETER, std::get<1>(result));

    FILE* file = fopen(luaScriptFilePath.c_str(), "rb+");
    if (!file)
        throw runtime_error("registercontracttx open script file (" + luaScriptFilePath + ") error");

    long lSize;
    fseek(file, 0, SEEK_END);
    lSize = ftell(file);
    rewind(file);

    if (lSize <= 0 || lSize > kContractScriptMaxSize) { // contract script file size must be <= 64 KB)
        fclose(file);
        throw JSONRPCError(
            RPC_INVALID_PARAMETER,
            (lSize == -1) ? "File size is unknown"
                          : ((lSize == 0) ? "File is empty" : "File size exceeds 64 KB limit"));
    }

    // allocate memory to contain the whole file:
    char *buffer = (char*) malloc(sizeof(char) * lSize);
    if (buffer == NULL) {
        fclose(file);
        throw runtime_error("allocate memory failed");
    }
    if (fread(buffer, 1, lSize, file) != (size_t) lSize) {
        free(buffer);
        fclose(file);
        throw runtime_error("read script file error");
    } else {
        fclose(file);
    }

    CVmScript vmScript;
    vmScript.GetRom().insert(vmScript.GetRom().end(), buffer, buffer + lSize);

    if (buffer)
        free(buffer);

    if (params.size() > 4) {
        string memo = params[4].get_str();
        if (memo.size() > kContractMemoMaxSize) {
            throw JSONRPCError(RPC_INVALID_PARAMETER, "App desc is too large");
        }
        vmScript.GetMemo().insert(vmScript.GetMemo().end(), memo.begin(), memo.end());
    }

    vector<unsigned char> vscript;
    CDataStream ds(SER_DISK, CLIENT_VERSION);
    ds << vmScript;
    vscript.assign(ds.begin(), ds.end());

    uint64_t fee = params[2].get_uint64();
    int height(0);
    if (params.size() > 3)
        height = params[3].get_int();

    if (fee > 0 && fee < CBaseTx::nMinTxFee) {
        throw JSONRPCError(RPC_INVALID_PARAMETER, "Fee is smaller than nMinTxFee");
    }
    CKeyID keyId;
    if (!GetKeyId(params[0].get_str(), keyId)) {
        throw JSONRPCError(RPC_INVALID_ADDRESS_OR_KEY, "Invalid send address");
    }

    assert(pWalletMain != NULL);
    CContractDeployTx tx;
    {
        EnsureWalletIsUnlocked();
        CAccountViewCache view(*pAccountViewTip);
        CAccount account;

        uint64_t balance = 0;
        CUserID userId   = keyId;
        if (view.GetAccount(userId, account)) {
            balance = account.GetFreeBCoins();
        }

        if (!account.IsRegistered()) {
            throw JSONRPCError(RPC_WALLET_ERROR, "Account is unregistered");
        }
        if (!pWalletMain->HaveKey(keyId)) {
            throw JSONRPCError(RPC_WALLET_ERROR, "Send address is not in wallet");
        }
        if (balance < fee) {
            throw JSONRPCError(RPC_WALLET_ERROR, "Account balance is insufficient");
        }

        CRegID regId;
        view.GetRegId(keyId, regId);

        tx.txUid = regId;
        tx.contractScript = vscript;
        tx.llFees    = fee;
        tx.nRunStep  = vscript.size();
        if (0 == height) {
            height = chainActive.Tip()->nHeight;
        }
        tx.nValidHeight = height;

        if (!pWalletMain->Sign(keyId, tx.ComputeSignatureHash(), tx.signature)) {
            throw JSONRPCError(RPC_WALLET_ERROR, "Sign failed");
        }
    }

    std::tuple<bool, string> ret;
    ret = pWalletMain->CommitTx((CBaseTx *) &tx);
    if (!std::get<0>(ret)) {
        throw JSONRPCError(RPC_WALLET_ERROR, std::get<1>(ret));
    }
    Object obj;
    obj.push_back(Pair("hash", std::get<1>(ret)));
    return obj;
}

//vote a delegate transaction
Value votedelegatetx(const Array& params, bool fHelp) {
    if (fHelp || params.size() < 3 || params.size() > 4) {
        throw runtime_error(
            "votedelegatetx \"sendaddr\" \"opervotes\" \"fee\" (\"height\") \n"
            "\ncreate a delegate vote transaction\n"
            "\nArguments:\n"
            "1.\"sendaddr\": (string required) The address from which votes are sent to other "
            "delegate addresses\n"
            "2. \"opervotes\"    (string, required) A json array of oper votes to corresponding "
            "delegates\n"
            " [\n"
            "   {\n"
            "      \"delegate\":\"address\", (string, required) The delegate address where votes "
            "are recevied\n"
            "      \"votes\": n (numeric, required) votes, increase votes when positive or reduce "
            "votes when negative\n"
            "   }\n"
            "       ,...\n"
            " ]\n"
            "3.\"fee\": (numeric required) pay fee to miner\n"
            "4.\"height\": (numeric optional) valid height. When not supplied, the tip block "
            "height in chainActive will be used.\n"
            "\nResult:\n"
            "\"txhash\": (string)\n"
            "\nExamples:\n" +
            HelpExampleCli("votedelegatetx",
                           "\"wQquTWgzNzLtjUV4Du57p9YAEGdKvgXs9t\" "
                           "\"[{\\\"delegate\\\":\\\"wNDue1jHcgRSioSDL4o1AzXz3D72gCMkP6\\\", "
                           "\\\"votes\\\":100000000}]\" 10000 ") +
            "\nAs json rpc call\n" +
            HelpExampleRpc("votedelegatetx",
                           " \"wQquTWgzNzLtjUV4Du57p9YAEGdKvgXs9t\", "
                           "[{\"delegate\":\"wNDue1jHcgRSioSDL4o1AzXz3D72gCMkP6\", "
                           "\"votes\":100000000}], 10000 "));
    }
    RPCTypeCheck(params, list_of(str_type)(array_type)(int_type)(int_type));

    string sendAddr = params[0].get_str();
    uint64_t fee    = params[2].get_uint64();  // real type
    int nHeight     = 0;
    if (params.size() > 3) {
        nHeight = params[3].get_int();
    }
    Array operVoteArray = params[1].get_array();

    CKeyID keyId;
    if (!GetKeyId(sendAddr, keyId)) {
        throw JSONRPCError(RPC_INVALID_ADDRESS_OR_KEY, "Invalid send address");
    }
    CDelegateVoteTx delegateVoteTx;
    assert(pWalletMain != NULL);
    {
        EnsureWalletIsUnlocked();
        CAccountViewCache view(*pAccountViewTip);
        CAccount account;

        CUserID userId = keyId;
        if (!view.GetAccount(userId, account)) {
            throw JSONRPCError(RPC_WALLET_ERROR, "Account does not exist");
        }

        if (!account.IsRegistered()) {
            throw JSONRPCError(RPC_WALLET_ERROR, "Account is unregistered");
        }

        uint64_t balance = account.GetFreeBCoins();
        if (balance < fee) {
            throw JSONRPCError(RPC_WALLET_ERROR, "Account balance is insufficient");
        }

        if (!pWalletMain->HaveKey(keyId)) {
            throw JSONRPCError(RPC_WALLET_ERROR, "Send address is not in wallet");
        }

        delegateVoteTx.llFees = fee;
        if (0 != nHeight) {
            delegateVoteTx.nValidHeight = nHeight;
        } else {
            delegateVoteTx.nValidHeight = chainActive.Tip()->nHeight;
        }
        delegateVoteTx.txUid = account.regID;

        for (auto operVote : operVoteArray) {
            COperVoteFund operVoteFund;
            const Value& delegateAddress = find_value(operVote.get_obj(), "delegate");
            const Value& delegateVotes   = find_value(operVote.get_obj(), "votes");
            if (delegateAddress.type() == null_type || delegateVotes == null_type) {
                throw JSONRPCError(RPC_INVALID_PARAMETER, "Vote fund address error or fund value error");
            }
            CKeyID delegateKeyId;
            if (!GetKeyId(delegateAddress.get_str(), delegateKeyId)) {
                throw JSONRPCError(RPC_INVALID_ADDRESS_OR_KEY, "Delegate address error");
            }
            CAccount delegateAcct;
            if (!view.GetAccount(CUserID(delegateKeyId), delegateAcct)) {
                throw JSONRPCError(RPC_INVALID_ADDRESS_OR_KEY, "Delegate address is not exist");
            }

            if (!delegateAcct.IsRegistered()) {
                throw JSONRPCError(RPC_WALLET_ERROR, "Delegate address is unregistered");
            }

            operVoteFund.fund.SetVoteId(CUserID(delegateAcct.pubKey));  // FIXME: can be RegID as well
            operVoteFund.fund.SetVoteCount((uint64_t)abs(delegateVotes.get_int64()));
            if (delegateVotes.get_int64() > 0) {
                operVoteFund.operType = ADD_FUND;
            } else {
                operVoteFund.operType = MINUS_FUND;
            }
            delegateVoteTx.operVoteFunds.push_back(operVoteFund);
        }

        if (!pWalletMain->Sign(keyId, delegateVoteTx.ComputeSignatureHash(), delegateVoteTx.signature)) {
            throw JSONRPCError(RPC_WALLET_ERROR, "Sign failed");
        }
    }

    std::tuple<bool, string> ret;
    ret = pWalletMain->CommitTx((CBaseTx*)&delegateVoteTx);
    if (!std::get<0>(ret)) {
        throw JSONRPCError(RPC_WALLET_ERROR, std::get<1>(ret));
    }
    Object obj;
    obj.push_back(Pair("hash", std::get<1>(ret)));
    return obj;
}

//create a vote delegate raw transaction
Value genvotedelegateraw(const Array& params, bool fHelp) {
    if (fHelp || params.size() <  3  || params.size() > 4) {
        throw runtime_error(
            "genvotedelegateraw \"addr\" \"opervotes\" \"fee\" \"height\"\n"
            "\nget a vote delegate transaction raw transaction\n"
            "\nArguments:\n"
            "1.\"addr\": (string required) from address that votes delegate(s)\n"
            "2. \"opervotes\"    (string, required) A json array of json oper vote to delegates\n"
            " [\n"
            " {\n"
            "    \"delegate\":\"address\", (string, required) The transaction id\n"
            "    \"votes\":n  (numeric, required) votes\n"
            " }\n"
            "       ,...\n"
            " ]\n"
            "3.\"fee\": (numeric required) pay to miner\n"
            "4.\"height\": (numeric optional) valid height, If not provide, use the tip block hegiht "
            "in chainActive\n"
            "\nResult:\n"
            "\"txhash\": (string)\n"
            "\nExamples:\n" +
            HelpExampleCli("genvotedelegateraw",
                           "\"wQquTWgzNzLtjUV4Du57p9YAEGdKvgXs9t\" "
                           "\"[{\\\"delegate\\\":\\\"wNDue1jHcgRSioSDL4o1AzXz3D72gCMkP6\\\", "
                           "\\\"votes\\\":100000000}]\" 1000") +
            "\nAs json rpc call\n" +
            HelpExampleRpc("genvotedelegateraw",
                           " \"wQquTWgzNzLtjUV4Du57p9YAEGdKvgXs9t\", "
                           "[{\"delegate\":\"wNDue1jHcgRSioSDL4o1AzXz3D72gCMkP6\", "
                           "\"votes\":100000000}], 1000"));
    }
    RPCTypeCheck(params, list_of(str_type)(array_type)(int_type)(int_type));

    string sendAddr = params[0].get_str();
    uint64_t fee    = params[2].get_uint64();  // real type
    int nHeight     = chainActive.Tip()->nHeight;
    if (params.size() > 3) {
        nHeight = params[3].get_int();
        if (nHeight <= 0) {
            throw JSONRPCError(RPC_INVALID_PARAMETER, "Invalid height");
        }
    }
    Array operVoteArray = params[1].get_array();

    CKeyID keyId;
    if (!GetKeyId(sendAddr, keyId)) {
        throw JSONRPCError(RPC_INVALID_ADDRESS_OR_KEY, "Invalid send address");
    }
    CDelegateVoteTx delegateVoteTx;
    assert(pWalletMain != NULL);
    {
        EnsureWalletIsUnlocked();
        CAccountViewCache view(*pAccountViewTip);
        CAccount account;

        CUserID userId = keyId;
        if (!view.GetAccount(userId, account)) {
            throw JSONRPCError(RPC_WALLET_ERROR, "Account does not exist");
        }

        if (!account.IsRegistered()) {
            throw JSONRPCError(RPC_WALLET_ERROR, "Account is unregistered");
        }

        uint64_t balance = account.GetFreeBCoins();
        if (balance < fee) {
            throw JSONRPCError(RPC_WALLET_ERROR, "Account balance is insufficient");
        }

        if (!pWalletMain->HaveKey(keyId)) {
            throw JSONRPCError(RPC_WALLET_ERROR, "Send address is not in wallet");
        }

        delegateVoteTx.llFees       = fee;
        delegateVoteTx.nValidHeight = nHeight;
        delegateVoteTx.txUid        = account.regID;

        for (auto operVote : operVoteArray) {
            COperVoteFund operVoteFund;
            const Value& delegateAddress = find_value(operVote.get_obj(), "delegate");
            const Value& delegateVotes   = find_value(operVote.get_obj(), "votes");
            if (delegateAddress.type() == null_type || delegateVotes == null_type) {
                throw JSONRPCError(RPC_INVALID_PARAMETER,
                                   "Voted delegator's address type "
                                   "error or vote value error");
            }
            CKeyID delegateKeyId;
            if (!GetKeyId(delegateAddress.get_str(), delegateKeyId)) {
                throw JSONRPCError(RPC_INVALID_ADDRESS_OR_KEY, "Voted delegator's address error");
            }
            CAccount delegateAcct;
            if (!view.GetAccount(CUserID(delegateKeyId), delegateAcct)) {
                throw JSONRPCError(RPC_INVALID_ADDRESS_OR_KEY,
                                   "Voted delegator's address is unregistered");
            }
            operVoteFund.fund.SetVoteId( CUserID(delegateAcct.pubKey) );
            operVoteFund.fund.SetVoteCount( (uint64_t)abs(delegateVotes.get_int64()) );
            if (delegateVotes.get_int64() > 0) {
                operVoteFund.operType = ADD_FUND;
            } else {
                operVoteFund.operType = MINUS_FUND;
            }
            delegateVoteTx.operVoteFunds.push_back(operVoteFund);
        }

        if (!pWalletMain->Sign(keyId, delegateVoteTx.ComputeSignatureHash(), delegateVoteTx.signature)) {
            throw JSONRPCError(RPC_WALLET_ERROR, "Sign failed");
        }
    }

    CDataStream ds(SER_DISK, CLIENT_VERSION);
    std::shared_ptr<CBaseTx> pBaseTx = delegateVoteTx.GetNewInstance();
    ds << pBaseTx;
    Object obj;
    obj.push_back(Pair("rawtx", HexStr(ds.begin(), ds.end())));
    return obj;
}

Value listaddr(const Array& params, bool fHelp) {
    if (fHelp || params.size() != 0) {
        throw runtime_error(
            "listaddr\n"
            "\nreturn Array containing address,balance,haveminerkey,regid information.\n"
            "\nArguments:\n"
            "\nResult:\n"
            "\nExamples:\n"
            + HelpExampleCli("listaddr", "")
            + "\nAs json rpc call\n"
            + HelpExampleRpc("listaddr", ""));
    }

    Array retArry;
    assert(pWalletMain != NULL);
    {
        set<CKeyID> setKeyId;
        pWalletMain->GetKeys(setKeyId);
        if (setKeyId.size() == 0) {
            return retArry;
        }
        CAccountViewCache accView(*pAccountViewTip);

        for (const auto &keyId : setKeyId) {
            CUserID userId(keyId);
            CAccount acctInfo;
            accView.GetAccount(userId, acctInfo);
            CKeyCombi keyCombi;
            pWalletMain->GetKeyCombi(keyId, keyCombi);

            Object obj;
            obj.push_back(Pair("addr", keyId.ToAddress()));
            obj.push_back(Pair("balance", (double)acctInfo.GetFreeBCoins()/ (double) COIN));
            obj.push_back(Pair("hasminerkey", keyCombi.HaveMinerKey()));
            obj.push_back(Pair("regid",acctInfo.regID.ToString()));
            retArry.push_back(obj);
        }
    }

    return retArry;
}


Value listtransactions(const Array& params, bool fHelp) {
    if (fHelp || params.size() > 3)
            throw runtime_error(
                "listtransactions ( \"account\" count from includeWatchonly)\n"
                "\nReturns up to 'count' most recent transactions skipping the first 'from' transactions for account 'account'.\n"
                "\nArguments:\n"
                "1. \"address\"    (string, optional) DEPRECATED. The account name. Should be \"*\"\n"
                "2. count          (numeric, optional, default=10) The number of transactions to return\n"
                "3. from           (numeric, optional, default=0) The number of transactions to skip\n"    "\nExamples:\n"
                "\nList the most recent 10 transactions in the systems\n"
                   + HelpExampleCli("listtransactions", "") +
                   "\nList transactions 100 to 120\n"
                   + HelpExampleCli("listtransactions", "\"*\" 20 100") +
                   "\nAs a json rpc call\n"
                   + HelpExampleRpc("listtransactions", "\"*\", 20, 100")
              );
    assert(pWalletMain != NULL);
    string strAddress = "*";
    if (params.size() > 0)
        strAddress = params[0].get_str();
    if ("" == strAddress) {
        strAddress = "*";
    }

    Array arrayData;
    int nCount = -1;
    int nFrom = 0;
    if(params.size() > 1) {
        nCount =  params[1].get_int();
    }
    if(params.size() > 2) {
        nFrom = params[2].get_int();
    }

    LOCK2(cs_main, pWalletMain->cs_wallet);

    map<int, uint256, std::greater<int> > blockInfoMap;
    for (auto const &wtx : pWalletMain->mapInBlockTx) {
        CBlockIndex *pIndex = mapBlockIndex[wtx.first];
        if (pIndex != NULL)
            blockInfoMap.insert(make_pair(pIndex->nHeight, wtx.first));
    }

    int txnCount(0);
    int nIndex(0);
    for (auto const &wtx : blockInfoMap) {
        CAccountTx accountTx = pWalletMain->mapInBlockTx[wtx.second];
        for (auto const & item : accountTx.mapAccountTx) {
            if (item.second->nTxType == BCOIN_TRANSFER_TX) {
                CBaseCoinTransferTx* ptx = (CBaseCoinTransferTx*)item.second.get();
                CKeyID sendKeyID;
                CRegID sendRegID = ptx->txUid.get<CRegID>();
                sendKeyID        = sendRegID.GetKeyId(*pAccountViewTip);
                CKeyID recvKeyId;
                if (ptx->toUid.type() == typeid(CKeyID)) {
                    recvKeyId = ptx->toUid.get<CKeyID>();
                } else if (ptx->toUid.type() == typeid(CRegID)) {
                    CRegID desRegID = ptx->toUid.get<CRegID>();
                    recvKeyId       = desRegID.GetKeyId(*pAccountViewTip);
                }

                bool bSend = true;
                if ("*" != strAddress && sendKeyID.ToAddress() != strAddress) {
                    bSend = false;
                }

                bool bRecv = true;
                if ("*" != strAddress && recvKeyId.ToAddress() != strAddress) {
                    bRecv = false;
                }

                if(nFrom > 0 && nIndex++ < nFrom) {
                    continue;
                }

                if(!(bSend || bRecv)) {
                    continue;
                }

                if(nCount > 0 && txnCount > nCount) {
                    return arrayData;
                }

                if (bSend) {
                    if (pWalletMain->HaveKey(sendKeyID)) {
                        Object obj;
                        obj.push_back(Pair("address", recvKeyId.ToAddress()));
                        obj.push_back(Pair("category", "send"));
                        double dAmount = static_cast<double>(item.second->GetValue()) / COIN;
                        obj.push_back(Pair("amount", -dAmount));
                        obj.push_back(Pair("confirmations", chainActive.Tip()->nHeight - accountTx.blockHeight));
                        obj.push_back(Pair("blockhash", (chainActive[accountTx.blockHeight]->GetBlockHash().GetHex())));
                        obj.push_back(Pair("blocktime", (int64_t)(chainActive[accountTx.blockHeight]->nTime)));
                        obj.push_back(Pair("txid", item.second->GetHash().GetHex()));
                        obj.push_back(Pair("txtype", "BCOIN_TRANSFER_TX"));
                        obj.push_back(Pair("memo", HexStr(ptx->memo)));
                        arrayData.push_back(obj);

                        txnCount++;
                    }
                }

                if (bRecv) {
                    if (pWalletMain->HaveKey(recvKeyId)) {
                        Object obj;
                        obj.push_back(Pair("srcaddr", sendKeyID.ToAddress()));
                        obj.push_back(Pair("address", recvKeyId.ToAddress()));
                        obj.push_back(Pair("category", "receive"));
                        double dAmount = static_cast<double>(item.second->GetValue()) / COIN;
                        obj.push_back(Pair("amount", dAmount));
                        obj.push_back(Pair("confirmations", chainActive.Tip()->nHeight - accountTx.blockHeight));
                        obj.push_back(Pair("blockhash", (chainActive[accountTx.blockHeight]->GetBlockHash().GetHex())));
                        obj.push_back(Pair("blocktime", (int64_t)(chainActive[accountTx.blockHeight]->nTime)));
                        obj.push_back(Pair("txid", item.second->GetHash().GetHex()));
                        obj.push_back(Pair("txtype", "BCOIN_TRANSFER_TX"));
                        obj.push_back(Pair("memo", HexStr(ptx->memo)));

                        arrayData.push_back(obj);

                        txnCount++;
                    }
                }
            } else if (item.second->nTxType == CONTRACT_INVOKE_TX) {
                CContractInvokeTx* ptx = (CContractInvokeTx*)item.second.get();
                CKeyID sendKeyID;
                CRegID sendRegID = ptx->txUid.get<CRegID>();
                sendKeyID        = sendRegID.GetKeyId(*pAccountViewTip);
                CKeyID recvKeyId;
                if (ptx->appUid.type() == typeid(CKeyID)) {
                    recvKeyId = ptx->appUid.get<CKeyID>();
                } else if (ptx->appUid.type() == typeid(CRegID)) {
                    CRegID desRegID = ptx->appUid.get<CRegID>();
                    recvKeyId       = desRegID.GetKeyId(*pAccountViewTip);
                }

                bool bSend = true;
                if ("*" != strAddress && sendKeyID.ToAddress() != strAddress) {
                    bSend = false;
                }

                bool bRecv = true;
                if ("*" != strAddress && recvKeyId.ToAddress() != strAddress) {
                    bRecv = false;
                }

                if(nFrom > 0 && nIndex++ < nFrom) {
                    continue;
                }

                if(!(bSend || bRecv)) {
                    continue;
                }

                if(nCount > 0 && txnCount > nCount) {
                    return arrayData;
                }

                if (bSend) {
                    if (pWalletMain->HaveKey(sendKeyID)) {
                        Object obj;
                        obj.push_back(Pair("address", recvKeyId.ToAddress()));
                        obj.push_back(Pair("category", "send"));
                        double dAmount = static_cast<double>(item.second->GetValue()) / COIN;
                        obj.push_back(Pair("amount", -dAmount));
                        obj.push_back(Pair("confirmations", chainActive.Tip()->nHeight - accountTx.blockHeight));
                        obj.push_back(Pair("blockhash", (chainActive[accountTx.blockHeight]->GetBlockHash().GetHex())));
                        obj.push_back(Pair("blocktime", (int64_t)(chainActive[accountTx.blockHeight]->nTime)));
                        obj.push_back(Pair("txid", item.second->GetHash().GetHex()));
                        obj.push_back(Pair("txtype", "CONTRACT_INVOKE_TX"));
                        obj.push_back(Pair("arguments", HexStr(ptx->arguments)));

                        arrayData.push_back(obj);

                        txnCount++;
                    }
                }

                if (bRecv) {
                    if (pWalletMain->HaveKey(recvKeyId)) {
                        Object obj;
                        obj.push_back(Pair("srcaddr", sendKeyID.ToAddress()));
                        obj.push_back(Pair("address", recvKeyId.ToAddress()));
                        obj.push_back(Pair("category", "receive"));
                        double dAmount = static_cast<double>(item.second->GetValue()) / COIN;
                        obj.push_back(Pair("amount", dAmount));
                        obj.push_back(Pair("confirmations", chainActive.Tip()->nHeight - accountTx.blockHeight));
                        obj.push_back(Pair("blockhash", (chainActive[accountTx.blockHeight]->GetBlockHash().GetHex())));
                        obj.push_back(Pair("blocktime", (int64_t)(chainActive[accountTx.blockHeight]->nTime)));
                        obj.push_back(Pair("txid", item.second->GetHash().GetHex()));
                        obj.push_back(Pair("txtype", "CONTRACT_INVOKE_TX"));
                        obj.push_back(Pair("arguments", HexStr(ptx->arguments)));

                        arrayData.push_back(obj);

                        txnCount++;
                    }
                }
            }
            // TODO: COMMON_MTX
        }
    }
    return arrayData;
}

Value listtransactionsv2(const Array& params, bool fHelp) {
    if (fHelp || params.size() > 3)
            throw runtime_error(
                "listtransactionsv2 ( \"account\" count from includeWatchonly)\n"
                "\nReturns up to 'count' most recent transactions skipping the first 'from' transactions for account 'account'.\n"
                "\nArguments:\n"
                "1. \"address\"    (string, optional) DEPRECATED. The account name. Should be \"*\".\n"
                "2. count          (numeric, optional, default=10) The number of transactions to return\n"
                "3. from           (numeric, optional, default=0) The number of transactions to skip\n"    "\nExamples:\n"
                "\nList the most recent 10 transactions in the systems\n"
                   + HelpExampleCli("listtransactionsv2", "") +
                   "\nList transactions 100 to 120\n"
                   + HelpExampleCli("listtransactionsv2", "\"*\" 20 100") +
                   "\nAs a json rpc call\n"
                   + HelpExampleRpc("listtransactionsv2", "\"*\", 20, 100")
              );

    assert(pWalletMain != NULL);
    string strAddress = "*";
    if (params.size() > 0)
        strAddress = params[0].get_str();
    if("" == strAddress) {
        strAddress = "*";
    }

    Array arrayData;
    int nCount = -1;
    int nFrom = 0;
    if(params.size() > 1) {
        nCount =  params[1].get_int();
    }
    if(params.size() > 2) {
        nFrom = params[2].get_int();
    }

    LOCK2(cs_main, pWalletMain->cs_wallet);

    int txnCount(0);
    int nIndex(0);
    CAccountViewCache accView(*pAccountViewTip);
    for (auto const &wtx : pWalletMain->mapInBlockTx) {
        for (auto const & item : wtx.second.mapAccountTx) {
            Object obj;
            CKeyID keyId;
            if (item.second.get() && item.second->nTxType == BCOIN_TRANSFER_TX) {
                CBaseCoinTransferTx* ptx = (CBaseCoinTransferTx*)item.second.get();

                if (!accView.GetKeyId(ptx->txUid, keyId)) {
                    continue;
                }
                string srcAddr = keyId.ToAddress();
                if (!accView.GetKeyId(ptx->toUid, keyId)) {
                    continue;
                }
                string desAddr = keyId.ToAddress();
                if ("*" != strAddress && desAddr != strAddress) {
                    continue;
                }
                if (nFrom > 0 && nIndex++ < nFrom) {
                    continue;
                }
                if (nCount > 0 && txnCount++ > nCount) {
                    return arrayData;
                }
                obj.push_back(Pair("srcaddr", srcAddr));
                obj.push_back(Pair("desaddr", desAddr));
                double dAmount = static_cast<double>(item.second->GetValue()) / COIN;
                obj.push_back(Pair("amount", dAmount));
                obj.push_back(Pair("confirmations", chainActive.Tip()->nHeight - wtx.second.blockHeight));
                obj.push_back(Pair("blockhash", (chainActive[wtx.second.blockHeight]->GetBlockHash().GetHex())));
                obj.push_back(Pair("blocktime", (int64_t)(chainActive[wtx.second.blockHeight]->nTime)));
                obj.push_back(Pair("txid", item.second->GetHash().GetHex()));
                arrayData.push_back(obj);
            }
        }
    }
    return arrayData;

}

Value listcontracttx(const Array& params, bool fHelp)
{
    if (fHelp || params.size() > 3 || params.size() < 1)
            throw runtime_error("listcontracttx ( \"account\" count from )\n"
                "\nReturns up to 'count' most recent transactions skipping the first 'from' transactions for account 'account'.\n"
                "\nArguments:\n"
                "1. \"account\"    (string). The contract RegId. \n"
                "2. count          (numeric, optional, default=10) The number of transactions to return\n"
                "3. from           (numeric, optional, default=0) The number of transactions to skip\n"    "\nExamples:\n"
                "\nList the most recent 10 transactions in the systems\n"
                   + HelpExampleCli("listcontracttx", "") +
                   "\nList transactions 100 to 120\n"
                   + HelpExampleCli("listcontracttx", "\"*\" 20 100") +
                   "\nAs a json rpc call\n"
                   + HelpExampleRpc("listcontracttx", "\"*\", 20, 100")
              );
    assert(pWalletMain != NULL);

    string strRegId = params[0].get_str();
    CRegID regid(strRegId);
    if (regid.IsEmpty() == true) {
        throw runtime_error("in listcontracttx: scriptid size error!\n");
    }

    if (!pScriptDBTip->HaveScript(regid)) {
        throw runtime_error("in listcontracttx: scriptid does not exist!\n");
    }

    Array arrayData;
    int nCount = -1;
    int nFrom = 0;
    if (params.size() > 1) {
        nCount = params[1].get_int();
    }
    if (params.size() > 2) {
        nFrom = params[2].get_int();
    }

    auto getregidstring = [&](CUserID const &userId) {
        if(userId.type() == typeid(CRegID))
            return userId.get<CRegID>().ToString();
        return string(" ");
    };

    LOCK2(cs_main, pWalletMain->cs_wallet);

    map<int, uint256, std::greater<int> > blockInfoMap;
    for (auto const &wtx : pWalletMain->mapInBlockTx) {
        CBlockIndex *pIndex = mapBlockIndex[wtx.first];
        if (pIndex != NULL)
            blockInfoMap.insert(make_pair(pIndex->nHeight, wtx.first));
    }

    int txnCount(0);
    int nIndex(0);
    for (auto const &wtx : blockInfoMap) {
        CAccountTx accountTx = pWalletMain->mapInBlockTx[wtx.second];
        for (auto const & item : accountTx.mapAccountTx) {
            if (item.second.get() && item.second->nTxType == CONTRACT_INVOKE_TX) {
                if (nFrom > 0 && nIndex++ < nFrom) {
                    continue;
                }
                if (nCount > 0 && txnCount > nCount) {
                    return arrayData;
                }

                CContractInvokeTx* ptx = (CContractInvokeTx*) item.second.get();
                if (strRegId != getregidstring(ptx->appUid)) {
                    continue;
                }

                CKeyID keyId;
                Object obj;

                CAccountViewCache accView(*pAccountViewTip);
                obj.push_back(Pair("hash", ptx->GetHash().GetHex()));
                obj.push_back(Pair("regid",  getregidstring(ptx->txUid)));
                accView.GetKeyId(ptx->txUid, keyId);
                obj.push_back(Pair("addr",  keyId.ToAddress()));
                obj.push_back(Pair("dest_regid", getregidstring(ptx->appUid)));
                accView.GetKeyId(ptx->txUid, keyId);
                obj.push_back(Pair("dest_addr", keyId.ToAddress()));
                obj.push_back(Pair("money", ptx->bcoins));
                obj.push_back(Pair("fees", ptx->llFees));
                obj.push_back(Pair("valid_height", ptx->nValidHeight));
                obj.push_back(Pair("arguments", HexStr(ptx->arguments)));
                arrayData.push_back(obj);

                txnCount++;
            }
        }
    }
    return arrayData;
}

Value listtx(const Array& params, bool fHelp) {
if (fHelp || params.size() > 2) {
        throw runtime_error("listtx\n"
                "\nget all confirmed transactions and all unconfirmed transactions from wallet.\n"
                "\nArguments:\n"
                "1. count          (numeric, optional, default=10) The number of transactions to return\n"
                "2. from           (numeric, optional, default=0) The number of transactions to skip\n"
                "\nExamples:\n"
                "\nResult:\n"
                "\nExamples:\n"
                "\nList the most recent 10 transactions in the system\n"
                + HelpExampleCli("listtx", "") +
                "\nList transactions 100 to 120\n"
                + HelpExampleCli("listtx", "20 100")
            );
    }

    Object retObj;
    int nDefCount = 10;
    int nFrom = 0;
    if(params.size() > 0) {
        nDefCount = params[0].get_int();
    }
    if(params.size() > 1) {
        nFrom = params[1].get_int();
    }
    assert(pWalletMain != NULL);

    //Object Inblockobj;
    Array ConfirmTxArry;
    int nCount = 0;
    map<int, uint256, std::greater<int> > blockInfoMap;
    for (auto const &wtx : pWalletMain->mapInBlockTx) {
        CBlockIndex *pIndex = mapBlockIndex[wtx.first];
        if (pIndex != NULL)
            blockInfoMap.insert(make_pair(pIndex->nHeight, wtx.first));
    }
    bool bUpLimited = false;
    for (auto const &blockInfo : blockInfoMap) {
        CAccountTx accountTx = pWalletMain->mapInBlockTx[blockInfo.second];
        for (auto const & item : accountTx.mapAccountTx) {
            if (nFrom-- > 0)
                continue;
            if (++nCount > nDefCount) {
                bUpLimited = true;
                break;
            }
            //Inblockobj.push_back(Pair("tx", item.first.GetHex()));
            ConfirmTxArry.push_back(item.first.GetHex());
        }
        if (bUpLimited) {
            break;
        }
    }
    retObj.push_back(Pair("ConfirmTx", ConfirmTxArry));
    //CAccountViewCache view(*pAccountViewTip);
    Array UnConfirmTxArry;
    for (auto const &wtx : pWalletMain->unconfirmedTx) {
        UnConfirmTxArry.push_back(wtx.first.GetHex());
    }
    retObj.push_back(Pair("unconfirmedTx", UnConfirmTxArry));
    return retObj;
}

Value getaccountinfo(const Array& params, bool fHelp) {
    if (fHelp || params.size() != 1) {
        throw runtime_error(
            "getaccountinfo \"addr\"\n"
            "\nget account information\n"
            "\nArguments:\n"
            "1.\"addr\": (string, required) account base58 address"
            "Returns account details.\n"
            "\nResult:\n"
            "\nExamples:\n" +
            HelpExampleCli("getaccountinfo", "\"WT52jPi8DhHUC85MPYK8y8Ajs8J7CshgaB\"") +
            "\nAs json rpc call\n" +
            HelpExampleRpc("getaccountinfo", "\"WT52jPi8DhHUC85MPYK8y8Ajs8J7CshgaB\""));
    }
    RPCTypeCheck(params, list_of(str_type));
    CKeyID keyId;
    CUserID userId;
    string addr = params[0].get_str();
    if (!GetKeyId(addr, keyId)) {
        throw JSONRPCError(RPC_INVALID_ADDRESS_OR_KEY, "Invalid address");
    }

    userId = keyId;
    Object obj;
    {
        CAccount account;
        if (pAccountViewTip->GetAccount(userId, account)) {
            if (!account.pubKey.IsValid()) {
                CPubKey pk;
                CPubKey minerpk;
                if (pWalletMain->GetPubKey(keyId, pk)) {
                    pWalletMain->GetPubKey(keyId, minerpk, true);
                    account.pubKey = pk;
                    account.keyID  = pk.GetKeyId();
                    if (pk != minerpk && !account.minerPubKey.IsValid()) {
                        account.minerPubKey = minerpk;
                    }
                }
            }
            obj = account.ToJsonObj(true);
            obj.push_back(Pair("position", "inblock"));
        } else {  // unregistered keyId
            CPubKey pk;
            CPubKey minerpk;
            if (pWalletMain->GetPubKey(keyId, pk)) {
                pWalletMain->GetPubKey(keyId, minerpk, true);
                account.pubKey = pk;
                account.keyID  = pk.GetKeyId();
                if (minerpk != pk) {
                    account.minerPubKey = minerpk;
                }
                obj = account.ToJsonObj(true);
                obj.push_back(Pair("position", "inwallet"));
            }
        }
    }
    return obj;
}

//list unconfirmed transaction of mine
Value listunconfirmedtx(const Array& params, bool fHelp) {
    if (fHelp || params.size() != 0) {
         throw runtime_error("listunconfirmedtx \n"
                "\nget the list  of unconfirmedtx.\n"
                "\nArguments:\n"
                "\nResult a object about the unconfirm transaction\n"
                "\nResult:\n"
                "\nExamples:\n"
                + HelpExampleCli("listunconfirmedtx", "")
                + "\nAs json rpc call\n"
                + HelpExampleRpc("listunconfirmedtx", ""));
    }

    Object retObj;
    CAccountViewCache view(*pAccountViewTip);
    Array UnConfirmTxArry;
    for (auto const &wtx : pWalletMain->unconfirmedTx) {
        UnConfirmTxArry.push_back(wtx.second.get()->ToString(view));
    }
    retObj.push_back(Pair("unconfirmedTx", UnConfirmTxArry));
    return retObj;
}

static Value AccountLogToJson(const CAccountLog &accoutLog) {
    Object obj;
    obj.push_back(Pair("keyId", accoutLog.keyID.ToString()));
    obj.push_back(Pair("bcoins", accoutLog.bcoins));
    // Array array;
    // for (auto const& te : accoutLog.vRewardFund) {
    //     Object obj2;
    //     obj2.push_back(Pair("value", te.value));
    //     obj2.push_back(Pair("nHeight", te.nHeight));
    //     array.push_back(obj2);
    // }
    // obj.push_back(Pair("vRewardFund", array));
    return obj;
}

Value gettxoperationlog(const Array& params, bool fHelp) {
    if (fHelp || params.size() != 1) {
        throw runtime_error("gettxoperationlog \"txhash\"\n"
                    "\nget transaction operation log\n"
                    "\nArguments:\n"
                    "1.\"txhash\": (string required) \n"
                    "\nResult:\n"
                    "\"vOperFund\": (string)\n"
                    "\"authorLog\": (string)\n"
                    "\nExamples:\n"
                    + HelpExampleCli("gettxoperationlog",
                            "\"0001a87352387b5b4d6d01299c0dc178ff044f42e016970b0dc7ea9c72c08e2e494a01020304100000\"")
                    + "\nAs json rpc call\n"
                    + HelpExampleRpc("gettxoperationlog",
                            "\"0001a87352387b5b4d6d01299c0dc178ff044f42e016970b0dc7ea9c72c08e2e494a01020304100000\""));
    }
    RPCTypeCheck(params, list_of(str_type));
    uint256 txHash(uint256S(params[0].get_str()));
    vector<CAccountLog> vLog;
    Object retobj;
    retobj.push_back(Pair("hash", txHash.GetHex()));
    if (!GetTxOperLog(txHash, vLog))
        throw JSONRPCError(RPC_INVALID_PARAMETER, "error hash");
    {
        Array arrayvLog;
        for (auto const &te : vLog) {
            Object obj;
            obj.push_back(Pair("addr", te.keyID.ToAddress()));
            Array array;
            array.push_back(AccountLogToJson(te));
            arrayvLog.push_back(obj);
        }
        retobj.push_back(Pair("AccountOperLog", arrayvLog));

    }
    return retobj;

}

static Value TestDisconnectBlock(int number) {
    CBlock block;
    Object obj;

    CValidationState state;
    if ((chainActive.Tip()->nHeight - number) < 0) {
        throw JSONRPCError(RPC_INVALID_PARAMETER, "restclient Error: number");
    }
    if (number > 0) {
        do {
            CBlockIndex * pTipIndex = chainActive.Tip();
            LogPrint("DEBUG", "current height:%d\n", pTipIndex->nHeight);
            if (!DisconnectBlockFromTip(state))
                return false;
            chainMostWork.SetTip(pTipIndex->pprev);
            if (!EraseBlockIndexFromSet(pTipIndex))
                return false;
            if (!pblocktree->EraseBlockIndex(pTipIndex->GetBlockHash()))
                return false;
            mapBlockIndex.erase(pTipIndex->GetBlockHash());

//          if (!ReadBlockFromDisk(block, pIndex))
//              throw ERRORMSG("VerifyDB() : *** ReadBlockFromDisk failed at %d, hash=%s", pIndex->nHeight,
//                      pIndex->GetBlockHash().ToString());
//          bool fClean = true;
//          CTransactionDBCache txCacheTemp(*pTxCacheTip, true);
//          CScriptDBViewCache contractScriptTemp(*pScriptDBTip, true);
//          if (!DisconnectBlock(block, state, view, pIndex, txCacheTemp, contractScriptTemp, &fClean))
//              throw ERRORMSG("VerifyDB() : *** irrecoverable inconsistency in block data at %d, hash=%s", pIndex->nHeight,
//                      pIndex->GetBlockHash().ToString());
//          CBlockIndex *pindexDelete = pIndex;
//          pIndex = pIndex->pprev;
//          chainActive.SetTip(pIndex);
//
//          assert(view.Flush() &&txCacheTemp.Flush()&& contractScriptTemp.Flush() );
//          txCacheTemp.Clear();
        } while (--number);
    }
//      pTxCacheTip->Flush();

    obj.push_back(Pair("tip", strprintf("hash:%s hight:%s",chainActive.Tip()->GetBlockHash().ToString(),chainActive.Tip()->nHeight)));
    return obj;
}

Value disconnectblock(const Array& params, bool fHelp) {
    if (fHelp || params.size() != 1) {
        throw runtime_error("disconnectblock \"numbers\"\n"
                "\ndisconnect block\n"
                "\nArguments:\n"
                "1. \"numbers \"  (numeric, required) the block numbers.\n"
                "\nResult:\n"
                "\"disconnect result\"  (bool) \n"
                "\nExamples:\n"
                + HelpExampleCli("disconnectblock", "\"1\"")
                + "\nAs json rpc call\n"
                + HelpExampleRpc("disconnectblock", "\"1\""));
    }
    int number = params[0].get_int();

    Value te = TestDisconnectBlock(number);

    return te;
}

Value resetclient(const Array& params, bool fHelp) {
    if (fHelp || params.size() != 0) {
        throw runtime_error("resetclient\n"
            "\nreset the client such that its blocks and wallet data is purged to none and needs to sync from network again.\n"
            "\nArguments:\n"
            "\nResult:\n"
            "\nExamples:\n"
            + HelpExampleCli("resetclient", "")
            + "\nAs json rpc call\n"
            + HelpExampleRpc("resetclient", ""));
    }

    Value ret = TestDisconnectBlock(chainActive.Tip()->nHeight);
    if (chainActive.Tip()->nHeight == 0) {
        pWalletMain->CleanAll();
        CBlockIndex* te = chainActive.Tip();
        uint256 hash = te->GetBlockHash();
//      auto ret = remove_if( mapBlockIndex.begin(), mapBlockIndex.end(),[&](std::map<uint256, CBlockIndex*>::reference a) {
//          return (a.first == hash);
//      });
//      mapBlockIndex.erase(ret,mapBlockIndex.end());
        for (auto it = mapBlockIndex.begin(), ite = mapBlockIndex.end(); it != ite;) {
            if (it->first != hash)
                it = mapBlockIndex.erase(it);
            else
                ++it;
        }
        pAccountViewTip->Flush();
        pScriptDBTip->Flush();
        pTxCacheTip->Flush();

        assert(pAccountViewDB->GetDbCount() == 43);
        assert(pScriptDB->GetDbCount() == 0 || pScriptDB->GetDbCount() == 1);
        assert(pTxCacheTip->GetSize() == 0);

        CBlock firs = SysCfg().GenesisBlock();
        pWalletMain->SyncTransaction(uint256(), NULL, &firs);
        mempool.Clear();
    } else {
        throw JSONRPCError(RPC_WALLET_ERROR, "restclient Error: Reset failed.");
    }
    return ret;
}

Value listcontracts(const Array& params, bool fHelp) {
    if (fHelp || params.size() != 1) {
        throw runtime_error("listcontracts \"showDetail\"\n"
                "\nget the list of all registered contracts\n"
                "\nArguments:\n"
                "1. showDetail  (boolean, required) true to show scriptContent, otherwise to not show it.\n"
                "\nReturn an object contain many script data\n"
                "\nResult:\n"
                "\nExamples:\n"
                + HelpExampleCli("listcontracts", "true")
                + "\nAs json rpc call\n"
                + HelpExampleRpc("listcontracts", "true"));
    }
    bool showDetail = false;
    showDetail = params[0].get_bool();
    Object obj;
    Array arrayScript;

    if (pScriptDBTip != NULL) {
        int nCount(0);
        if (!pScriptDBTip->GetScriptCount(nCount))
            throw JSONRPCError(RPC_DATABASE_ERROR, "get contract error: cannot get registered contract number.");
        CRegID regId;
        vector<unsigned char> vScript;
        Object script;
        if (!pScriptDBTip->GetScript(0, regId, vScript))
            throw JSONRPCError(RPC_DATABASE_ERROR, "get contract error: cannot get registered contract.");
        script.push_back(Pair("contractregid", regId.ToString()));
        CDataStream ds(vScript, SER_DISK, CLIENT_VERSION);
        CVmScript vmScript;
        ds >> vmScript;
        // string strDes(vmScript.GetMemo().begin(), vmScript.GetMemo()->end());
        script.push_back(Pair("memo", HexStr(vmScript.GetMemo())));

        if (showDetail)
            script.push_back(Pair("contract", HexStr(vmScript.GetRom().begin(), vmScript.GetRom().end())));

        arrayScript.push_back(script);
        while (pScriptDBTip->GetScript(1, regId, vScript)) {
            Object obj;
            obj.push_back(Pair("contractregid", regId.ToString()));
            CDataStream ds(vScript, SER_DISK, CLIENT_VERSION);
            CVmScript vmScript;
            ds >> vmScript;
            // string strDes(vmScript.GetMemo().begin(), vmScript.GetMemo().end());
            obj.push_back(Pair("memo", HexStr(vmScript.GetMemo())));
            if (showDetail)
                obj.push_back(Pair("contract", HexStr(vmScript.GetRom().begin(), vmScript.GetRom().end())));

            arrayScript.push_back(obj);
        }
    }

    obj.push_back(Pair("contracts", arrayScript));
    return obj;
}

Value getcontractinfo(const Array& params, bool fHelp) {
    if (fHelp || params.size() != 1)
            throw runtime_error(
                "getcontractinfo ( \"scriptid\" )\n"
                "\nget app information.\n"
                "\nArguments:\n"
                "1. \"scriptid\"    (string, required) the script ID. \n"
                "\nget app information in the systems\n"
                "\nExamples:\n"
                + HelpExampleCli("getcontractinfo", "123-1")
                + "\nAs json rpc call\n"
                + HelpExampleRpc("getcontractinfo", "123-1"));

    string strRegId = params[0].get_str();
    CRegID regid(strRegId);
    if (regid.IsEmpty() == true) {
        throw runtime_error("in getcontractinfo: contract regid size invalid!\n");
    }

    if (!pScriptDBTip->HaveScript(regid)) {
        throw runtime_error("in getcontractinfo: contract regid not exist!\n");
    }

    vector<unsigned char> vScript;
    if (!pScriptDBTip->GetScript(regid, vScript)) {
        throw JSONRPCError(RPC_DATABASE_ERROR, "get script error: cannot get registered script.");
    }

    Object obj;
    obj.push_back(Pair("contract_regid", regid.ToString()));
    CDataStream ds(vScript, SER_DISK, CLIENT_VERSION);
    CVmScript vmScript;
    ds >> vmScript;
    obj.push_back(Pair("contract_memo", HexStr(vmScript.GetMemo())));
    obj.push_back(Pair("contract_content", HexStr(vmScript.GetRom().begin(), vmScript.GetRom().end())));
    return obj;
}

Value getaddrbalance(const Array& params, bool fHelp) {
    if (fHelp || params.size() != 1) {
        string msg = "getaddrbalance nrequired [\"key\",...] ( \"account\" )\n"
                "\nAdd a nrequired-to-sign multisignature address to the wallet.\n"
                "Each key is a  address or hex-encoded public key.\n" + HelpExampleCli("getaddrbalance", "")
                + "\nAs json rpc call\n" + HelpExampleRpc("getaddrbalance", "");
        throw runtime_error(msg);
    }

    assert(pWalletMain != NULL);

    CKeyID keyId;
    if (!GetKeyId(params[0].get_str(), keyId))
        throw JSONRPCError(RPC_INVALID_ADDRESS_OR_KEY, "Invalid  address");

    double dbalance = 0.0;
    {
        LOCK(cs_main);
        CAccountViewCache accView(*pAccountViewTip);
        CAccount secureAcc;
        CUserID userId = keyId;
        if (accView.GetAccount(userId, secureAcc)) {
            dbalance = (double) secureAcc.GetFreeBCoins() / (double) COIN;
        }
    }
    return dbalance;
}

Value generateblock(const Array& params, bool fHelp) {
    if (fHelp || params.size() != 1) {
        throw runtime_error("generateblock \"addr\"\n"
            "\ncreate a block with the appointed address\n"
            "\nArguments:\n"
            "1.\"addr\": (string, required)\n"
            "\nResult:\n"
            "\nblockhash\n"
            "\nExamples:\n" +
            HelpExampleCli("generateblock", "\"5Vp1xpLT8D2FQg3kaaCcjqxfdFNRhxm4oy7GXyBga9\"")
            + "\nAs json rpc call\n"
            + HelpExampleRpc("generateblock", "\"5Vp1xpLT8D2FQg3kaaCcjqxfdFNRhxm4oy7GXyBga9\""));
    }
    //get keyId
    CKeyID keyId;

    if (!GetKeyId(params[0].get_str(), keyId))
        throw JSONRPCError(RPC_INVALID_ADDRESS_OR_KEY, "in generateblock :address err");

//  uint256 hash = CreateBlockWithAppointedAddr(keyId);
//  if (hash.IsNull()) {
//      throw runtime_error("in generateblock :cannot generate block\n");
//  }
    Object obj;
//  obj.push_back(Pair("blockhash", hash.GetHex()));
    return obj;
}

Value listtxcache(const Array& params, bool fHelp) {
    if (fHelp || params.size() != 0) {
        throw runtime_error("listtxcache\n"
                "\nget all transactions in cahce\n"
                "\nArguments:\n"
                "\nResult:\n"
                "\"txcache\"  (string) \n"
                "\nExamples:\n" + HelpExampleCli("listtxcache", "")+ HelpExampleRpc("listtxcache", ""));
    }
    const map<uint256, UnorderedHashSet> &mapTxHashByBlockHash = pTxCacheTip->GetTxHashCache();

    Array retTxHashArray;
    for (auto &item : mapTxHashByBlockHash) {
        Object blockObj;
        Array txHashArray;
        blockObj.push_back(Pair("blockhash", item.first.GetHex()));
        for (auto &txHash : item.second)
            txHashArray.push_back(txHash.GetHex());
        blockObj.push_back(Pair("txcache", txHashArray));
        retTxHashArray.push_back(blockObj);
    }

    return retTxHashArray;
}

Value reloadtxcache(const Array& params, bool fHelp) {
    if (fHelp || params.size() != 0) {
        throw runtime_error("reloadtxcache \n"
            "\nreload transactions catch\n"
            "\nArguments:\n"
            "\nResult:\n"
            "\nExamples:\n"
            + HelpExampleCli("reloadtxcache", "")
            + HelpExampleRpc("reloadtxcache", ""));
    }
    pTxCacheTip->Clear();
    CBlockIndex *pIndex = chainActive.Tip();
    if ((chainActive.Tip()->nHeight - SysCfg().GetTxCacheHeight()) >= 0) {
        pIndex = chainActive[(chainActive.Tip()->nHeight - SysCfg().GetTxCacheHeight())];
    } else {
        pIndex = chainActive.Genesis();
    }
    CBlock block;
    do {
        if (!ReadBlockFromDisk(pIndex, block))
            return ERRORMSG("reloadtxcache() : *** ReadBlockFromDisk failed at %d, hash=%s",
                pIndex->nHeight, pIndex->GetBlockHash().ToString());

        pTxCacheTip->AddBlockToCache(block);
        pIndex = chainActive.Next(pIndex);
    } while (NULL != pIndex);

    Object obj;
    obj.push_back(Pair("info", "reload tx cache succeed"));
    return obj;
}

static int GetDataFromAppDb(CScriptDBViewCache &cache, const CRegID &regid, int pagesize, int index,
        vector<std::tuple<vector<unsigned char>, vector<unsigned char> > >&ret) {
    int dbsize;
    int height = chainActive.Height();
    cache.GetContractItemCount(regid, dbsize);
    if (0 == dbsize)
        throw runtime_error("GetDataFromAppDb :the app has NO data!\n");

    vector<unsigned char> value;
    vector<unsigned char> vScriptKey;

    if (!cache.GetContractData(height, regid, 0, vScriptKey, value))
        throw runtime_error("GetContractData :the app data retrieval failed!\n");

    if (index == 1)
        ret.push_back(std::make_tuple(vScriptKey, value));

    int readCount(1);
    while (--dbsize) {
        if (cache.GetContractData(height, regid, 1, vScriptKey, value)) {
            ++readCount;
            if (readCount > pagesize * (index - 1)) {
                ret.push_back(std::make_tuple(vScriptKey, value));
            }
        }
        if (readCount >= pagesize * index) {
            return ret.size();
        }
    }
    return ret.size();
}

Value getcontractdataraw(const Array& params, bool fHelp) {
    if (fHelp || params.size() < 2 || params.size() > 3) {
        throw runtime_error("getcontractdataraw \"contract_regid\" \"[pagesize or key]\" (\"index\")\n"
            "\nget the contract data (hexadecimal format) by a given app RegID\n"
            "\nArguments:\n"
            "1.\"contract_regid\": (string, required) App RegId\n"
            "2.[pagesize or key]: (pagesize int, required),if only two params,it is key, otherwise it is pagesize\n"
            "3.\"index\": (int optional)\n"
            "\nResult:\n"
            "\nExamples:\n"
            + HelpExampleCli("getcontractdataraw", "\"1304166-1\" \"key\"")
            + HelpExampleRpc("getcontractdataraw", "\"1304166-1\" \"key\""));
    }

    CRegID regid(params[0].get_str());
    if (regid.IsEmpty())
        throw runtime_error("getcontractdataraw : app regid not supplied!");

    if (!pScriptDBTip->HaveScript(regid))
        throw runtime_error("getcontractdataraw : app regid does NOT exist!");

    Object script;
    int height = chainActive.Height();
    CScriptDBViewCache contractScriptTemp(*pScriptDBTip);
    if (params.size() == 2) {
        vector<unsigned char> key = ParseHex(params[1].get_str());
        vector<unsigned char> value;
        if (!contractScriptTemp.GetContractData(height, regid, key, value)) {
            throw runtime_error("getcontractdataraw :the key does NOT exist!");
        }
        script.push_back(Pair("regid", params[0].get_str()));
        script.push_back(Pair("key", HexStr(key)));
        script.push_back(Pair("value", HexStr(value)));
        return script;

    } else {
        int dbsize;
        contractScriptTemp.GetContractItemCount(regid, dbsize);
        if (0 == dbsize) {
            throw runtime_error("getcontractdataraw :the contract has NO data!");
        }
        int pagesize = params[1].get_int();
        int index = params[2].get_int();

        vector<std::tuple<vector<unsigned char>, vector<unsigned char> > > ret;
        GetDataFromAppDb(contractScriptTemp, regid, pagesize, index, ret);
        Array retArray;
        for (auto te : ret) {
            vector<unsigned char> key = std::get<0>(te);
            vector<unsigned char> value = std::get<1>(te);
            Object firt;
            firt.push_back(Pair("key", HexStr(key)));
            firt.push_back(Pair("value", HexStr(value)));
            retArray.push_back(firt);
        }
        return retArray;
    }
    return script;
}

Value getcontractdata(const Array& params, bool fHelp) {
    if (fHelp || params.size() < 2 || params.size() > 3) {
        throw runtime_error("getcontractdata \"contract_regid\" \"[pagesize or key]\" (\"index\")\n"
            "\nget the contract data (original input format) by a given contract RegID\n"
            "\nArguments:\n"
            "1.\"contract_regid\": (string, required) Contract RegId\n"
            "2.[pagesize or key]: (pagesize int, required),if only two params,it is key, otherwise it is pagesize\n"
            "3.\"index\": (int optional)\n"
            "\nResult:\n"
            "\nExamples:\n"
            + HelpExampleCli("getcontractdata", "\"1304166-1\" \"key\"")
            + HelpExampleRpc("getcontractdata", "\"1304166-1\" \"key\""));
    }
    int height = chainActive.Height();
    // RPCTypeCheck(params, list_of(str_type)(int_type)(int_type));
    CRegID regid(params[0].get_str());
    if (regid.IsEmpty()) {
        throw runtime_error("getcontractdata : contract regid NOT supplied!");
    }

    if (!pScriptDBTip->HaveScript(regid)) {
        throw runtime_error("getcontractdata : contract regid NOT exist!");
    }
    Object script;

    CScriptDBViewCache contractScriptTemp(*pScriptDBTip);
    if (params.size() == 2) {
        string strKey = params[1].get_str();
        vector<unsigned char> key (strKey.length());
        std::copy(strKey.begin(), strKey.end(), key.begin());

        vector<unsigned char> value;
        if (!contractScriptTemp.GetContractData(height, regid, key, value)) {
            throw runtime_error("GetContractData :the key does NOT exist!");
        }
        string strValue (value.begin(), value.end());
        script.push_back( Pair("regid", params[0].get_str()) );
        script.push_back( Pair("key", strKey) );
        script.push_back( Pair("value", strValue) );
        return script;

    } else {
        int dbsize;
        contractScriptTemp.GetContractItemCount(regid, dbsize);
        if (0 == dbsize) {
            throw runtime_error("GetContractItemCount :the contract has NO data!");
        }
        int pagesize = params[1].get_int();
        int index = params[2].get_int();

        vector<std::tuple<vector<unsigned char>, vector<unsigned char> > > ret;
        GetDataFromAppDb(contractScriptTemp, regid, pagesize, index, ret);
        Array retArray;
        for (auto te : ret) {
            vector<unsigned char> key = std::get<0>(te);
            vector<unsigned char> value = std::get<1>(te);
            string sKey (key.begin(), key.end());
            string sValue (value.begin(), value.end());

            Object retObj;
            retObj.push_back( Pair("key", sKey) );
            retObj.push_back( Pair("value", sValue) );

            retArray.push_back(retObj);
        }
        return retArray;
    }
    return script;
}

Value getcontractconfirmdata(const Array& params, bool fHelp) {
    if (fHelp || (params.size() != 3 && params.size() !=4)) {
        throw runtime_error("getcontractconfirmdata \"regid\" \"pagesize\" \"index\"\n"
            "\nget script valid data\n"
            "\nArguments:\n"
            "1.\"regid\": (string, required) app RegId\n"
            "2.\"pagesize\": (int, required)\n"
            "3.\"index\": (int, required )\n"
            "4.\"minconf\":  (numeric, optional, default=1) Only include contract transactions confirmed \n"
            "\nResult:\n"
            "\nExamples:\n"
            + HelpExampleCli("getcontractconfirmdata", "\"1304166-1\" \"1\"  \"1\"")
            + HelpExampleRpc("getcontractconfirmdata", "\"1304166-1\" \"1\"  \"1\""));
    }
    std::shared_ptr<CScriptDBViewCache> pAccountViewCache;
    if (4 == params.size() && 0 == params[3].get_int()) {
        pAccountViewCache.reset(new CScriptDBViewCache(*mempool.memPoolScriptDBViewCache.get()));
    } else {
        pAccountViewCache.reset(new CScriptDBViewCache(*pScriptDBTip));
    }
    int height = chainActive.Height();
    RPCTypeCheck(params, list_of(str_type)(int_type)(int_type));
    CRegID regid(params[0].get_str());
    if (regid.IsEmpty() == true)
        throw runtime_error("getcontractdata :appregid NOT found!");

    if (!pAccountViewCache->HaveScript(regid))
        throw runtime_error("getcontractdata :appregid does NOT exist!");

    Object obj;
    int pagesize = params[1].get_int();
    int nIndex = params[2].get_int();

    int nKey = revert(height);
    CDataStream ds(SER_NETWORK, PROTOCOL_VERSION);
    ds << nKey;
    std::vector<unsigned char> vScriptKey(ds.begin(), ds.end());
    std::vector<unsigned char> vValue;
    Array retArray;
    int nReadCount = 0;
    while (pAccountViewCache->GetContractData(height, regid, 1, vScriptKey, vValue)) {
        Object item;
        ++nReadCount;
        if (nReadCount > pagesize * (nIndex - 1)) {
            item.push_back(Pair("key", HexStr(vScriptKey)));
            item.push_back(Pair("value", HexStr(vValue)));
            retArray.push_back(item);
        }
        if(nReadCount >= pagesize * nIndex) {
            break;
        }
    }
    return retArray;
}

Value saveblocktofile(const Array& params, bool fHelp) {
    if (fHelp || params.size() != 2) {
        throw runtime_error("saveblocktofile \"blockhash\" \"filepath\"\n"
                "\n save the given block info to the given file\n"
                "\nArguments:\n"
                "1.\"blockhash\": (string, required)\n"
                "2.\"filepath\": (string, required)\n"
                "\nResult:\n"
                "\nExamples:\n"
                + HelpExampleCli("saveblocktofile", "\"12345678901211111\" \"block.log\"")
                + HelpExampleRpc("saveblocktofile", "\"12345678901211111\" \"block.log\""));
    }
    string strblockhash = params[0].get_str();
    uint256 blockHash(uint256S(params[0].get_str()));
    if(0 == mapBlockIndex.count(blockHash)) {
        throw JSONRPCError(RPC_MISC_ERROR, "block hash is not exist!");
    }
    CBlockIndex *pIndex = mapBlockIndex[blockHash];
    CBlock blockInfo;
    if (!pIndex || !ReadBlockFromDisk(pIndex, blockInfo))
        throw runtime_error(_("Failed to read block"));
    assert(strblockhash == blockInfo.GetHash().ToString());
    string file = params[1].get_str();
    try {
        FILE* fp = fopen(file.c_str(), "wb+");
        CAutoFile fileout = CAutoFile(fp, SER_DISK, CLIENT_VERSION);
        if (!fileout)
            throw JSONRPCError(RPC_MISC_ERROR, "open file:" + strblockhash + "failed!");
        if(chainActive.Contains(pIndex))
            fileout << pIndex->nHeight;
        fileout << blockInfo;
        fflush(fileout);
    } catch (std::exception &e) {
        throw JSONRPCError(RPC_MISC_ERROR, "save block to file error");
    }
    return "save succeed";
}

Value getcontractitemcount(const Array& params, bool fHelp) {
    if (fHelp || params.size() != 1) {
        throw runtime_error("getcontractitemcount \"regid\"\n"
            "\nget the total number of contract db K-V items\n"
            "\nArguments:\n"
            "1.\"regid\": (string, required) Contract RegId\n"
            "\nResult:\n"
            "\nExamples:\n"
            + HelpExampleCli("getcontractitemcount", "\"258988-1\"")
            + HelpExampleRpc("getcontractitemcount","\"258988-1\"")
        );
    }

    CRegID regId(params[0].get_str());
    if (regId.IsEmpty()) {
        throw runtime_error("contract RegId invalid!");
    }
    if (!pScriptDBTip->HaveScript(regId)) {
        throw runtime_error("contract with the given RegId does NOT exist!");
    }

    int nItemCount = 0;
    if (!pScriptDBTip->GetContractItemCount(regId, nItemCount)) {
        throw runtime_error("GetContractItemCount error!");
    }
    return nItemCount;
}

Value genregisteraccountraw(const Array& params, bool fHelp) {
    if (fHelp || (params.size() < 3 || params.size() > 4)) {
        throw runtime_error(
            "genregisteraccountraw \"fee\" \"height\" \"publickey\" (\"minerpublickey\") \n"
            "\ncreate a register account transaction\n"
            "\nArguments:\n"
            "1.fee: (numeric, required) pay to miner\n"
            "2.height: (numeric, required)\n"
            "3.publickey: (string, required)\n"
            "4.minerpublickey: (string, optional)\n"
            "\nResult:\n"
            "\"txhash\": (string)\n"
            "\nExamples:\n" +
            HelpExampleCli(
                "genregisteraccountraw",
                "10000  3300 "
                "\"038f679e8b63d6f9935e8ca6b7ce1de5257373ac5461874fc794004a8a00a370ae\" "
                "\"026bc0668c767ab38a937cb33151bcf76eeb4034bcb75e1632fd1249d1d0b32aa9\"") +
            "\nAs json rpc call\n" +
            HelpExampleRpc(
                "genregisteraccountraw",
                " 10000 3300 "
                "\"038f679e8b63d6f9935e8ca6b7ce1de5257373ac5461874fc794004a8a00a370ae\" "
                "\"026bc0668c767ab38a937cb33151bcf76eeb4034bcb75e1632fd1249d1d0b32aa9\""));
    }
    CUserID userId  = CNullID();
    CUserID minerId = CNullID();

    int64_t fee         = AmountToRawValue(params[0]);
    int64_t nDefaultFee = SysCfg().GetTxFee();

    if (fee < nDefaultFee) {
        throw JSONRPCError(RPC_INSUFFICIENT_FEE,
                           strprintf("Input fee smaller than mintxfee: %ld sawi", nDefaultFee));
    }

    int height = params[1].get_int();
    if (height <= 0) {
        throw JSONRPCError(RPC_INVALID_PARAMETER, "Invalid height");
    }

    CPubKey pubKey = CPubKey(ParseHex(params[2].get_str()));
    if (!pubKey.IsCompressed() || !pubKey.IsFullyValid()) {
        throw JSONRPCError(RPC_INVALID_PARAMETER, "Invalid public key");
    }
    userId = pubKey;

    if (params.size() > 3) {
        CPubKey minerPubKey = CPubKey(ParseHex(params[3].get_str()));
        if (!minerPubKey.IsCompressed() || !minerPubKey.IsFullyValid()) {
            throw JSONRPCError(RPC_INVALID_PARAMETER, "Invalid public key");
        }
        minerId = minerPubKey;
    }

    EnsureWalletIsUnlocked();
    std::shared_ptr<CAccountRegisterTx> tx =
        std::make_shared<CAccountRegisterTx>(userId, minerId, fee, height);
    if (!pWalletMain->Sign(pubKey.GetKeyId(), tx->ComputeSignatureHash(), tx->signature)) {
        throw JSONRPCError(RPC_INVALID_PARAMETER, "Sign failed");
    }
    CDataStream ds(SER_DISK, CLIENT_VERSION);
    std::shared_ptr<CBaseTx> pBaseTx = tx->GetNewInstance();
    ds << pBaseTx;
    Object obj;
    obj.push_back(Pair("rawtx", HexStr(ds.begin(), ds.end())));
    return obj;
}

Value sendtxraw(const Array& params, bool fHelp) {
    if (fHelp || params.size() != 1) {
        throw runtime_error(
            "sendtxraw \"transaction\" \n"
            "\nsend raw transaction\n"
            "\nArguments:\n"
            "1.\"transaction\": (string, required)\n"
            "\nExamples:\n"
            + HelpExampleCli("sendtxraw", "\"n2dha9w3bz2HPVQzoGKda3Cgt5p5Tgv6oj\"")
            + "\nAs json rpc call\n"
            + HelpExampleRpc("sendtxraw", "\"n2dha9w3bz2HPVQzoGKda3Cgt5p5Tgv6oj\""));
    }
    //EnsureWalletIsUnlocked();
    vector<unsigned char> vch(ParseHex(params[0].get_str()));
    if (vch.size() > MAX_RPC_SIG_STR_LEN) {
        throw JSONRPCError(RPC_INVALID_PARAMETER, "The rawtx str is too long");
    }

    CDataStream stream(vch, SER_DISK, CLIENT_VERSION);

    std::shared_ptr<CBaseTx> tx;
    stream >> tx;
    std::tuple<bool, string> ret;
    ret = pWalletMain->CommitTx((CBaseTx *) tx.get());
    if (!std::get<0>(ret))
        throw JSONRPCError(RPC_WALLET_ERROR, "sendtxraw error: " + std::get<1>(ret));

    Object obj;
    obj.push_back(Pair("hash", std::get<1>(ret)));
    return obj;
}

// cold-wallet feature
Value gencallcontractraw(const Array& params, bool fHelp) {
    if (fHelp || params.size() < 5 || params.size() > 6) {
        throw runtime_error("gencallcontractraw \"height\" \"fee\" \"amount\" \"user_regid\" \"contract_regid\" \"contract\" \n"
                "\ngenerate contract invocation rawtx\n"
                "\nArguments:\n"
                "1.\"fee\": (numeric, required) fee paid to miner\n"
                "2.\"amount\": (numeric, required) amount of coins transfered to the contract (could be 0)\n"
                "3.\"user_regid\": (string, required) contract callee regid\n"
                "4.\"contract_regid\": (string required) contract regid\n"
                "5.\"contract\": (string, required) contract arguments encoded as one hex string\n"
                "6.\"height\": (int, optional) a valid block height (current tip height when omitted)\n"
                "\nResult:\n"
                "\"contract invocation rawtx str\": (string)\n"
                "\nExamples:\n"
                + HelpExampleCli("gencallcontractraw",
                        "1000 01020304 000000000100 [\"5zQPcC1YpFMtwxiH787pSXanUECoGsxUq3KZieJxVG\"] "
                                "[\"5yNhSL7746VV5qWHHDNLkSQ1RYeiheryk9uzQG6C5d\","
                                "\"5Vp1xpLT8D2FQg3kaaCcjqxfdFNRhxm4oy7GXyBga9\"] 10") + "\nAs json rpc call\n"
                + HelpExampleRpc("gencallcontractraw",
                        "1000 01020304 000000000100 000000000100 [\"5zQPcC1YpFMtwxiH787pSXanUECoGsxUq3KZieJxVG\"] "
                                "[\"5yNhSL7746VV5qWHHDNLkSQ1RYeiheryk9uzQG6C5d\","
                                "\"5Vp1xpLT8D2FQg3kaaCcjqxfdFNRhxm4oy7GXyBga9\"] 10"));
    }
    RPCTypeCheck(params, list_of(real_type)(real_type)(str_type)(str_type)(str_type)(int_type));

    uint64_t fee = AmountToRawValue(params[0]);
    uint64_t amount = AmountToRawValue(params[1]);
    string sUserRegId = params[2].get_str();
    CRegID userRegId(sUserRegId);
    if (userRegId.IsEmpty()) {
        throw runtime_error("invalid user_regid: " + sUserRegId);
    }
    string sConRegId = params[3].get_str();
    CRegID conRegId(sConRegId);
    if (conRegId.IsEmpty()) {
        throw runtime_error("invalid contract_regid: %s" + sUserRegId);
    }
    vector<unsigned char> arguments = ParseHex(params[4].get_str());
    if (arguments.size() >= kContractArgumentMaxSize) {
        throw runtime_error("input arguments'size larger than kContractArgumentMaxSize");
    }
    int height = (params.size() == 6) ? params[5].get_int() : chainActive.Tip()->nHeight;

    if (fee > 0 && fee < CBaseTx::nMinTxFee)
        throw runtime_error("input fee smaller than nMinTxFee");
    if (conRegId.IsEmpty())
        throw runtime_error("contract regid invalid!");
    if (!pScriptDBTip->HaveScript(conRegId))
        throw runtime_error(tinyformat::format("regid %s not exist", conRegId.ToString()));
    if (height < chainActive.Tip()->nHeight - 250 || height > chainActive.Tip()->nHeight + 250)
        throw runtime_error("height is out of a valid range to the tip block height!");

    CAccountViewCache view(*pAccountViewTip);
    CKeyID keyId;
    if (!view.GetKeyId(userRegId, keyId)) {
        LogPrint("ERROR", "from address %s has no keyId\n", userRegId.ToString());
        throw runtime_error(tinyformat::format("from address %s has no keyId", userRegId.ToString()));
    }

    std::shared_ptr<CContractInvokeTx> tx = std::make_shared<CContractInvokeTx>(
        userRegId, conRegId, fee, amount, height, arguments);
    CDataStream ds(SER_DISK, CLIENT_VERSION);
    std::shared_ptr<CBaseTx> pBaseTx = tx->GetNewInstance();
    ds << pBaseTx;
    Object obj;
    string rawtx = HexStr(ds.begin(), ds.end());
    obj.push_back( Pair("rawtx", rawtx) );
    return obj;
}

Value genregistercontractraw(const Array& params, bool fHelp) {
    if (fHelp || params.size() < 3 || params.size() > 5) {
        throw runtime_error(
            "genregistercontractraw \"addr\" \"filepath\" \"fee\"  \"height\" (\"script description\")\n"
            "\nregister script\n"
            "\nArguments:\n"
            "1.\"addr\": (string required)\n from address that registers the contract"
            "2.\"filepath\": (string required), script's file path\n"
            "3.\"fee\": (numeric required) pay to miner\n"
            "4.\"height\": (int optional) valid height\n"
            "5.\"script description\":(string optional) new script description\n"
            "\nResult:\n"
            "\"txhash\": (string)\n"
            "\nExamples:\n"
            + HelpExampleCli("genregistercontractraw",
                    "\"WiZx6rrsBn9sHjwpvdwtMNNX2o31s3DEHH\" \"/tmp/lua/hello.lua\" \"10000\" ")
            + "\nAs json rpc call\n"
            + HelpExampleRpc("genregistercontractraw",
                    "\"WiZx6rrsBn9sHjwpvdwtMNNX2o31s3DEHH\", \"/tmp/lua/hello.lua\", \"10000\" "));
    }

    RPCTypeCheck(params, list_of(str_type)(str_type)(int_type)(int_type)(str_type));

    CVmScript vmScript;
    vector<unsigned char> vscript;
    string luaScriptFilePath = GetAbsolutePath(params[1].get_str()).string();
    if (luaScriptFilePath.empty())
        throw JSONRPCError(RPC_SCRIPT_FILEPATH_NOT_EXIST, "Lua Script file not exist!");

    if (luaScriptFilePath.compare(0, kContractScriptPathPrefix.size(), kContractScriptPathPrefix.c_str()) != 0)
        throw JSONRPCError(RPC_SCRIPT_FILEPATH_INVALID, "Lua Script file not inside /tmp/lua dir or its subdir!");

    FILE* file = fopen(luaScriptFilePath.c_str(), "rb+");
    if (!file)
        throw runtime_error("genregistercontractraw open App Lua Script file" + luaScriptFilePath + "error");

    long lSize;
    fseek(file, 0, SEEK_END);
    lSize = ftell(file);
    rewind(file);

    // allocate memory to contain the whole file:
    char *buffer = (char*) malloc(sizeof(char) * lSize);
    if (buffer == NULL) {
        fclose(file);
        throw runtime_error("allocate memory failed");
    }

    if (fread(buffer, 1, lSize, file) != (size_t) lSize) {
        free(buffer);
        fclose(file);
        throw runtime_error("read contract script file error");
    } else {
        fclose(file);
    }
    vmScript.GetRom().insert(vmScript.GetRom().end(), buffer, buffer + lSize);
    if (buffer)
        free(buffer);

    CDataStream dsScript(SER_DISK, CLIENT_VERSION);
    dsScript << vmScript;

    vscript.assign(dsScript.begin(), dsScript.end());

    if (params.size() > 4) {
        string memo = params[4].get_str();
        vmScript.GetMemo().insert(vmScript.GetMemo().end(), memo.begin(), memo.end());
    }

    uint64_t fee = params[2].get_uint64();
    if (fee > 0 && fee < CBaseTx::nMinTxFee) {
        throw JSONRPCError(RPC_INVALID_PARAMETER, "Fee smaller than nMinTxFee");
    }
    CKeyID keyId;
    if (!GetKeyId(params[0].get_str(), keyId)) {
        throw JSONRPCError(RPC_INVALID_ADDRESS_OR_KEY, "Recv address invalid");
    }

    CAccountViewCache view(*pAccountViewTip);
    CAccount account;

    CUserID userId = keyId;
    if (!view.GetAccount(userId, account)) {
        throw JSONRPCError(RPC_WALLET_ERROR, "Account does not exist");
    }
    if (!account.IsRegistered()) {
        throw JSONRPCError(RPC_WALLET_ERROR, "Account is unregistered");
    }

    std::shared_ptr<CContractDeployTx> tx = std::make_shared<CContractDeployTx>();
    CRegID regId;
    view.GetRegId(keyId, regId);

    tx.get()->txUid = regId;
    tx.get()->contractScript = vscript;
    tx.get()->llFees = fee;

    uint32_t height = chainActive.Tip()->nHeight;
    if (params.size() > 3) {
        height =  params[3].get_int();
        if (height <= 0) {
            throw JSONRPCError(RPC_INVALID_PARAMETER, "Invalid height");
        }
    }
    tx.get()->nValidHeight = height;

    CDataStream ds(SER_DISK, CLIENT_VERSION);
    std::shared_ptr<CBaseTx> pBaseTx = tx->GetNewInstance();
    ds << pBaseTx;
    Object obj;
    obj.push_back(Pair("rawtx", HexStr(ds.begin(), ds.end())));
    return obj;
}

Value signtxraw(const Array& params, bool fHelp) {
    if (fHelp || params.size() != 2) {
        throw runtime_error(
            "signtxraw \"str\" \"addr\"\n"
            "\nsignature transaction\n"
            "\nArguments:\n"
            "1.\"str\": (string, required) Hex-format string, no longer than 65K in binary bytes\n"
            "2.\"addr\": (string, required) A json array of WICC addresses\n"
            "[\n"
            "  \"address\"  (string) WICC address\n"
            "  ...,\n"
            "]\n"
            "\nExamples:\n" +
            HelpExampleCli("signtxraw",
                           "\"0701ed7f0300030000010000020002000bcd10858c200200\" "
                           "\"[\\\"wKwPHfCJfUYZyjJoa6uCVdgbVJkhEnguMw\\\", "
                           "\\\"wQT2mY1onRGoERTk4bgAoAEaUjPLhLsrY4\\\", "
                           "\\\"wNw1Rr8cHPerXXGt6yxEkAPHDXmzMiQBn4\\\"]\"") +
            "\nAs json rpc call\n" +
            HelpExampleRpc("signtxraw",
                           "\"0701ed7f0300030000010000020002000bcd10858c200200\", "
                           "\"[\\\"wKwPHfCJfUYZyjJoa6uCVdgbVJkhEnguMw\\\", "
                           "\\\"wQT2mY1onRGoERTk4bgAoAEaUjPLhLsrY4\\\", "
                           "\\\"wNw1Rr8cHPerXXGt6yxEkAPHDXmzMiQBn4\\\"]\""));
    }

    vector<unsigned char> vch(ParseHex(params[0].get_str()));
    if (vch.size() > MAX_RPC_SIG_STR_LEN) {
        throw JSONRPCError(RPC_INVALID_PARAMETER, "The sig str is too long");
    }

    CDataStream stream(vch, SER_DISK, CLIENT_VERSION);
    std::shared_ptr<CBaseTx> pBaseTx;
    stream >> pBaseTx;
    if (!pBaseTx.get()) {
        return Value::null;
    }

    const Array& addresses = params[1].get_array();
    if (pBaseTx.get()->nTxType != COMMON_MTX && addresses.size() != 1) {
        throw JSONRPCError(RPC_INVALID_PARAMETER, "To many addresses provided");
    }

    std::set<CKeyID> keyIds;
    CKeyID keyId;
    for (unsigned int i = 0; i < addresses.size(); i++) {
        if (!GetKeyId(addresses[i].get_str(), keyId)) {
            throw JSONRPCError(RPC_INVALID_ADDRESS_OR_KEY, "Failed to get keyId");
        }
        keyIds.insert(keyId);
    }

    if (keyIds.empty()) {
        throw JSONRPCError(RPC_INVALID_ADDRESS_OR_KEY, "No valid address provided");
    }

    Object obj;
    switch (pBaseTx.get()->nTxType) {
        case BCOIN_TRANSFER_TX: {
            std::shared_ptr<CBaseCoinTransferTx> tx = std::make_shared<CBaseCoinTransferTx>(pBaseTx.get());
            if (!pWalletMain->Sign(*keyIds.begin(), tx.get()->ComputeSignatureHash(), tx.get()->signature))
                throw JSONRPCError(RPC_INVALID_PARAMETER, "Sign failed");

            CDataStream ds(SER_DISK, CLIENT_VERSION);
            std::shared_ptr<CBaseTx> pBaseTx = tx->GetNewInstance();
            ds << pBaseTx;
            obj.push_back(Pair("rawtx", HexStr(ds.begin(), ds.end())));

            break;
        }

        case ACCOUNT_REGISTER_TX: {
            std::shared_ptr<CAccountRegisterTx> tx =
                std::make_shared<CAccountRegisterTx>(pBaseTx.get());
            if (!pWalletMain->Sign(*keyIds.begin(), tx.get()->ComputeSignatureHash(), tx.get()->signature))
                throw JSONRPCError(RPC_INVALID_PARAMETER, "Sign failed");

            CDataStream ds(SER_DISK, CLIENT_VERSION);
            std::shared_ptr<CBaseTx> pBaseTx = tx->GetNewInstance();
            ds << pBaseTx;
            obj.push_back(Pair("rawtx", HexStr(ds.begin(), ds.end())));

            break;
        }

        case CONTRACT_INVOKE_TX: {
            std::shared_ptr<CContractInvokeTx> tx = std::make_shared<CContractInvokeTx>(pBaseTx.get());
            if (!pWalletMain->Sign(*keyIds.begin(), tx.get()->ComputeSignatureHash(), tx.get()->signature)) {
                throw JSONRPCError(RPC_INVALID_PARAMETER, "Sign failed");
            }
            CDataStream ds(SER_DISK, CLIENT_VERSION);
            std::shared_ptr<CBaseTx> pBaseTx = tx->GetNewInstance();
            ds << pBaseTx;
            obj.push_back(Pair("rawtx", HexStr(ds.begin(), ds.end())));

            break;
        }

        case BLOCK_REWARD_TX: {
            throw JSONRPCError(RPC_INVALID_PARAMETER, "Reward transation is forbidden");
        }

        case CONTRACT_DEPLOY_TX: {
            std::shared_ptr<CContractDeployTx> tx =
                std::make_shared<CContractDeployTx>(pBaseTx.get());
            if (!pWalletMain->Sign(*keyIds.begin(), tx.get()->ComputeSignatureHash(), tx.get()->signature)) {
                throw JSONRPCError(RPC_INVALID_PARAMETER, "Sign failed");
            }
            CDataStream ds(SER_DISK, CLIENT_VERSION);
            std::shared_ptr<CBaseTx> pBaseTx = tx->GetNewInstance();
            ds << pBaseTx;
            obj.push_back(Pair("rawtx", HexStr(ds.begin(), ds.end())));

            break;
        }

        case DELEGATE_VOTE_TX: {
            std::shared_ptr<CDelegateVoteTx> tx = std::make_shared<CDelegateVoteTx>(pBaseTx.get());
            if (!pWalletMain->Sign(*keyIds.begin(), tx.get()->ComputeSignatureHash(), tx.get()->signature)) {
                throw JSONRPCError(RPC_INVALID_PARAMETER, "Sign failed");
            }
            CDataStream ds(SER_DISK, CLIENT_VERSION);
            std::shared_ptr<CBaseTx> pBaseTx = tx->GetNewInstance();
            ds << pBaseTx;
            obj.push_back(Pair("rawtx", HexStr(ds.begin(), ds.end())));

            break;
        }

        case COMMON_MTX: {
            std::shared_ptr<CMulsigTx> tx = std::make_shared<CMulsigTx>(pBaseTx.get());

            vector<CSignaturePair>& signaturePairs = tx.get()->signaturePairs;
            for (const auto& keyIdItem : keyIds) {
                CRegID regId;
                if (!pAccountViewTip->GetRegId(CUserID(keyIdItem), regId)) {
                    throw JSONRPCError(RPC_INVALID_PARAMETER, "Address is unregistered");
                }

                bool valid = false;
                for (auto& signatureItem : signaturePairs) {
                    if (regId == signatureItem.regId) {
                        if (!pWalletMain->Sign(keyIdItem, tx.get()->ComputeSignatureHash(),
                                               signatureItem.signature)) {
                            throw JSONRPCError(RPC_INVALID_PARAMETER, "Sign failed");
                        } else {
                            valid = true;
                        }
                    }
                }

                if (!valid) {
                    throw JSONRPCError(RPC_INVALID_PARAMETER, "Provided address is unmatched");
                }
            }

            CDataStream ds(SER_DISK, CLIENT_VERSION);
            std::shared_ptr<CBaseTx> pBaseTx = tx->GetNewInstance();
            ds << pBaseTx;
            obj.push_back(Pair("rawtx", HexStr(ds.begin(), ds.end())));

            break;
        }

        default: {
            throw JSONRPCError(RPC_INVALID_PARAMETER, "Unsupported transaction type");
        }
    }
    return obj;
}

Value decodemulsigscript(const Array& params, bool fHelp) {
    if (fHelp || params.size() != 1)
        throw runtime_error(
            "decodemulsigscript \"hex\"\n"
            "\nDecode a hex-encoded script.\n"
            "\nArguments:\n"
            "1. \"hex\"     (string) the hex encoded mulsig script\n"
            "\nResult:\n"
            "{\n"
            "  \"type\":\"type\", (string) The transaction type\n"
            "  \"reqSigs\": n,    (numeric) The required signatures\n"
            "  \"addr\",\"address\" (string) mulsig script address\n"
            "  \"addresses\": [   (json array of string)\n"
            "     \"address\"     (string) bitcoin address\n"
            "     ,...\n"
            "  ]\n"
            "}\n"
            "\nExamples:\n" +
            HelpExampleCli("decodemulsigscript", "\"hexstring\"") +
            HelpExampleRpc("decodemulsigscript", "\"hexstring\""));

    RPCTypeCheck(params, list_of(str_type));

    vector<unsigned char> multiScript = ParseHex(params[0].get_str());
    if (multiScript.empty() || multiScript.size() > KMultisigScriptMaxSize) {
        throw JSONRPCError(RPC_INVALID_PARAMETER, "Invalid script size");
    }

    CDataStream ds(multiScript, SER_DISK, CLIENT_VERSION);
    CMulsigScript script;
    try {
        ds >> script;
    } catch (std::exception& e) {
        throw JSONRPCError(RPC_INVALID_PARAMETER, "Invalid script content");
    }

    CKeyID scriptId           = script.GetID();
    int8_t required           = (int8_t)script.GetRequired();
    std::set<CPubKey> pubKeys = script.GetPubKeys();

    Array addressArray;
    for (const auto& pubKey : pubKeys) {
        addressArray.push_back(pubKey.GetKeyId().ToAddress());
    }

    Object obj;
    obj.push_back(Pair("type", "mulsig"));
    obj.push_back(Pair("req_sigs", required));
    obj.push_back(Pair("addr", scriptId.ToAddress()));
    obj.push_back(Pair("addresses", addressArray));

    return obj;
}

Value decodetxraw(const Array& params, bool fHelp) {
    if (fHelp || params.size() != 1) {
        throw runtime_error(
            "decodetxraw \"hexstring\"\n"
            "\ndecode transaction\n"
            "\nArguments:\n"
            "1.\"str\": (string, required) hexstring\n"
            "\nExamples:\n" +
            HelpExampleCli("decodetxraw",
                           "\"03015f020001025a0164cd10004630440220664de5ec373f44d2756a23d5267ab25f2"
                           "2af6162d166b1cca6c76631701cbeb5022041959ff75f7c7dd39c1f9f6ef9a237a6ea46"
                           "7d02d2d2c3db62a1addaa8009ccd\"") +
            "\nAs json rpc call\n" +
            HelpExampleRpc("decodetxraw",
                           "\"03015f020001025a0164cd10004630440220664de5ec373f44d2756a23d5267ab25f2"
                           "2af6162d166b1cca6c76631701cbeb5022041959ff75f7c7dd39c1f9f6ef9a237a6ea46"
                           "7d02d2d2c3db62a1addaa8009ccd\""));
    }
    Object obj;
    vector<unsigned char> vch(ParseHex(params[0].get_str()));
    CDataStream stream(vch, SER_DISK, CLIENT_VERSION);
    std::shared_ptr<CBaseTx> pBaseTx;
    stream >> pBaseTx;
    if (!pBaseTx.get()) {
        return obj;
    }

    CAccountViewCache view(*pAccountViewTip);
    switch (pBaseTx.get()->nTxType) {
        case BCOIN_TRANSFER_TX: {
            std::shared_ptr<CBaseCoinTransferTx> tx = std::make_shared<CBaseCoinTransferTx>(pBaseTx.get());
            if (tx.get()) {
                obj = tx->ToJson(view);
            }
            break;
        }
        case ACCOUNT_REGISTER_TX: {
            std::shared_ptr<CAccountRegisterTx> tx =
                std::make_shared<CAccountRegisterTx>(pBaseTx.get());
            if (tx.get()) {
                obj = tx->ToJson(view);
            }
            break;
        }

        case CONTRACT_INVOKE_TX: {
            std::shared_ptr<CContractInvokeTx> tx = std::make_shared<CContractInvokeTx>(pBaseTx.get());
            if (tx.get()) {
                obj = tx->ToJson(view);
            }
            break;
        }
        case BLOCK_REWARD_TX: {
            std::shared_ptr<CBlockRewardTx> tx = std::make_shared<CBlockRewardTx>(pBaseTx.get());
            if (tx.get()) {
                obj = tx->ToJson(view);
            }
            break;
        }
        case CONTRACT_DEPLOY_TX: {
            std::shared_ptr<CContractDeployTx> tx =
                std::make_shared<CContractDeployTx>(pBaseTx.get());
            if (tx.get()) {
                obj = tx->ToJson(view);
            }
            break;
        }
        case DELEGATE_VOTE_TX: {
            std::shared_ptr<CDelegateVoteTx> tx = std::make_shared<CDelegateVoteTx>(pBaseTx.get());
            if (tx.get()) {
                obj = tx->ToJson(view);
            }
            break;
        }
        case COMMON_MTX: {
            std::shared_ptr<CMulsigTx> tx = std::make_shared<CMulsigTx>(pBaseTx.get());
            if (tx.get()) {
                obj = tx->ToJson(view);
            }
            break;
        }
        default:
            break;
    }
    return obj;
}

Value getalltxinfo(const Array& params, bool fHelp) {
    if (fHelp || (params.size() != 0 && params.size() != 1)) {
        throw runtime_error("getalltxinfo \n"
            "\nget all transaction info\n"
            "\nArguments:\n"
            "1.\"nlimitCount\": (numeric, optional, default=0) 0 return all tx, else return number of nlimitCount txs \n"
            "\nResult:\n"
            "\nExamples:\n" + HelpExampleCli("getalltxinfo", "") + "\nAs json rpc call\n"
            + HelpExampleRpc("getalltxinfo", ""));
    }

    Object retObj;
    int nLimitCount(0);
    if(params.size() == 1)
        nLimitCount = params[0].get_int();
    assert(pWalletMain != NULL);
    if (nLimitCount <= 0) {
        Array confirmedTx;
        for (auto const &wtx : pWalletMain->mapInBlockTx) {
            for (auto const & item : wtx.second.mapAccountTx) {
                Object objtx = GetTxDetailJSON(item.first);
                confirmedTx.push_back(objtx);
            }
        }
        retObj.push_back(Pair("confirmed", confirmedTx));

        Array unconfirmedTx;
        CAccountViewCache view(*pAccountViewTip);
        for (auto const &wtx : pWalletMain->unconfirmedTx) {
            Object objtx = GetTxDetailJSON(wtx.first);
            unconfirmedTx.push_back(objtx);
        }
        retObj.push_back(Pair("unconfirmed", unconfirmedTx));
    } else {
        Array confirmedTx;
        multimap<int, Object, std::greater<int> > mapTx;
        for (auto const &wtx : pWalletMain->mapInBlockTx) {
            for (auto const & item : wtx.second.mapAccountTx) {
                Object objtx = GetTxDetailJSON(item.first);
                int nConfHeight = find_value(objtx, "confirmedheight").get_int();
                mapTx.insert(pair<int, Object>(nConfHeight, objtx));
            }
        }
        int nSize(0);
        for(auto & txItem : mapTx) {
            if(++nSize > nLimitCount)
                break;
            confirmedTx.push_back(txItem.second);
        }
        retObj.push_back(Pair("Confirmed", confirmedTx));
    }

    return retObj;
}

Value printblockdbinfo(const Array& params, bool fHelp) {
    if (fHelp || params.size() != 0) {
        throw runtime_error(
            "printblockdbinfo \n"
            "\nprint block log\n"
            "\nArguments:\n"
            "\nExamples:\n" + HelpExampleCli("printblockdbinfo", "")
            + HelpExampleRpc("printblockdbinfo", ""));
    }

    if (!pAccountViewTip->Flush())
        throw runtime_error("Failed to write to account database\n");
    if (!pScriptDBTip->Flush())
        throw runtime_error("Failed to write to account database\n");
    WriteBlockLog(false, "");
    return Value::null;
}

Value getcontractaccountinfo(const Array& params, bool fHelp) {
    if (fHelp || (params.size() != 2 && params.size() != 3)) {
        throw runtime_error("getcontractaccountinfo \"contract_regid\" \"account_address | account_regid\""
            "\nget contract account info\n"
            "\nArguments:\n"
            "1.\"contract_regid\":(string, required) App RegId\n"
            "2.\"account_address or regid\": (string, required) contract account address or its regid\n"
            "3.\"minconf\"  (numeric, optional, default=1) Only include contract transactions confirmed \n"
            "\nExamples:\n"
            + HelpExampleCli("getcontractaccountinfo", "\"452974-3\" \"WUZBQZZqyWgJLvEEsHrXL5vg5qaUwgfjco\"")
            + "\nAs json rpc call\n"
            + HelpExampleRpc("getcontractaccountinfo", "\"452974-3\" \"WUZBQZZqyWgJLvEEsHrXL5vg5qaUwgfjco\""));
    }

    string strAppRegId = params[0].get_str();
    if (!CRegID::IsSimpleRegIdStr(strAppRegId))
        throw runtime_error("getcontractaccountinfo: invalid contract regid: " + strAppRegId);

    CRegID appRegId(strAppRegId);

    vector<unsigned char> acctKey;
    if (CRegID::IsSimpleRegIdStr(params[1].get_str())) {
        CRegID acctRegId(params[1].get_str());
        CUserID acctUserId(acctRegId);
        string address = RegIDToAddress(acctUserId);
        acctKey.assign(address.c_str(), address.c_str() + address.length());
    } else { //in wicc address format
        string acctAddr = params[1].get_str();
        acctKey.assign(acctAddr.c_str(), acctAddr.c_str() + acctAddr.length());
    }

    std::shared_ptr<CAppUserAccount> appUserAccount = std::make_shared<CAppUserAccount>();
    if (params.size() == 3 && params[2].get_int() == 0) {
        CScriptDBViewCache viewCache(*mempool.memPoolScriptDBViewCache.get());
        if (!viewCache.GetScriptAcc(appRegId, acctKey, *appUserAccount.get())) {
            appUserAccount = std::make_shared<CAppUserAccount>(acctKey);
        }
    } else {
        CScriptDBViewCache viewCache(*pScriptDBTip);
        if (!viewCache.GetScriptAcc(appRegId, acctKey, *appUserAccount.get())) {
            appUserAccount = std::make_shared<CAppUserAccount>(acctKey);
        }
    }
    appUserAccount.get()->AutoMergeFreezeToFree(chainActive.Tip()->nHeight);

    return Value(appUserAccount.get()->ToJson());
}

Value listcontractassets(const Array& params, bool fHelp) {
    if (fHelp || params.size() != 1) {
        throw runtime_error("listcontractassets regid\n"
            "\nreturn Array containing address, asset information.\n"
            "\nArguments: regid: Contract RegId\n"
            "\nResult:\n"
            "\nExamples:\n"
            + HelpExampleCli("listcontractassets", "1-1")
            + "\nAs json rpc call\n"
            + HelpExampleRpc("listcontractassets", "1-1"));
    }

    if (!CRegID::IsSimpleRegIdStr(params[0].get_str()))
        throw runtime_error("in listcontractassets :regid is invalid!\n");

    CRegID script(params[0].get_str());

    Array retArry;
    assert(pWalletMain != NULL);
    {
        set<CKeyID> setKeyId;
        pWalletMain->GetKeys(setKeyId);
        if (setKeyId.size() == 0)
            return retArry;

        CScriptDBViewCache contractScriptTemp(*pScriptDBTip);

        for (const auto &keyId : setKeyId) {

            string address = keyId.ToAddress();
            vector<unsigned char> key;
            key.assign(address.c_str(), address.c_str() + address.length());

            std::shared_ptr<CAppUserAccount> tem = std::make_shared<CAppUserAccount>();
            if (!contractScriptTemp.GetScriptAcc(script, key, *tem.get())) {
                tem = std::make_shared<CAppUserAccount>(key);
            }
            tem.get()->AutoMergeFreezeToFree(chainActive.Tip()->nHeight);

            Object obj;
            obj.push_back(Pair("addr", address));
            obj.push_back(Pair("asset", (double) tem.get()->Getbcoins() / (double) COIN));
            retArry.push_back(obj);
        }
    }

    return retArry;
}


Value gethash(const Array& params, bool fHelp) {
    if (fHelp || params.size() != 1) {
        throw runtime_error("gethash  \"str\"\n"
            "\nget the hash of given str\n"
            "\nArguments:\n"
            "1.\"str\": (string, required) \n"
            "\nresult an object \n"
            "\nExamples:\n"
            + HelpExampleCli("gethash", "\"0000001000005zQPcC1YpFMtwxiH787pSXanUECoGsxUq3KZieJxVG\"")
            + "\nAs json rpc call\n"
            + HelpExampleRpc("gethash", "\"0000001000005zQPcC1YpFMtwxiH787pSXanUECoGsxUq3KZieJxVG\""));
    }

    string str = params[0].get_str();
    vector<unsigned char> vTemp;
    vTemp.assign(str.c_str(), str.c_str() + str.length());
    uint256 strhash = Hash(vTemp.begin(), vTemp.end());
    Object obj;
    obj.push_back(Pair("hash", strhash.ToString()));
    return obj;

}

Value getcontractkeyvalue(const Array& params, bool fHelp) {
    if (fHelp || params.size() != 2) {
        throw runtime_error("getcontractkeyvalue  \"regid\" \"array\""
            "\nget contract key value\n"
            "\nArguments:\n"
            "1.\"regid\": (string, required) \n"
            "2.\"array\": (string, required) \n"
            "\nExamples:\n"
            + HelpExampleCli("getcontractkeyvalue", "\"1651064-1\" \"Wgim6agki6CmntK4LVs3QnCKbeQ2fsgqWP\"")
            + "\nAs json rpc call\n"
            + HelpExampleRpc("getcontractkeyvalue", "\"1651064-1\" \"Wgim6agki6CmntK4LVs3QnCKbeQ2fsgqWP\""));
    }

    CRegID scriptid(params[0].get_str());
    Array array = params[1].get_array();

    int height = chainActive.Height();

    if (scriptid.IsEmpty())
        throw runtime_error("in getcontractkeyvalue: contract regid size is error!\n");

    if (!pScriptDBTip->HaveScript(scriptid))
        throw runtime_error("in getcontractkeyvalue: contract regid not exist!\n");

    Array retArry;
    CScriptDBViewCache contractScriptTemp(*pScriptDBTip);

    for (size_t i = 0; i < array.size(); i++) {
        uint256 txhash(uint256S(array[i].get_str()));
        vector<unsigned char> key;  // = ParseHex(array[i].get_str());
        key.insert(key.begin(), txhash.begin(), txhash.end());
        vector<unsigned char> value;
        Object obj;
        if (!contractScriptTemp.GetContractData(height, scriptid, key, value)) {
            obj.push_back(Pair("key", array[i].get_str()));
            obj.push_back(Pair("value", HexStr(value)));
        } else {
            obj.push_back(Pair("key", array[i].get_str()));
            obj.push_back(Pair("value", HexStr(value)));
        }

        std::shared_ptr<CBaseTx> pBaseTx;
        int time = 0;
        int height = 0;
        if (SysCfg().IsTxIndex()) {
            CDiskTxPos postx;
            if (pScriptDBTip->ReadTxIndex(txhash, postx)) {
                CAutoFile file(OpenBlockFile(postx, true), SER_DISK, CLIENT_VERSION);
                CBlockHeader header;
                try {
                    file >> header;
                    fseek(file, postx.nTxOffset, SEEK_CUR);
                    file >> pBaseTx;
                    height = header.GetHeight();
                    time = header.GetTime();
                } catch (std::exception &e) {
                    throw runtime_error(tfm::format("%s : Deserialize or I/O error - %s", __func__, e.what()).c_str());
                }
            }
        }

        obj.push_back(Pair("confirmedheight", (int) height));
        obj.push_back(Pair("confirmedtime", (int) time));
        retArry.push_back(obj);
    }

    return retArry;
}

Value gencheckpoint(const Array& params, bool fHelp)
{
    if (fHelp || params.size() != 2) {
        throw runtime_error("gencheckpoint \"privatekey\" \"filepath\"\n"
            "\ngenerate checkpoint by Private key signature block.\n"
            "\nArguments:\n"
            "1. \"privatekey\"  (string, required) the private key\n"
            "2. \"filepath\"  (string, required) check point block path\n"
            "\nResult:\n"
            "\nExamples:\n"
            + HelpExampleCli("gencheckpoint", "\"privatekey\" \"filepath\"")
            + HelpExampleRpc("gencheckpoint", "\"privatekey\" \"filepath\""));
    }

    std::string strSecret = params[0].get_str();
    CCoinSecret vchSecret;
    bool fGood = vchSecret.SetString(strSecret);
    if (!fGood)
        throw JSONRPCError(RPC_INVALID_ADDRESS_OR_KEY, "Invalid private key encoding");

    CKey key = vchSecret.GetKey();
    if (!key.IsValid())
        throw JSONRPCError(RPC_INVALID_ADDRESS_OR_KEY, "Private key invalid");

    string file = params[1].get_str();
    int nHeight(0);
    CBlock block;
    FILE* fp = NULL;
    try {
        fp = fopen(file.c_str(), "rb+");
        CAutoFile fileout = CAutoFile(fp, SER_DISK, CLIENT_VERSION);
        if (!fileout)
            throw JSONRPCError(RPC_MISC_ERROR, "open file:" + file + "failed!");
        fileout >> nHeight;
        fileout >> block;
    } catch (std::exception &e) {
        fclose(fp);
        throw JSONRPCError(RPC_MISC_ERROR, strprintf("read block to file error:%s", e.what()).c_str());
    }

    SyncData::CSyncData data;
    SyncData::CSyncCheckPoint point;
    CDataStream sstream(SER_NETWORK, PROTOCOL_VERSION);
    point.m_height = nHeight;
    point.m_hashCheckpoint = block.GetHash();//chainActive[intTemp]->GetBlockHash();
    LogPrint("CHECKPOINT", "send hash = %s\n",block.GetHash().ToString());
    sstream << point;
    Object obj;
    if (data.Sign(key, std::vector<unsigned char>(sstream.begin(), sstream.end()))
        && data.CheckSignature(SysCfg().GetCheckPointPKey())) {
        obj.push_back(Pair("chenkpoint", data.ToJsonObj()));
        return obj;
    }
    return obj;
}

Value setcheckpoint(const Array& params, bool fHelp)
{
    if (fHelp || params.size() != 1) {
        throw runtime_error(
            "setcheckpoint \"filepath\"\n"
            "\nadd new checkpoint and send it out.\n"
            "\nArguments:\n"
            "1. \"filepath\"  (string, required) check point block path\n"
            "\nResult:\n"
            "\nExamples:\n"
            + HelpExampleCli("setcheckpoint", "\"filepath\"")
            + HelpExampleRpc("setcheckpoint", "\"filepath\""));
    }
    SyncData::CSyncData data;
    ifstream file;
    file.open(params[0].get_str().c_str(), ios::in | ios::ate);
    if (!file.is_open())
          throw JSONRPCError(RPC_INVALID_PARAMETER, "Cannot open check point dump file");

    file.seekg(0, file.beg);
    if (file.good()){
        Value reply;
        json_spirit::read(file,reply);
        const Value & checkpoint = find_value(reply.get_obj(),"chenkpoint");
        if(checkpoint.type() ==  json_spirit::null_type)
            throw JSONRPCError(RPC_INVALID_PARAMETER, "read check point failed");

        const Value & msg = find_value(checkpoint.get_obj(), "msg");
        const Value & sig = find_value(checkpoint.get_obj(), "sig");
        if(msg.type() == json_spirit::null_type || sig.type() == json_spirit::null_type)
            throw JSONRPCError(RPC_INVALID_PARAMETER, "read msg or sig failed");

        data.m_vchMsg = ParseHex(msg.get_str());
        data.m_vchSig = ParseHex(sig.get_str());
    }
    file.close();
    if(!data.CheckSignature(SysCfg().GetCheckPointPKey()))
        throw JSONRPCError(RPC_INVALID_PARAMETER, "check signature failed");

    SyncData::CSyncDataDb db;
    std::vector<SyncData::CSyncData> vdata;
    SyncData::CSyncCheckPoint point;
    CDataStream sstream(data.m_vchMsg, SER_NETWORK, PROTOCOL_VERSION);
    sstream >> point;
    db.WriteCheckpoint(point.m_height, data);
    Checkpoints::AddCheckpoint(point.m_height, point.m_hashCheckpoint);
    CheckActiveChain(point.m_height, point.m_hashCheckpoint);
    vdata.push_back(data);
    LOCK(cs_vNodes);
    BOOST_FOREACH(CNode* pnode, vNodes)
    {
        if (pnode->setcheckPointKnown.count(point.m_height) == 0) {
            pnode->setcheckPointKnown.insert(point.m_height);
            pnode->PushMessage("checkpoint", vdata);
        }
    }
    return tfm::format("sendcheckpoint :%d\n", point.m_height);
}

Value validateaddr(const Array& params, bool fHelp) {
    if (fHelp || params.size() != 1)
        throw runtime_error(
            "validateaddr \"wicc_address\"\n"
            "\ncheck whether address is valid or not\n"
            "\nArguments:\n"
            "1. \"wicc_address\"  (string, required) WICC address\n"
            "\nResult:\n"
            "\nExamples:\n" +
            HelpExampleCli("validateaddr", "\"wNw1Rr8cHPerXXGt6yxEkAPHDXmzMiQBn4\"") +
            HelpExampleRpc("validateaddr", "\"wNw1Rr8cHPerXXGt6yxEkAPHDXmzMiQBn4\""));

    Object obj;
    CKeyID keyId;
    string addr = params[0].get_str();
    if (!GetKeyId(addr, keyId)) {
        obj.push_back(Pair("is_valid", false));
    } else {
        obj.push_back(Pair("is_valid", true));
    }
    return obj;
}

Value gettotalcoins(const Array& params, bool fHelp) {
    if(fHelp || params.size() != 0) {
        throw runtime_error(
            "gettotalcoins \n"
            "\nget the total number of circulating coins excluding those locked for votes\n"
            "\nand the toal number of registered addresses\n"
            "\nArguments:\n"
            "\nResult:\n"
            "\nExamples:\n"
            + HelpExampleCli("gettotalcoins", "")
            + HelpExampleRpc("gettotalcoins", ""));
    }

    Object obj;
    {
        CAccountViewCache view(*pAccountViewDB);
        uint64_t totalCoins(0);
        uint64_t totalRegIds(0);
        std::tie(totalCoins, totalRegIds) = view.TraverseAccount();
        // auto [totalCoins, totalRegIds] = view.TraverseAccount(); //C++17
        obj.push_back( Pair("total_coins", ValueFromAmount(totalCoins)) );
        obj.push_back( Pair("total_regids", totalRegIds) );
    }
    return obj;
}

Value gettotalassets(const Array& params, bool fHelp) {
    if(fHelp || params.size() != 1) {
        throw runtime_error("gettotalassets \n"
            "\nget all assets belonging to a contract\n"
            "\nArguments:\n"
            "1.\"contract_regid\": (string, required)\n"
            "\nResult:\n"
            "\nExamples:\n"
            + HelpExampleCli("gettotalassets", "11-1")
            + HelpExampleRpc("gettotalassets", "11-1"));
    }
    CRegID regid(params[0].get_str());
    if (regid.IsEmpty() == true)
        throw runtime_error("contract regid invalid!\n");

    if (!pScriptDBTip->HaveScript(regid))
        throw runtime_error("contract regid not exist!\n");

    CScriptDBViewCache contractScriptTemp(*pScriptDBTip);
    Object obj;
    {
        map<vector<unsigned char>, vector<unsigned char> > mapAcc;
        bool bRet = contractScriptTemp.GetAllScriptAcc(regid, mapAcc);
        if (bRet) {
            uint64_t totalassets = 0;
            map<vector<unsigned char>, vector<unsigned char>>::iterator it;
            for (it = mapAcc.begin(); it != mapAcc.end();++it) {
                CAppUserAccount appAccOut;
                vector<unsigned char> vKey = it->first;
                vector<unsigned char> vValue = it->second;

                CDataStream ds(vValue, SER_DISK, CLIENT_VERSION);
                ds >> appAccOut;

                totalassets += appAccOut.Getbcoins();
                totalassets += appAccOut.GetAllFreezedValues();
            }

            obj.push_back(Pair("total_assets", ValueFromAmount(totalassets)));
        } else
            throw runtime_error("failed to find contract account!\n");
    }
    return obj;
}

Value listtxbyaddr(const Array& params, bool fHelp) {
    if (fHelp || params.size() != 2) {
        throw runtime_error(
            "listtxbyaddr \n"
            "\nlist all transactions by their sender/receiver addresss\n"
            "\nArguments:\n"
            "1.\"address\": (string, required)\n"
            "2.\"height\": (numeric, required)\n"
            "\nResult: address related tx hash as array\n"
            "\nExamples:\n" +
            HelpExampleCli("listtxbyaddr",
                           "\"wcoA7yUW4fc4m6a2HSk36t4VVxzKUnvq4S\" \"10000\"") +
            "\nAs json rpc call\n" +
            HelpExampleRpc("listtxbyaddr",
                           "\"wcoA7yUW4fc4m6a2HSk36t4VVxzKUnvq4S\", \"10000\""));
    }

    string address = params[0].get_str();
    int height     = params[1].get_int();
    if (height < 0 || height > chainActive.Height())
        throw runtime_error("Height out of range.");

    CKeyID keyId;
    if (!GetKeyId(address, keyId))
        throw runtime_error("Address invalid.");

    CScriptDBViewCache scriptDbView(*pScriptDBTip);
    map<vector<unsigned char>, vector<unsigned char>> mapTxHash;
    if (!scriptDbView.GetTxHashByAddress(keyId, height, mapTxHash))
        throw runtime_error("Failed to fetch data.");

    Object obj;
    Array arrayObj;
    for (auto item : mapTxHash) {
        arrayObj.push_back(string(item.second.begin(), item.second.end()));
    }
    obj.push_back(Pair("address", address));
    obj.push_back(Pair("height", height));
    obj.push_back(Pair("txarray", arrayObj));

    return obj;
}

Value listdelegates(const Array& params, bool fHelp) {
    if (fHelp || params.size() > 1) {
        throw runtime_error(
                "listdelegates \n"
                "\nreturns the specified number delegates by reversed order voting number.\n"
                "\nArguments:\n"
                "1. number           (number, optional) the number of the delegates, default to all delegates.\n"
                "\nResult:\n"
                "\nExamples:\n"
                + HelpExampleCli("listdelegates", "11")
                + HelpExampleRpc("listdelegates", "11"));
    }

<<<<<<< HEAD
    int TotalDelegateNum = (params.size() == 1) ? params[0].get_int() : IniCfg().GetTotalDelegateNum();
    if (TotalDelegateNum < 1 || TotalDelegateNum > 11) {
        throw JSONRPCError(
            RPC_INVALID_PARAMETER,
            strprintf("input delegate number not between 1 and %ld", IniCfg().GetTotalDelegateNum()));
=======
    int delegateNum = (params.size() == 1) ? params[0].get_int() : IniCfg().GetDelegatesNum();
    if (delegateNum < 1 || delegateNum > 11) {
        throw JSONRPCError(
            RPC_INVALID_PARAMETER,
            strprintf("Delegate number not between 1 and %ld", IniCfg().GetDelegatesNum()));
    }

    vector<CAccount> delegates;
    if (!GetDelegatesAcctList(delegates) || delegates.size() != IniCfg().GetDelegatesNum()) {
        throw JSONRPCError(RPC_INTERNAL_ERROR, "Failed to get delegates list");
>>>>>>> a094664d
    }

    Object obj;
    Array delegateArray;
<<<<<<< HEAD
    vector<unsigned char> vDelegateKey = {'d','e','l','e','g','a','t','e','_'};
    vector<unsigned char> vDelegatePrefix = vDelegateKey;
    while (--nDelegateNum >= 0) {
        CRegID regId(0,0);
        if (contractScriptTemp.GetContractData(0, regId, nIndex, vDelegateKey, vScriptData)) {
            nIndex = 1;
            vector<unsigned char>::iterator iterVotes = find_first_of(vDelegateKey.begin(), vDelegateKey.end(),
                vDelegatePrefix.begin(), vDelegatePrefix.end());
            string strVotes(iterVotes+9, iterVotes+25);
            uint64_t inVoteBcoins = 0;
            stringstream strValue;
            strValue.flags(ios::hex);
            strValue << strVotes;
            strValue >> inVoteBcoins;

            vector<unsigned char> vAcctRegId(iterVotes+26, vDelegateKey.end());
            CRegID acctRegId(vAcctRegId);
            CAccount account;
            if (!view.GetAccount(acctRegId, account))
                assert(0);

            uint64_t maxNum = 0xFFFFFFFFFFFFFFFF;
            if ((maxNum - inVoteBcoins) != account.inVoteBcoins) {
                LogPrint("INFO", "inVoteBcoins:%lld, account:%s", maxNum - inVoteBcoins, account.ToString());
                assert(0);
            }
            delegateArray.push_back(account.ToJsonObj());
      } else {
          assert(0);
      }
=======
    delegateNum = min(delegateNum, (int)delegates.size());
    for (const auto& delegate : delegates) {
        delegateArray.push_back(delegate.ToJsonObj());
        if (--delegateNum == 0) {
            break;
        }
>>>>>>> a094664d
    }
    obj.push_back(Pair("delegates", delegateArray));
    return obj;
}<|MERGE_RESOLUTION|>--- conflicted
+++ resolved
@@ -3368,67 +3368,26 @@
                 + HelpExampleRpc("listdelegates", "11"));
     }
 
-<<<<<<< HEAD
-    int TotalDelegateNum = (params.size() == 1) ? params[0].get_int() : IniCfg().GetTotalDelegateNum();
-    if (TotalDelegateNum < 1 || TotalDelegateNum > 11) {
-        throw JSONRPCError(
-            RPC_INVALID_PARAMETER,
-            strprintf("input delegate number not between 1 and %ld", IniCfg().GetTotalDelegateNum()));
-=======
-    int delegateNum = (params.size() == 1) ? params[0].get_int() : IniCfg().GetDelegatesNum();
+    int delegateNum = (params.size() == 1) ? params[0].get_int() : IniCfg().GetTotalDelegateNum();
     if (delegateNum < 1 || delegateNum > 11) {
         throw JSONRPCError(
             RPC_INVALID_PARAMETER,
-            strprintf("Delegate number not between 1 and %ld", IniCfg().GetDelegatesNum()));
+            strprintf("Delegate number not between 1 and %ld", IniCfg().GetTotalDelegateNum()));
     }
 
     vector<CAccount> delegates;
-    if (!GetDelegatesAcctList(delegates) || delegates.size() != IniCfg().GetDelegatesNum()) {
+    if (!GetDelegatesAcctList(delegates) || delegates.size() != IniCfg().GetTotalDelegateNum()) {
         throw JSONRPCError(RPC_INTERNAL_ERROR, "Failed to get delegates list");
->>>>>>> a094664d
     }
 
     Object obj;
     Array delegateArray;
-<<<<<<< HEAD
-    vector<unsigned char> vDelegateKey = {'d','e','l','e','g','a','t','e','_'};
-    vector<unsigned char> vDelegatePrefix = vDelegateKey;
-    while (--nDelegateNum >= 0) {
-        CRegID regId(0,0);
-        if (contractScriptTemp.GetContractData(0, regId, nIndex, vDelegateKey, vScriptData)) {
-            nIndex = 1;
-            vector<unsigned char>::iterator iterVotes = find_first_of(vDelegateKey.begin(), vDelegateKey.end(),
-                vDelegatePrefix.begin(), vDelegatePrefix.end());
-            string strVotes(iterVotes+9, iterVotes+25);
-            uint64_t inVoteBcoins = 0;
-            stringstream strValue;
-            strValue.flags(ios::hex);
-            strValue << strVotes;
-            strValue >> inVoteBcoins;
-
-            vector<unsigned char> vAcctRegId(iterVotes+26, vDelegateKey.end());
-            CRegID acctRegId(vAcctRegId);
-            CAccount account;
-            if (!view.GetAccount(acctRegId, account))
-                assert(0);
-
-            uint64_t maxNum = 0xFFFFFFFFFFFFFFFF;
-            if ((maxNum - inVoteBcoins) != account.inVoteBcoins) {
-                LogPrint("INFO", "inVoteBcoins:%lld, account:%s", maxNum - inVoteBcoins, account.ToString());
-                assert(0);
-            }
-            delegateArray.push_back(account.ToJsonObj());
-      } else {
-          assert(0);
-      }
-=======
     delegateNum = min(delegateNum, (int)delegates.size());
     for (const auto& delegate : delegates) {
         delegateArray.push_back(delegate.ToJsonObj());
         if (--delegateNum == 0) {
             break;
         }
->>>>>>> a094664d
     }
     obj.push_back(Pair("delegates", delegateArray));
     return obj;
