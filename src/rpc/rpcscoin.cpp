// Copyright (c) 2009-2010 Satoshi Nakamoto
// Copyright (c) 2017-2019 The WaykiChain Developers
// Distributed under the MIT/X11 software license, see the accompanying
// file COPYING or http://www.opensource.org/licenses/mit-license.php.

#include "rpcscoin.h"

#include "commons/base58.h"
#include "rpc/core/rpcserver.h"
#include "init.h"
#include "net.h"
#include "miner/miner.h"
#include "util.h"
#include "wallet/wallet.h"
#include "wallet/walletdb.h"
#include "tx/dextx.h"

Value submitpricefeedtx(const Array& params, bool fHelp) {
    if (fHelp || params.size() != 3) {
        throw runtime_error(
            "submitpricefeedtx \"$pricefeeds\" \n"
            "\nsubmit a price feed tx.\n"
            "\nthe execution include registercontracttx and callcontracttx.\n"
            "\nArguments:\n"
            "1. \"address\" : Price Feeder's address\n"
            "2. \"pricefeeds\"    (string, required) A json array of pricefeeds\n"
            " [\n"
            "   {\n"
            "      \"coin\": \"WICC|WGRT\", (string, required) The coin type\n"
            "      \"currency\": \"USD|RMB\" (string, required) The currency type\n"
            "      \"price\": (number, required) The price (boosted by 10^) \n"
            "   }\n"
            "       ,...\n"
            " ]\n"
            "3.\"fee\": (numeric, optional) fee pay for miner, default is 10000\n"
            "\nResult pricefeed tx result\n"
            "\nResult:\n"
            "\nExamples:\n"
            + HelpExampleCli("submitpricefeedtx", 'WiZx6rrsBn9sHjwpvdwtMNNX2o31s3DEHH' '[{\"coin\", WICC, \"currency\": \"USD\", \"price\": 0.28}]'\n")
            + "\nAs json rpc call\n"
            + HelpExampleRpc("submitpricefeedtx","\"WiZx6rrsBn9sHjwpvdwtMNNX2o31s3DEHH\" \"[{\"coin\", WICC, \"currency\": \"USD\", \"price\": 0.28}]\"\n"));
    }

    RPCTypeCheck(params, list_of(str_type)(array_type)(int_type);
    EnsureWalletIsUnlocked();

    CPriceFeedTx()

    CKeyID feedKid;
    if (!GetKeyId(params[0].get_str(), feedKeyId))
        throw JSONRPCError(RPC_INVALID_ADDRESS_OR_KEY, "Invalid PriceFeeder address");
    }
    CPubKey feedPubKey;
    if (!pWalletMain->GetPubKey(feedKeyId, feedPubKey)) {
        throw JSONRPCError(RPC_INVALID_ADDRESS_OR_KEY, "Key not found in the local wallet.");
    }
    CUserID feedUid;
    CRegID feedRegId;
    feedUid = ( pCdMan->pAccountCache->GetRegId(CUserID(feedKeyId), feedRegId) &&
                pCdMan->pAccountCache->RegIDIsMature(feedRegId))
                    ? CUserID(feedRegId)
                    : CUserID(feedPubKey);

    Array arrPricePoints   = params[1].get_array();
    uint64_t fee        = params[2].get_uint64();  // real type

    int validHeight = chainActive.Tip()->nHeight;
    Vector<CPricePoint> pricePoints;
    for (auto objPp : arrPricePoints) {
        const Value& coinValue = find_value(objPp.get_obj(), "coin");
        const Value& currencyValue = find_value(objPp.get_obj(), "currency");
        const Value& priceValue = find_value(objPp.get_obj(), "price");
        if (    coinValue.type() == null_type
            ||  currencyValue.type() == null_type
            ||  priceValue.type() == null_type ) {
                throw JSONRPCError(RPC_INVALID_PARAMETER, "null tpye not allowed!");
        }

        string coinStr = coinValue.get_str();
        CoinType coinType;
        if (coinStr == "WICC") {
            coinType = CoinType::WICC;
        } else if (coinStr == "WUSD") {
            coinType = CoinType::WUSD;
        } else if (coinStr = "WGRT") {
            coinType = CoinType::WGRT;
        } else {
            throw JSONRPCError(RPC_INVALID_PARAMETER, "Invalid coin type: %s", coinStr);
        }

        string currencyStr = currencyValue.get_str();
        PriceType currencyType;
        if (currencyStr == "USD") {
            currencyType = PriceType::USD;
        } else if (currencyStr == "CNY") {
            throw JSONRPCError(RPC_INVALID_PARAMETER, "CNY stablecoin not supported yet");
        } else {
            throw JSONRPCError(RPC_INVALID_PARAMETER, "Invalid currency type: %s", currencyStr);
        }

        uint64_t price = priceValue.get_int64();
        CCoinPriceType cpt(coinType, currencyType);
        CPricePoint pp(cpt, price);
        pricePoints.push_back(pp);
    }

    CPriceFeedTx tx(feedUid, validHeight, fee, pricepoints);
    return SubmitTx(feedKeyId, tx);
}

Value submitstakefcointx(const Array& params, bool fHelp) {
    if (fHelp || params.size() < 5 || params.size() > 7) {
        throw runtime_error(
            "submitstakefcointx \"addr\" \"coin_type\" \"asset_type\" asset_amount price [fee]\n"
            "\nsubmit a dex buy limit price order tx.\n"
            "\nArguments:\n"
            "1.\"addr\": (string required) order owner address\n"
            "2.\"coin_type\": (string required) coin type to pay\n"
            "3.\"asset_type\": (string required), asset type to buy\n"
            "4.\"asset_amount\": (numeric, required) amount of target asset to buy\n"
            "5.\"price\": (numeric, required) bidding price willing to buy\n"
            "6.\"fee\": (numeric, optional) fee pay for miner, default is 10000\n"
            "\nResult detail\n"
            "\nResult:\n"
            "\nExamples:\n"
            + HelpExampleCli("submitdexbuylimitordertx", "\"WiZx6rrsBn9sHjwpvdwtMNNX2o31s3DEHH\" \"WUSD\" \"WICC\" 1000000 200000000\n")
            + "\nAs json rpc call\n"
            + HelpExampleRpc("submitdexbuylimitordertx", "\"WiZx6rrsBn9sHjwpvdwtMNNX2o31s3DEHH\" \"WUSD\" \"WICC\" 1000000 200000000\n")
        );
    }

    EnsureWalletIsUnlocked();

    auto pUserId = CUserID::ParseUserId(params[0].get_str());
    if (!pUserId) {
        throw JSONRPCError(RPC_INVALID_ADDRESS_OR_KEY, "Invalid addr");
    }

    CCDPStakeTx tx(txUidIn, uint64_t feesIn, int validHeightIn,
                uint256 cdpTxIdIn, uint64_t bcoinsToStakeIn, uint64_t collateralRatioIn,
                uint64_t scoinsInterestIn);

    return SubmitTx(userKeyId, tx);

}

/*************************************************<< CDP >>**************************************************/
Value submitstakecdptx(const Array& params, bool fHelp);
Value submitredeemcdptx(const Array& params, bool fHelp);
Value submitliquidatecdptx(const Array& params, bool fHelp);

Value getmedianprice(const Array& params, bool fHelp);
Value listcdps(const Array& params, bool fHelp);
Value listcdpstoliquidate(const Array& params, bool fHelp);

/*************************************************<< DEX >>**************************************************/
Value submitdexbuylimitordertx(const Array& params, bool fHelp) {
    if (fHelp || params.size() < 5 || params.size() > 7) {
        throw runtime_error(
            "submitdexbuylimitordertx \"addr\" \"coin_type\" \"asset_type\" asset_amount price [fee]\n"
            "\nsubmit a dex buy limit price order tx.\n"
            "\nArguments:\n"
            "1.\"addr\": (string required) order owner address\n"
            "2.\"coin_type\": (string required) coin type to pay\n"
            "3.\"asset_type\": (string required), asset type to buy\n"
            "4.\"asset_amount\": (numeric, required) amount of target asset to buy\n"
            "5.\"price\": (numeric, required) bidding price willing to buy\n"
            "6.\"fee\": (numeric, optional) fee pay for miner, default is 10000\n"
            "\nResult detail\n"
            "\nResult:\n"
            "\nExamples:\n"
            + HelpExampleCli("submitdexbuylimitordertx", "\"WiZx6rrsBn9sHjwpvdwtMNNX2o31s3DEHH\" \"WUSD\" \"WICC\" 1000000 200000000\n")
            + "\nAs json rpc call\n"
            + HelpExampleRpc("submitdexbuylimitordertx", "\"WiZx6rrsBn9sHjwpvdwtMNNX2o31s3DEHH\" \"WUSD\" \"WICC\" 1000000 200000000\n")
        );
    }

    EnsureWalletIsUnlocked();

    auto pUserId = CUserID::ParseUserId(params[0].get_str());
    if (!pUserId) {
        throw JSONRPCError(RPC_INVALID_ADDRESS_OR_KEY, "Invalid addr");
    }

    CoinType coinType;
    if (ParseCoinType(params[0].get_str(), coinType)) {
        throw JSONRPCError(RPC_DEX_COIN_TYPE_INVALID, "Invalid coin_type");
    }

    CoinType assetType;
    if (ParseCoinType(params[1].get_str(), assetType)) {
        throw JSONRPCError(RPC_DEX_ASSET_TYPE_INVALID, "Invalid asset_type");
    }

    uint64_t assetAmount = AmountToRawValue(params[2]);
    uint64_t price = AmountToRawValue(params[3]);

    int64_t defaultFee = SysCfg().GetTxFee(); // default fee
    int64_t fee;
    if (params.size() > 4) {
        fee = AmountToRawValue(params[4]);
        if (fee < defaultFee) {
            throw JSONRPCError(RPC_INSUFFICIENT_FEE,
                               strprintf("Given fee(%ld) < Default fee (%ld)", fee, defaultFee));
        }
    } else {
        fee = defaultFee;
    }

    CAccount txAccount;
    if (!pCdMan->pAccountCache->GetAccount(*pUserId, txAccount)) {
        throw JSONRPCError(RPC_INVALID_ADDRESS_OR_KEY,
                            strprintf("The account not exists! userId=%s", pUserId->ToString()));
    }
    assert(!txAccount.keyId.IsEmpty());

    // TODO: need to support fee coin type
    uint64_t amount = assetAmount;
    if (txAccount.GetFreeBcoins() < amount + fee) {
        throw JSONRPCError(RPC_INVALID_ADDRESS_OR_KEY, "Account does not have enough coins");
    }

    CUserID txUid;
    if (txAccount.RegIDIsMature()) {
        txUid = txAccount.regId;
    } else if(txAccount.pubKey.IsValid()) {
        txUid = txAccount.pubKey;
    } else{
        CPubKey txPubKey;
        if(!pWalletMain->GetPubKey(txAccount.keyId, txPubKey)) {
            throw JSONRPCError(RPC_INVALID_ADDRESS_OR_KEY,
                strprintf("Get pubKey from wallet failed! keyId=%s", txAccount.keyId.ToString()));
        }
        txUid = txPubKey;
    }

    int validHeight = chainActive.Height();
    CDEXBuyLimitOrderTx tx(txUid, validHeight, fee, coinType, assetType, assetAmount, price);

    if (!pWalletMain->Sign(txAccount.keyId, tx.ComputeSignatureHash(), tx.signature))
            throw JSONRPCError(RPC_WALLET_ERROR, "sign tx failed");

    std::tuple<bool, string> ret = pWalletMain->CommitTx(&tx);

    if (!std::get<0>(ret)) {
        throw JSONRPCError(RPC_WALLET_ERROR, std::get<1>(ret));
    }

    Object obj;
    obj.push_back(Pair("hash", std::get<1>(ret)));
    return obj;
}

Value submitdexselllimitordertx(const Array& params, bool fHelp) {
    return Object(); // TODO:...
}

Value submitdexbuymarketordertx(const Array& params, bool fHelp) {
    return Object(); // TODO:...
}

Value submitdexsellmarketordertx(const Array& params, bool fHelp) {
    return Object(); // TODO:...
}

Value submitdexcancelordertx(const Array& params, bool fHelp) {
    if (fHelp || params.size() < 2 || params.size() > 4) {
        throw runtime_error(
            "submitdexcancelordertx \"addr\" \"txid\"\n"
            "\nsubmit a dex cancel order tx.\n"
            "\nArguments:\n"
            "1.\"addr\": (string required) order owner address\n"
            "2.\"txid\": (string required) txid of order tx want to cancel\n"
            "3.\"fee\": (numeric, optional) fee pay for miner, default is 10000\n"
            "\nResult detail\n"
            "\nResult:\n"
            "\nExamples:\n"
            + HelpExampleCli("submitdexcancelordertx", "\"WiZx6rrsBn9sHjwpvdwtMNNX2o31s3DEHH\" "
                             "\"c5287324b89793fdf7fa97b6203dfd814b8358cfa31114078ea5981916d7a8ac\" ")
            + "\nAs json rpc call\n"
            + HelpExampleRpc("submitdexcancelordertx", "\"WiZx6rrsBn9sHjwpvdwtMNNX2o31s3DEHH\" "\
                             "\"c5287324b89793fdf7fa97b6203dfd814b8358cfa31114078ea5981916d7a8ac\"")
        );
    }
    // TODO: ...
    return Object();
}
Value submitdexsettletx(const Array& params, bool fHelp) {
     if (fHelp || params.size() < 2 || params.size() > 4) {
        throw runtime_error(
            "submitdexsettletx \"addr\" \"deal_items\"\n"
            "\nsubmit a dex settle tx.\n"
            "\nArguments:\n"
            "1.\"addr\": (string required) settle owner address\n"
            "2.\"deal_items\": (string required) deal items in json format\n"
            " [\n"
            "   {\n"
            "      \"buy_order_txid\":\"txid\", (string, required) order txid of buyer\n"
            "      \"sell_order_txid\":\"txid\", (string, required) order txid of seller\n"
            "      \"deal_price\":n (numeric, required) deal price "
            "      \"deal_coin_amount\":n (numeric, required) deal amount of coin\n"
            "      \"deal_asset_amount\":n (numeric, required) deal amount of asset\n"
            "   }\n"
            "       ,...\n"
            " ]\n"
            "3.\"fee\": (numeric, optional) fee pay for miner, default is 10000\n"
            "\nResult detail\n"
            "\nResult:\n"
            "\nExamples:\n"
            + HelpExampleCli("submitdexsettletx", "\"WiZx6rrsBn9sHjwpvdwtMNNX2o31s3DEHH\" "
                           "\"[{\\\"buy_order_txid\\\":\\\"c5287324b89793fdf7fa97b6203dfd814b8358cfa31114078ea5981916d7a8ac\\\", "
                           "\\\"sell_order_txid\\\":\\\"c5287324b89793fdf7fa97b6203dfd814b8358cfa31114078ea5981916d7a8a1\\\", "
                           "\\\"deal_price\\\":100000000,"
                           "\\\"deal_coin_amount\\\":100000000,"
                           "\\\"deal_asset_amount\\\":100000000}]\" ")
            + "\nAs json rpc call\n"
            + HelpExampleRpc("submitdexsettletx", "\"WiZx6rrsBn9sHjwpvdwtMNNX2o31s3DEHH\" "\
                           "[{\"buy_order_txid\":\"c5287324b89793fdf7fa97b6203dfd814b8358cfa31114078ea5981916d7a8ac\", "
                           "\"sell_order_txid\":\"c5287324b89793fdf7fa97b6203dfd814b8358cfa31114078ea5981916d7a8a1\", "
                           "\"deal_price\":100000000,"
                           "\"deal_coin_amount\":100000000,"
                           "\"deal_asset_amount\":100000000}]")
        );
    }
    // TODO: ...
    return Object();
<<<<<<< HEAD
}

Value submitstakecdptx(const Array& params, bool fHelp);
Value submitredeemcdptx(const Array& params, bool fHelp);
Value submitliquidatecdptx(const Array& params, bool fHelp);
Value getmedianprice(const Array& params, bool fHelp);
Value listcdps(const Array& params, bool fHelp);
Value listcdpstoliquidate(const Array& params, bool fHelp);
=======
}
>>>>>>> e2973f4d
<|MERGE_RESOLUTION|>--- conflicted
+++ resolved
@@ -324,15 +324,4 @@
     }
     // TODO: ...
     return Object();
-<<<<<<< HEAD
-}
-
-Value submitstakecdptx(const Array& params, bool fHelp);
-Value submitredeemcdptx(const Array& params, bool fHelp);
-Value submitliquidatecdptx(const Array& params, bool fHelp);
-Value getmedianprice(const Array& params, bool fHelp);
-Value listcdps(const Array& params, bool fHelp);
-Value listcdpstoliquidate(const Array& params, bool fHelp);
-=======
-}
->>>>>>> e2973f4d
+}