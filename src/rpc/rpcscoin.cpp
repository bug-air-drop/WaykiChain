// Copyright (c) 2009-2010 Satoshi Nakamoto
// Copyright (c) 2017-2019 The WaykiChain Developers
// Distributed under the MIT/X11 software license, see the accompanying
// file COPYING or http://www.opensource.org/licenses/mit-license.php.

#include "rpcscoin.h"

#include "commons/base58.h"
#include "rpc/core/rpcserver.h"
#include "rpc/core/rpccommons.h"
#include "init.h"
#include "net.h"
#include "miner/miner.h"
#include "commons/util.h"
#include "wallet/wallet.h"
#include "wallet/walletdb.h"
#include "tx/cdptx.h"
#include "tx/dextx.h"
#include "tx/pricefeedtx.h"

Value submitpricefeedtx(const Array& params, bool fHelp) {
    if (fHelp || params.size() < 2 || params.size() > 3) {
        throw runtime_error(
            "submitpricefeedtx {price_feeds_json} [fee]\n"
            "\nsubmit a Price Feed Tx.\n"
            "\nthe execution include registercontracttx and callcontracttx.\n"
            "\nArguments:\n"
            "1. \"address\" : Price Feeder's address\n"
            "2. \"pricefeeds\"    (string, required) A json array of pricefeeds\n"
            " [\n"
            "   {\n"
            "      \"coin\": \"WICC|WGRT\", (string, required) The coin type\n"
            "      \"currency\": \"USD|RMB\" (string, required) The currency type\n"
            "      \"price\": (number, required) The price (boosted by 10^) \n"
            "   }\n"
            "       ,...\n"
            " ]\n"
            "3.\"fee\": (numeric, optional) fee pay for miner, default is 10000\n"
            "\nResult pricefeed tx result\n"
            "\nResult:\n"
            "\nExamples:\n"
            + HelpExampleCli("submitpricefeedtx", "\"WiZx6rrsBn9sHjwpvdwtMNNX2o31s3DEHH\" "
                            "\"[{\\\"coin\\\", WICC, \\\"currency\\\": \\\"USD\\\", \\\"price\\\": 0.28}]\"\n")
            + "\nAs json rpc call\n"
            + HelpExampleRpc("submitpricefeedtx","\"WiZx6rrsBn9sHjwpvdwtMNNX2o31s3DEHH\" \"[{\"coin\", WICC, \"currency\": \"USD\", \"price\": 0.28}]\"\n"));
    }

    RPCTypeCheck(params, boost::assign::list_of(str_type)(array_type)(int_type));
    EnsureWalletIsUnlocked();

    Array arrPricePoints    = params[1].get_array();
    uint64_t fee    = 0;
    if (params.size() == 3) {
        fee = params[2].get_uint64();  // real type, 0 if empty and thence minFee
    }

    vector<CPricePoint> pricePoints;
    for (auto objPp : arrPricePoints) {
        const Value& coinValue = find_value(objPp.get_obj(), "coin");
        const Value& currencyValue = find_value(objPp.get_obj(), "currency");
        const Value& priceValue = find_value(objPp.get_obj(), "price");
        if (    coinValue.type() == null_type
            ||  currencyValue.type() == null_type
            ||  priceValue.type() == null_type ) {
                throw JSONRPCError(RPC_INVALID_PARAMETER, "null tpye not allowed!");
        }

        string coinStr = coinValue.get_str();
        CoinType coinType;
        if (coinStr == "WICC") {
            coinType = CoinType::WICC;
        } else if (coinStr == "WUSD") {
            coinType = CoinType::WUSD;
        } else if (coinStr == "WGRT") {
            coinType = CoinType::WGRT;
        } else {
            throw JSONRPCError(RPC_INVALID_PARAMETER, strprintf("Invalid coin type: %s", coinStr));
        }

        string currencyStr = currencyValue.get_str();
        PriceType currencyType;
        if (currencyStr == "USD") {
            currencyType = PriceType::USD;
        } else if (currencyStr == "CNY") {
            throw JSONRPCError(RPC_INVALID_PARAMETER, "CNY stablecoin not supported yet");
        } else {
            throw JSONRPCError(RPC_INVALID_PARAMETER, strprintf("Invalid currency type: %s", currencyStr));
        }

        uint64_t price = priceValue.get_int64();
        CCoinPriceType cpt(coinType, currencyType);
        CPricePoint pp(cpt, price);
        pricePoints.push_back(pp);
    }

    auto feedUid = CUserID::ParseUserId(params[0].get_str());
    if (!feedUid) {
        throw JSONRPCError(RPC_INVALID_ADDRESS_OR_KEY, "Invalid addr");
    }
    int validHeight = chainActive.Tip()->nHeight;
    if (fee == 0)
        fee = GetTxMinFee(TxType::PRICE_FEED_TX, validHeight);

    CPriceFeedTx tx(*feedUid, validHeight, fee, pricePoints);
    CKeyID userKeyId = feedUid->get<CKeyID>();
    return SubmitTx(userKeyId, tx);
}

Value submitstakefcointx(const Array& params, bool fHelp) {
    if (fHelp || params.size() < 5 || params.size() > 7) {
        throw runtime_error(
            "submitstakefcointx \"addr\" \"coin_type\" \"asset_type\" asset_amount price [fee]\n"
            "\nsubmit a dex buy limit price order tx.\n"
            "\nArguments:\n"
            "1.\"addr\": (string required) order owner address\n"
            "2.\"coin_type\": (string required) coin type to pay\n"
            "3.\"asset_type\": (string required), asset type to buy\n"
            "4.\"asset_amount\": (numeric, required) amount of target asset to buy\n"
            "5.\"price\": (numeric, required) bidding price willing to buy\n"
            "6.\"fee\": (numeric, optional) fee pay for miner, default is 10000\n"
            "\nResult description:\n"
            "\nResult: {tx_hash}\n"
            "\nExamples:\n"
            + HelpExampleCli("submitdexbuylimitordertx", "\"WiZx6rrsBn9sHjwpvdwtMNNX2o31s3DEHH\" \"WUSD\" \"WICC\" 1000000 200000000\n")
            + "\nAs json rpc call\n"
            + HelpExampleRpc("submitdexbuylimitordertx", "\"WiZx6rrsBn9sHjwpvdwtMNNX2o31s3DEHH\" \"WUSD\" \"WICC\" 1000000 200000000\n")
        );
    }

    EnsureWalletIsUnlocked();

    auto pUserId = CUserID::ParseUserId(params[0].get_str());
    if (!pUserId) {
        throw JSONRPCError(RPC_INVALID_ADDRESS_OR_KEY, "Invalid addr");
    }

    //TODO below
    // int validHeight = chainActive.Tip()->nHeight;
    // CCDPStakeTx tx(pUserId, feesIn, validHeightIn,
    //             uint256 cdpTxIdIn, uint64_t bcoinsToStakeIn, uint64_t collateralRatioIn,
    //             uint64_t scoinsInterestIn);

    // return SubmitTx(pUserId, tx);
    return true;

}

/*************************************************<< CDP >>**************************************************/
Value submitstakecdptx(const Array& params, bool fHelp) {
    if (fHelp || params.size() < 3 || params.size() > 6) {
        throw runtime_error(
            "submitstakecdptx \"addr\" stake_amount collateral_ratio [\"cdp_id\"] [interest] [fee]\n"
            "\nsubmit a CDP Staking Tx.\n"
            "\nArguments:\n"
            "1. \"address\" : CDP staker's address\n"
            "2. \"stake_amount\": (numeric required) WICC coins to stake into the CDP, boosted by 10^8\n"
            "3. \"collateral_ratio\": (numberic required), collateral ratio, boosted by 10^4 times\n"
            "4. \"cdp_id\": (string optional) ID of existing CDP (tx hash of the first CDP Stake Tx)\n"
            "5. \"interest\": (numeric optional) CDP interest (WUSD) to repay\n"
            "6. \"fee\": (numeric, optional) fee pay for miner, default is 10000\n"
            "\nResult description:\n"
            "\nResult: {tx_hash}\n"
            "\nExamples:\n"
            + HelpExampleCli("submitstakecdptx", "\"WiZx6rrsBn9sHjwpvdwtMNNX2o31s3DEHH\" 20000000000 30000 \"b850d88bf1bed66d43552dd724c18f10355e9b6657baeae262b3c86a983bee71\" 1000000\n")
            + "\nAs json rpc call\n"
            + HelpExampleRpc("submitstakecdptx", "\"WiZx6rrsBn9sHjwpvdwtMNNX2o31s3DEHH\" 2000000000 30000 \"b850d88bf1bed66d43552dd724c18f10355e9b6657baeae262b3c86a983bee71\" 1000000\n")
        );
    }
    EnsureWalletIsUnlocked();

    uint64_t stakeAmount = params[1].get_uint64();
    uint64_t collateralRatio = params[2].get_uint64();

    int validHeight = chainActive.Tip()->nHeight;
    uint64_t interest = 0;
    uint64_t fee = 0;
    uint256 cdpTxId;
    if (params.size() >=4 ) {
        cdpTxId = uint256S(params[3].get_str());
    }
    if (params.size() >=5 ) {
        interest = params[4].get_uint64();
    }
    if (params.size() ==6 ) {
        fee = params[5].get_uint64();  // real type, 0 if empty and thence minFee
    }
    if (fee == 0)
        fee = GetTxMinFee(TxType::CDP_STAKE_TX, validHeight);

    auto cdpUid = CUserID::ParseUserId(params[0].get_str());
    if (!cdpUid) {
        throw JSONRPCError(RPC_INVALID_ADDRESS_OR_KEY, "Invalid addr");
    }
    CCDPStakeTx tx(*cdpUid, fee, validHeight, cdpTxId, stakeAmount, collateralRatio, interest);
    return SubmitTx(cdpUid->get<CKeyID>(), tx);
}
Value submitredeemcdptx(const Array& params, bool fHelp) {
    if (fHelp || params.size() < 3 || params.size() > 6) {
        throw runtime_error(
            "submitredeemcdptx \"addr\" redeem_amount collateral_ratio [\"cdp_id\"] [interest] [fee]\n"
            "\nsubmit a CDP Redemption Tx\n"
            "\nArguments:\n"
            "1. \"address\" : CDP redemptor's address\n"
            "2. \"redeem_amount\": (numeric required) WICC coins to stake into the CDP, boosted by 10^8\n"
            "3. \"collateral_ratio\": (numberic required), collateral ratio, boosted by 10^4 times\n"
            "4. \"cdp_id\": (string optional) ID of existing CDP (tx hash of the first CDP Stake Tx)\n"
            "5. \"interest\": (numeric optional) CDP interest (WUSD) to repay\n"
            "6. \"fee\": (numeric, optional) fee pay for miner, default is 10000\n"
            "\nResult description:\n"
            "\nResult: {tx_hash}\n"
            "\nExamples:\n"
            + HelpExampleCli("submitredeemcdptx", "\"WiZx6rrsBn9sHjwpvdwtMNNX2o31s3DEHH\" 20000000000 30000 \"b850d88bf1bed66d43552dd724c18f10355e9b6657baeae262b3c86a983bee71\" 1000000\n")
            + "\nAs json rpc call\n"
            + HelpExampleRpc("submitredeemcdptx", "\"WiZx6rrsBn9sHjwpvdwtMNNX2o31s3DEHH\" 2000000000 30000 \"b850d88bf1bed66d43552dd724c18f10355e9b6657baeae262b3c86a983bee71\" 1000000\n")
        );
    }
    EnsureWalletIsUnlocked();

    uint64_t redeemAmount = params[1].get_uint64();
    uint64_t collateralRatio = params[2].get_uint64();

    int validHeight = chainActive.Tip()->nHeight;
    uint64_t interest   = 0;
    uint64_t fee        = 0;
    uint256 cdpTxId;
    if (params.size() >=4 ) {
        cdpTxId = uint256S(params[3].get_str());
    }
    if (params.size() >=5 ) {
        interest =  params[4].get_uint64();
    }
    if (params.size() ==6 ) {
        fee = params[5].get_uint64();  // real type, 0 if empty and thence minFee
    }
    if (fee == 0)
        fee = GetTxMinFee(TxType::CDP_REDEEMP_TX, validHeight);

    auto cdpUid = CUserID::ParseUserId(params[0].get_str());
    if (!cdpUid) {
        throw JSONRPCError(RPC_INVALID_ADDRESS_OR_KEY, "Invalid addr");
    }
    CCDPRedeemTx tx(*cdpUid, fee, validHeight, cdpTxId, redeemAmount, collateralRatio, interest);
    return SubmitTx(cdpUid->get<CKeyID>(), tx);
}
Value submitliquidatecdptx(const Array& params, bool fHelp) {
if (fHelp || params.size() < 3 || params.size() > 6) {
        throw runtime_error(
            "submitliquidatecdptx \"addr\" liquidate_amount collateral_ratio [\"cdp_id\"] [interest] [fee]\n"
            "\nsubmit a CDP Liquidation Tx\n"
            "\nArguments:\n"
            "1. \"address\" : CDP liquidator's address\n"
            "2. \"liquidate_amount\": (numeric required) WICC coins to stake into the CDP, boosted by 10^8\n"
            "3. \"collateral_ratio\": (numberic required), collateral ratio, boosted by 10^4 times\n"
            "4. \"cdp_id\": (string optional) ID of existing CDP (tx hash of the first CDP Stake Tx)\n"
            "5. \"interest\": (numeric optional) CDP interest (WUSD) to repay\n"
            "6. \"fee\": (numeric, optional) fee pay for miner, default is 10000\n"
            "\nResult description:\n"
            "\nResult: {tx_hash}\n"
            "\nExamples:\n"
            + HelpExampleCli("submitliquidatecdptx", "\"WiZx6rrsBn9sHjwpvdwtMNNX2o31s3DEHH\" 20000000000 30000 \"b850d88bf1bed66d43552dd724c18f10355e9b6657baeae262b3c86a983bee71\" 1000000\n")
            + "\nAs json rpc call\n"
            + HelpExampleRpc("submitliquidatecdptx", "\"WiZx6rrsBn9sHjwpvdwtMNNX2o31s3DEHH\" 2000000000 30000 \"b850d88bf1bed66d43552dd724c18f10355e9b6657baeae262b3c86a983bee71\" 1000000\n")
        );
    }
    EnsureWalletIsUnlocked();

    auto cdpUid = CUserID::ParseUserId(params[0].get_str());
    if (!cdpUid) {
        throw JSONRPCError(RPC_INVALID_ADDRESS_OR_KEY, "Invalid addr");
    }
    uint64_t liquidateAmount = params[1].get_uint64();
    uint64_t collateralRatio = params[2].get_uint64();

    int validHeight = chainActive.Tip()->nHeight;
    uint64_t interest   = 0;
    uint64_t fee        = 0;
    uint256 cdpTxId;
    if (params.size() >=4 ) {
        cdpTxId = uint256S(params[3].get_str());
    }
    if (params.size() >=5 ) {
        interest =  params[4].get_uint64();
    }
    if (params.size() ==6 ) {
        fee = params[5].get_uint64();  // real type, 0 if empty and thence minFee
    }
    if (fee == 0)
        fee = GetTxMinFee(TxType::CDP_LIQUIDATE_TX, validHeight);

    CCDPRedeemTx tx(*cdpUid, fee, validHeight, cdpTxId, liquidateAmount, collateralRatio, interest);
    return SubmitTx(cdpUid->get<CKeyID>(), tx);
}

Value getmedianprice(const Array& params, bool fHelp){
    if (fHelp || params.size() < 2 || params.size() > 3) {
        throw runtime_error(
            "getmedianprice \"coin_type\" \"asset_type\" [height]\n"
            "\nget current median price or query at specified height.\n"
            "\nArguments:\n"
            "1.\"coin_type\": (string required) coin type\n"
            "2.\"price_type\": (string required), price type\n"
            "3.\"height\": (numeric, optional), specified height. If not provide use the tip block height in chainActive\n\n"
            "\nResult detail\n"
            "\nResult:\n"
            "\nExamples:\n"
            + HelpExampleCli("getmedianprice", "\"WUSD\" \"WICC\"\n")
            + "\nAs json rpc call\n"
            + HelpExampleRpc("getmedianprice", "\"WUSD\" \"WICC\"\n")
        );
    }

    CoinType coinType;
    if (ParseCoinType(params[0].get_str(), coinType)) {
        throw JSONRPCError(RPC_COIN_TYPE_INVALID, "Invalid coin type, must be one of WICC,WGRT,WUSD");
    }

<<<<<<< HEAD
    PriceType priceType;
    if (ParsePriceType(params[1].get_str(), priceType)) {
        throw JSONRPCError(RPC_PRICE_TYPE_INVALID, "Invalid price type, must be one of USD,CNY,EUR,BTC,USDT,GOLD,KWH");
    }

    int height = chainActive.Tip()->nHeight;
    if (params.size() > 2){
        height = params[2].get_int();
        if (height < 0 || height > chainActive.Height())
            throw JSONRPCError(RPC_INVALID_PARAMETER, "Block height out of range.");
    }

    CBlock block;
    CBlockIndex* pBlockIndex = chainActive[height];
    if (!ReadBlockFromDisk(pBlockIndex, block)) {
        throw JSONRPCError(RPC_INTERNAL_ERROR, "Can't read block from disk");
    }

    int64_t price=block.GetBlockMedianPrice(coinType,priceType);
=======
    // TODO:
    // CoinType assetType;
    // if (ParseCoinType(params[1].get_str(), assetType)) {
    //     throw JSONRPCError(RPC_DEX_ASSET_TYPE_INVALID, "Invalid asset type, must be one of WICC,WGRT,WUSD");
    // }

    // if (params[1].get_str()==params[0].get_str()){
    //     throw JSONRPCError(RPC_DEX_COIN_TYPE_INVALID, "Coin type cannot be the same as asset type");
    // }

    // int height = chainActive.Tip()->nHeight;
    // if (params.size() > 2){
    //     height = params[2].get_int();
    //     if (height < 0 || height > chainActive.Height())
    //         throw JSONRPCError(RPC_INVALID_PARAMETER, "Block height out of range.");
    // }

    // CBlock block;
    // CBlockIndex* pBlockIndex = chainActive[height];
    // if (!ReadBlockFromDisk(pBlockIndex, block)) {
    //     throw JSONRPCError(RPC_INTERNAL_ERROR, "Can't read block from disk");
    // }

    // int64_t price = block.GetBlockMedianPrice(coinType, assetType);
>>>>>>> 1310f02c

    Object obj;
    // obj.push_back(Pair("price", price));
    return obj;
}

Value listcdps(const Array& params, bool fHelp);
Value listcdpstoliquidate(const Array& params, bool fHelp);

/*************************************************<< DEX >>**************************************************/
Value submitdexbuylimitordertx(const Array& params, bool fHelp) {
    if (fHelp || params.size() < 5 || params.size() > 6) {
        throw runtime_error(
            "submitdexbuylimitordertx \"addr\" \"coin_type\" \"asset_type\" asset_amount price [fee]\n"
            "\nsubmit a dex buy limit price order tx.\n"
            "\nArguments:\n"
            "1.\"addr\": (string required) order owner address\n"
            "2.\"coin_type\": (string required) coin type to pay\n"
            "3.\"asset_type\": (string required), asset type to buy\n"
            "4.\"asset_amount\": (numeric, required) amount of target asset to buy\n"
            "5.\"price\": (numeric, required) bidding price willing to buy\n"
            "6.\"fee\": (numeric, optional) fee pay for miner, default is 10000\n"
            "\nResult detail\n"
            "\nResult:\n"
            "\nExamples:\n"
            + HelpExampleCli("submitdexbuylimitordertx", "\"WiZx6rrsBn9sHjwpvdwtMNNX2o31s3DEHH\" \"WUSD\" \"WICC\" 1000000 200000000\n")
            + "\nAs json rpc call\n"
            + HelpExampleRpc("submitdexbuylimitordertx", "\"WiZx6rrsBn9sHjwpvdwtMNNX2o31s3DEHH\" \"WUSD\" \"WICC\" 1000000 200000000\n")
        );
    }

    EnsureWalletIsUnlocked();

    auto pUserId = CUserID::ParseUserId(params[0].get_str());
    if (!pUserId) {
        throw JSONRPCError(RPC_INVALID_ADDRESS_OR_KEY, "Invalid addr");
    }

    CoinType coinType;
    if (!ParseCoinType(params[1].get_str(), coinType)) {
        throw JSONRPCError(RPC_COIN_TYPE_INVALID, "Invalid coin_type");
    }

    CoinType assetType;
    if (!ParseCoinType(params[2].get_str(), assetType)) {
        throw JSONRPCError(RPC_ASSET_TYPE_INVALID, "Invalid asset_type");
    }

    uint64_t assetAmount = AmountToRawValue(params[3]);
    uint64_t price = AmountToRawValue(params[4]);

    int64_t defaultFee = SysCfg().GetTxFee(); // default fee
    int64_t fee;
    if (params.size() > 5) {
        fee = AmountToRawValue(params[5]);
        if (fee < defaultFee) {
            throw JSONRPCError(RPC_INSUFFICIENT_FEE,
                               strprintf("Given fee(%ld) < Default fee (%ld)", fee, defaultFee));
        }
    } else {
        fee = defaultFee;
    }

    CAccount txAccount;
    if (!pCdMan->pAccountCache->GetAccount(*pUserId, txAccount)) {
        throw JSONRPCError(RPC_INVALID_ADDRESS_OR_KEY,
                            strprintf("The account not exists! userId=%s", pUserId->ToString()));
    }
    assert(!txAccount.keyId.IsEmpty());

    // TODO: need to support fee coin type
    uint64_t amount = assetAmount;
    if (txAccount.GetFreeBcoins() < amount + fee) {
        throw JSONRPCError(RPC_INVALID_ADDRESS_OR_KEY, "Account does not have enough coins");
    }

    CUserID txUid;
    if (txAccount.RegIDIsMature()) {
        txUid = txAccount.regId;
    } else if(txAccount.pubKey.IsValid()) {
        txUid = txAccount.pubKey;
    } else{
        CPubKey txPubKey;
        if(!pWalletMain->GetPubKey(txAccount.keyId, txPubKey)) {
            throw JSONRPCError(RPC_INVALID_ADDRESS_OR_KEY,
                strprintf("Get pubKey from wallet failed! keyId=%s", txAccount.keyId.ToString()));
        }
        txUid = txPubKey;
    }

    int validHeight = chainActive.Height();
    CDEXBuyLimitOrderTx tx(txUid, validHeight, fee, coinType, assetType, assetAmount, price);

    if (!pWalletMain->Sign(txAccount.keyId, tx.ComputeSignatureHash(), tx.signature))
            throw JSONRPCError(RPC_WALLET_ERROR, "sign tx failed");

    std::tuple<bool, string> ret = pWalletMain->CommitTx(&tx);

    if (!std::get<0>(ret)) {
        throw JSONRPCError(RPC_WALLET_ERROR, std::get<1>(ret));
    }

    Object obj;
    obj.push_back(Pair("hash", std::get<1>(ret)));
    return obj;
}

Value submitdexselllimitordertx(const Array& params, bool fHelp) {
    if (fHelp || params.size() < 5 || params.size() > 6) {
        throw runtime_error(
            "submitdexselllimitordertx \"addr\" \"coin_type\" \"asset_type\" asset_amount price [fee]\n"
            "\nsubmit a dex buy limit price order tx.\n"
            "\nArguments:\n"
            "1.\"addr\": (string required) order owner address\n"
            "2.\"coin_type\": (string required) coin type to pay\n"
            "3.\"asset_type\": (string required), asset type to buy\n"
            "4.\"asset_amount\": (numeric, required) amount of target asset to buy\n"
            "5.\"price\": (numeric, required) bidding price willing to buy\n"
            "6.\"fee\": (numeric, optional) fee pay for miner, default is 10000\n"
            "\nResult detail\n"
            "\nResult:\n"
            "\nExamples:\n"
            + HelpExampleCli("submitdexselllimitordertx", "\"WiZx6rrsBn9sHjwpvdwtMNNX2o31s3DEHH\" \"WUSD\" \"WICC\" 1000000 200000000\n")
            + "\nAs json rpc call\n"
            + HelpExampleRpc("submitdexselllimitordertx", "\"WiZx6rrsBn9sHjwpvdwtMNNX2o31s3DEHH\" \"WUSD\" \"WICC\" 1000000 200000000\n")
        );
    }

    EnsureWalletIsUnlocked();

    // 1. addr
    auto pUserId = CUserID::ParseUserId(params[0].get_str());
    if (!pUserId) {
        throw JSONRPCError(RPC_INVALID_ADDRESS_OR_KEY, "Invalid addr");
    }

    CoinType coinType;
    if (!ParseCoinType(params[1].get_str(), coinType)) {
        throw JSONRPCError(RPC_COIN_TYPE_INVALID, "Invalid coin_type");
    }

    CoinType assetType;
    if (!ParseCoinType(params[2].get_str(), assetType)) {
        throw JSONRPCError(RPC_ASSET_TYPE_INVALID, "Invalid asset_type");
    }

    uint64_t assetAmount = AmountToRawValue(params[3]);
    uint64_t price = AmountToRawValue(params[4]);

    int64_t defaultFee = SysCfg().GetTxFee(); // default fee
    int64_t fee;
    if (params.size() > 5) {
        fee = AmountToRawValue(params[5]);
        if (fee < defaultFee) {
            throw JSONRPCError(RPC_INSUFFICIENT_FEE,
                               strprintf("Given fee(%ld) < Default fee (%ld)", fee, defaultFee));
        }
    } else {
        fee = defaultFee;
    }

    CAccount txAccount;
    if (!pCdMan->pAccountCache->GetAccount(*pUserId, txAccount)) {
        throw JSONRPCError(RPC_INVALID_ADDRESS_OR_KEY,
                            strprintf("The account not exists! userId=%s", pUserId->ToString()));
    }
    assert(!txAccount.keyId.IsEmpty());

    // TODO: need to support fee coin type
    uint64_t amount = assetAmount;
    if (txAccount.GetFreeBcoins() < amount + fee) {
        throw JSONRPCError(RPC_INVALID_ADDRESS_OR_KEY, "Account does not have enough coins");
    }

    CUserID txUid;
    if (txAccount.RegIDIsMature()) {
        txUid = txAccount.regId;
    } else if(txAccount.pubKey.IsValid()) {
        txUid = txAccount.pubKey;
    } else{
        CPubKey txPubKey;
        if(!pWalletMain->GetPubKey(txAccount.keyId, txPubKey)) {
            throw JSONRPCError(RPC_INVALID_ADDRESS_OR_KEY,
                strprintf("Get pubKey from wallet failed! keyId=%s", txAccount.keyId.ToString()));
        }
        txUid = txPubKey;
    }

    int validHeight = chainActive.Height();
    CDEXSellLimitOrderTx tx(txUid, validHeight, fee, coinType, assetType, assetAmount, price);

    if (!pWalletMain->Sign(txAccount.keyId, tx.ComputeSignatureHash(), tx.signature))
            throw JSONRPCError(RPC_WALLET_ERROR, "sign tx failed");

    std::tuple<bool, string> ret = pWalletMain->CommitTx(&tx);

    if (!std::get<0>(ret)) {
        throw JSONRPCError(RPC_WALLET_ERROR, std::get<1>(ret));
    }

    Object obj;
    obj.push_back(Pair("hash", std::get<1>(ret)));
    return obj;
}

Value submitdexbuymarketordertx(const Array& params, bool fHelp) {
    return Object(); // TODO:...
}

Value submitdexsellmarketordertx(const Array& params, bool fHelp) {
    return Object(); // TODO:...
}

Value submitdexcancelordertx(const Array& params, bool fHelp) {
    if (fHelp || params.size() < 2 || params.size() > 3) {
        throw runtime_error(
            "submitdexcancelordertx \"addr\" \"txid\"\n"
            "\nsubmit a dex cancel order tx.\n"
            "\nArguments:\n"
            "1.\"addr\": (string required) order owner address\n"
            "2.\"txid\": (string required) txid of order tx want to cancel\n"
            "3.\"fee\": (numeric, optional) fee pay for miner, default is 10000\n"
            "\nResult detail\n"
            "\nResult:\n"
            "\nExamples:\n"
            + HelpExampleCli("submitdexcancelordertx", "\"WiZx6rrsBn9sHjwpvdwtMNNX2o31s3DEHH\" "
                             "\"c5287324b89793fdf7fa97b6203dfd814b8358cfa31114078ea5981916d7a8ac\" ")
            + "\nAs json rpc call\n"
            + HelpExampleRpc("submitdexcancelordertx", "\"WiZx6rrsBn9sHjwpvdwtMNNX2o31s3DEHH\" "\
                             "\"c5287324b89793fdf7fa97b6203dfd814b8358cfa31114078ea5981916d7a8ac\"")
        );
    }
    // TODO: ...
    return Object();
}
Value submitdexsettletx(const Array& params, bool fHelp) {
     if (fHelp || params.size() < 2 || params.size() > 3) {
        throw runtime_error(
            "submitdexsettletx \"addr\" \"deal_items\"\n"
            "\nsubmit a dex settle tx.\n"
            "\nArguments:\n"
            "1.\"addr\": (string required) settle owner address\n"
            "2.\"deal_items\": (string required) deal items in json format\n"
            " [\n"
            "   {\n"
            "      \"buy_order_txid\":\"txid\", (string, required) order txid of buyer\n"
            "      \"sell_order_txid\":\"txid\", (string, required) order txid of seller\n"
            "      \"deal_price\":n (numeric, required) deal price "
            "      \"deal_coin_amount\":n (numeric, required) deal amount of coin\n"
            "      \"deal_asset_amount\":n (numeric, required) deal amount of asset\n"
            "   }\n"
            "       ,...\n"
            " ]\n"
            "3.\"fee\": (numeric, optional) fee pay for miner, default is 10000\n"
            "\nResult detail\n"
            "\nResult:\n"
            "\nExamples:\n"
            + HelpExampleCli("submitdexsettletx", "\"WiZx6rrsBn9sHjwpvdwtMNNX2o31s3DEHH\" "
                           "\"[{\\\"buy_order_txid\\\":\\\"c5287324b89793fdf7fa97b6203dfd814b8358cfa31114078ea5981916d7a8ac\\\", "
                           "\\\"sell_order_txid\\\":\\\"c5287324b89793fdf7fa97b6203dfd814b8358cfa31114078ea5981916d7a8a1\\\", "
                           "\\\"deal_price\\\":100000000,"
                           "\\\"deal_coin_amount\\\":100000000,"
                           "\\\"deal_asset_amount\\\":100000000}]\" ")
            + "\nAs json rpc call\n"
            + HelpExampleRpc("submitdexsettletx", "\"WiZx6rrsBn9sHjwpvdwtMNNX2o31s3DEHH\" "\
                           "[{\"buy_order_txid\":\"c5287324b89793fdf7fa97b6203dfd814b8358cfa31114078ea5981916d7a8ac\", "
                           "\"sell_order_txid\":\"c5287324b89793fdf7fa97b6203dfd814b8358cfa31114078ea5981916d7a8a1\", "
                           "\"deal_price\":100000000,"
                           "\"deal_coin_amount\":100000000,"
                           "\"deal_asset_amount\":100000000}]")
        );
    }
    // TODO: ...
    return Object();
}<|MERGE_RESOLUTION|>--- conflicted
+++ resolved
@@ -314,7 +314,6 @@
         throw JSONRPCError(RPC_COIN_TYPE_INVALID, "Invalid coin type, must be one of WICC,WGRT,WUSD");
     }
 
-<<<<<<< HEAD
     PriceType priceType;
     if (ParsePriceType(params[1].get_str(), priceType)) {
         throw JSONRPCError(RPC_PRICE_TYPE_INVALID, "Invalid price type, must be one of USD,CNY,EUR,BTC,USDT,GOLD,KWH");
@@ -334,32 +333,6 @@
     }
 
     int64_t price=block.GetBlockMedianPrice(coinType,priceType);
-=======
-    // TODO:
-    // CoinType assetType;
-    // if (ParseCoinType(params[1].get_str(), assetType)) {
-    //     throw JSONRPCError(RPC_DEX_ASSET_TYPE_INVALID, "Invalid asset type, must be one of WICC,WGRT,WUSD");
-    // }
-
-    // if (params[1].get_str()==params[0].get_str()){
-    //     throw JSONRPCError(RPC_DEX_COIN_TYPE_INVALID, "Coin type cannot be the same as asset type");
-    // }
-
-    // int height = chainActive.Tip()->nHeight;
-    // if (params.size() > 2){
-    //     height = params[2].get_int();
-    //     if (height < 0 || height > chainActive.Height())
-    //         throw JSONRPCError(RPC_INVALID_PARAMETER, "Block height out of range.");
-    // }
-
-    // CBlock block;
-    // CBlockIndex* pBlockIndex = chainActive[height];
-    // if (!ReadBlockFromDisk(pBlockIndex, block)) {
-    //     throw JSONRPCError(RPC_INTERNAL_ERROR, "Can't read block from disk");
-    // }
-
-    // int64_t price = block.GetBlockMedianPrice(coinType, assetType);
->>>>>>> 1310f02c
 
     Object obj;
     // obj.push_back(Pair("price", price));
