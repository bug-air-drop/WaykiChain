// Copyright (c) 2009-2010 Satoshi Nakamoto
// Copyright (c) 2017-2019 The WaykiChain Developers
// Distributed under the MIT/X11 software license, see the accompanying
// file COPYING or http://www.opensource.org/licenses/mit-license.php.

#include "rpcscoin.h"

#include "commons/base58.h"
#include "rpc/core/rpcserver.h"
#include "init.h"
#include "net.h"
#include "miner/miner.h"
#include "util.h"
#include "wallet/wallet.h"
#include "wallet/walletdb.h"

Value submitpricefeedtx(const Array& params, bool fHelp) {
    if (fHelp || params.size() < 2 || params.size() > 4) {
        throw runtime_error(
            "submitpricefeedtx \"$pricefeeds\" \n"
            "\nsubmit a price feed tx.\n"
            "\nthe execution include registercontracttx and callcontracttx.\n"
            "\nArguments:\n"
            "1. \"pricefeeds\"    (string, required) A json array of pricefeeds\n"
            " [\n"
            "   {\n"
            "      \"coin\": \"WICC|WGRT\", (string, required) The coin type\n"
            "      \"currency\": \"USD|RMB\" (string, required) The currency type\n"
            "      \"price\": (number, required) The price (boosted by 10^) \n"
            "   }\n"
            "       ,...\n"
            " ]\n"
            "2.\"fee\": (numeric, optional) fee pay for miner, default is 10000\n"
            "\nResult pricefeed tx result\n"
            "\nResult:\n"
            "\nExamples:\n"
            + HelpExampleCli("submitpricefeedtx", 'WiZx6rrsBn9sHjwpvdwtMNNX2o31s3DEHH' \"[{\"coin\", WICC, \"currency\": USD, \"price\": 0.28}]\"\n")
            + "\nAs json rpc call\n"
            + HelpExampleRpc("submitpricefeedtx","\"WiZx6rrsBn9sHjwpvdwtMNNX2o31s3DEHH\" \"[{\"coin\", WICC, \"currency\": USD, \"price\": 0.28}]\"\n"));
    }

    // TODO:
    return Object();
}

<<<<<<< HEAD
Value submitstakefcointx(const Array& params, bool fHelp) {

    return Object();
}
Value submitdexbuyordertx(const Array& params, bool fHelp) {
    return Object();
}
Value submitdexsellordertx(const Array& params, bool fHelp) {
    return Object();
}
Value submitdexcancelordertx(const Array& params, bool fHelp) {
    return Object();
}
Value submitdexsettletx(const Array& params, bool fHelp) {
    return Object();
}
Value submitstakecdptx(const Array& params, bool fHelp) {
    return Object();
}
Value submitredeemcdptx(const Array& params, bool fHelp) {
    return Object();
}
Value submitliquidatecdptx(const Array& params, bool fHelp) {
    return Object();
}
Value getmedianprice(const Array& params, bool fHelp) {
    return Object();
}
Value listcdps(const Array& params, bool fHelp) {
    return Object();
}
Value listcdpstoliquidate(const Array& params, bool fHelp) {
    return Object();
}
=======
Value submitstakefcointx(const Array& params, bool fHelp);


Value submitdexbuylimitordertx(const Array& params, bool fHelp) {
    if (fHelp || params.size() < 2 || params.size() > 4) {
        throw runtime_error(
            "submitdexbuylimitordertx \"addr\" \"coin_type\" \"asset_type\" asset_amount price [fee]\n"
            "\nsubmit a dex buy limit price order tx.\n"
            "\nArguments:\n"
            "1.\"addr\": (string required) order owner address\n"
            "2.\"coin_type\": (string required) coin type to pay\n"
            "3.\"asset_type\": (string required), asset type to buy\n"
            "4.\"asset_amount\": (numeric, required) amount of target asset to buy\n"
            "5.\"price\": (numeric, required) bidding price willing to buy\n"
            "6.\"fee\": (numeric, optional) fee pay for miner, default is 10000\n"
            "\nResult detail\n"
            "\nResult:\n"
            "\nExamples:\n"
            + HelpExampleCli("submitdexbuylimitordertx", "\"WiZx6rrsBn9sHjwpvdwtMNNX2o31s3DEHH\" \"WUSD\" \"WICC\" 1000000 200000000\n")
            + "\nAs json rpc call\n"
            + HelpExampleRpc("submitdexbuylimitordertx", "\"WiZx6rrsBn9sHjwpvdwtMNNX2o31s3DEHH\" \"WUSD\" \"WICC\" 1000000 200000000\n")
        );
    }
    // TODO: ...
    return Object();

}

Value submitdexselllimitordertx(const Array& params, bool fHelp);
Value submitdexbuymarketordertx(const Array& params, bool fHelp);
Value submitdexsellmarketordertx(const Array& params, bool fHelp);

Value submitdexcancelordertx(const Array& params, bool fHelp) {
    if (fHelp || params.size() < 2 || params.size() > 4) {
        throw runtime_error(
            "submitdexcancelordertx \"addr\" \"txid\"\n"
            "\nsubmit a dex cancel order tx.\n"
            "\nArguments:\n"
            "1.\"addr\": (string required) order owner address\n"
            "2.\"txid\": (string required) txid of order tx want to cancel\n"
            "3.\"fee\": (numeric, optional) fee pay for miner, default is 10000\n"
            "\nResult detail\n"
            "\nResult:\n"
            "\nExamples:\n"
            + HelpExampleCli("submitdexcancelordertx", "\"WiZx6rrsBn9sHjwpvdwtMNNX2o31s3DEHH\" "
                             "\"c5287324b89793fdf7fa97b6203dfd814b8358cfa31114078ea5981916d7a8ac\" ")
            + "\nAs json rpc call\n"
            + HelpExampleRpc("submitdexcancelordertx", "\"WiZx6rrsBn9sHjwpvdwtMNNX2o31s3DEHH\" "\
                             "\"c5287324b89793fdf7fa97b6203dfd814b8358cfa31114078ea5981916d7a8ac\"")
        );
    }
    // TODO: ... 
    return Object();
}
Value submitdexsettletx(const Array& params, bool fHelp) {
     if (fHelp || params.size() < 2 || params.size() > 4) {
        throw runtime_error(
            "submitdexsettletx \"addr\" \"deal_items\"\n"
            "\nsubmit a dex settle tx.\n"
            "\nArguments:\n"
            "1.\"addr\": (string required) settle owner address\n"
            "2.\"deal_items\": (string required) deal items in json format\n"
            " [\n"
            "   {\n"
            "      \"buy_order_txid\":\"txid\", (string, required) order txid of buyer\n"
            "      \"sell_order_txid\":\"txid\", (string, required) order txid of seller\n"
            "      \"deal_price\":n (numeric, required) deal price "
            "      \"deal_coin_amount\":n (numeric, required) deal amount of coin\n"
            "      \"deal_asset_amount\":n (numeric, required) deal amount of asset\n"
            "   }\n"
            "       ,...\n"
            " ]\n"
            "3.\"fee\": (numeric, optional) fee pay for miner, default is 10000\n"
            "\nResult detail\n"
            "\nResult:\n"
            "\nExamples:\n"
            + HelpExampleCli("submitdexsettletx", "\"WiZx6rrsBn9sHjwpvdwtMNNX2o31s3DEHH\" "
                           "\"[{\\\"buy_order_txid\\\":\\\"c5287324b89793fdf7fa97b6203dfd814b8358cfa31114078ea5981916d7a8ac\\\", "
                           "\\\"sell_order_txid\\\":\\\"c5287324b89793fdf7fa97b6203dfd814b8358cfa31114078ea5981916d7a8a1\\\", "
                           "\\\"deal_price\\\":100000000,"
                           "\\\"deal_coin_amount\\\":100000000,"
                           "\\\"deal_asset_amount\\\":100000000}]\" ")
            + "\nAs json rpc call\n"
            + HelpExampleRpc("submitdexsettletx", "\"WiZx6rrsBn9sHjwpvdwtMNNX2o31s3DEHH\" "\
                           "[{\"buy_order_txid\":\"c5287324b89793fdf7fa97b6203dfd814b8358cfa31114078ea5981916d7a8ac\", "
                           "\"sell_order_txid\":\"c5287324b89793fdf7fa97b6203dfd814b8358cfa31114078ea5981916d7a8a1\", "
                           "\"deal_price\":100000000,"
                           "\"deal_coin_amount\":100000000,"
                           "\"deal_asset_amount\":100000000}]")
        );
    }
    // TODO: ...
    return Object();   
}

Value submitstakecdptx(const Array& params, bool fHelp);
Value submitredeemcdptx(const Array& params, bool fHelp);
Value submitliquidatecdptx(const Array& params, bool fHelp);
Value getmedianprice(const Array& params, bool fHelp);
Value listcdps(const Array& params, bool fHelp);
Value listcdpstoliquidate(const Array& params, bool fHelp);
>>>>>>> 08f76613
<|MERGE_RESOLUTION|>--- conflicted
+++ resolved
@@ -21,7 +21,8 @@
             "\nsubmit a price feed tx.\n"
             "\nthe execution include registercontracttx and callcontracttx.\n"
             "\nArguments:\n"
-            "1. \"pricefeeds\"    (string, required) A json array of pricefeeds\n"
+            "1. \"address\" : Price Feeder's address\n"
+            "2. \"pricefeeds\"    (string, required) A json array of pricefeeds\n"
             " [\n"
             "   {\n"
             "      \"coin\": \"WICC|WGRT\", (string, required) The coin type\n"
@@ -30,55 +31,68 @@
             "   }\n"
             "       ,...\n"
             " ]\n"
-            "2.\"fee\": (numeric, optional) fee pay for miner, default is 10000\n"
+            "3.\"fee\": (numeric, optional) fee pay for miner, default is 10000\n"
             "\nResult pricefeed tx result\n"
             "\nResult:\n"
             "\nExamples:\n"
-            + HelpExampleCli("submitpricefeedtx", 'WiZx6rrsBn9sHjwpvdwtMNNX2o31s3DEHH' \"[{\"coin\", WICC, \"currency\": USD, \"price\": 0.28}]\"\n")
+            + HelpExampleCli("submitpricefeedtx", 'WiZx6rrsBn9sHjwpvdwtMNNX2o31s3DEHH' '[{\"coin\", WICC, \"currency\": \"USD\", \"price\": 0.28}]'\n")
             + "\nAs json rpc call\n"
-            + HelpExampleRpc("submitpricefeedtx","\"WiZx6rrsBn9sHjwpvdwtMNNX2o31s3DEHH\" \"[{\"coin\", WICC, \"currency\": USD, \"price\": 0.28}]\"\n"));
+            + HelpExampleRpc("submitpricefeedtx","\"WiZx6rrsBn9sHjwpvdwtMNNX2o31s3DEHH\" \"[{\"coin\", WICC, \"currency\": \"USD\", \"price\": 0.28}]\"\n"));
     }
 
-    // TODO:
-    return Object();
+    RPCTypeCheck(params, list_of(array_type)(int_type);
+    EnsureWalletIsUnlocked();
+
+    CPriceFeedTx()
+
+
+    CKeyID feedKid;
+    if (!GetKeyId(params[0].get_str(), feedKeyId))
+        throw JSONRPCError(RPC_INVALID_ADDRESS_OR_KEY, "Invalid PriceFeeder address");
+    }
+    CPubKey feedPubKey;
+    if (!pWalletMain->GetPubKey(feedKeyId, feedPubKey)) {
+        throw JSONRPCError(RPC_INVALID_ADDRESS_OR_KEY, "Key not found in the local wallet.");
+    }
+    CUserID feedUid;
+    CRegID feedRegId;
+    feedUid = ( pCdMan->pAccountCache->GetRegId(CUserID(feedKeyId), feedRegId) &&
+                pCdMan->pAccountCache->RegIDIsMature(feedRegId))
+                    ? CUserID(feedRegId)
+                    : CUserID(feedPubKey);
+
+    Array arrPricePoints   = params[1].get_array();
+    uint64_t fee        = params[2].get_uint64();  // real type
+
+    int validHeight = chainActive.Tip()->nHeight;
+    Vector<CPricePoint> pricePoints;
+    for (auto objPp : arrPricePoints) {
+        const Value& coinValue = find_value(objPp.get_obj(), "coin");
+        const Value& currencyValue = find_value(objPp.get_obj(), "currency");
+        const Value& priceValue = find_value(objPp.get_obj(), "price");
+        if (    coinValue.type() == null_type
+            ||  currencyValue.type() == null_type
+            ||  priceValue.type() == null_type ) {
+                throw JSONRPCError(RPC_INVALID_PARAMETER, "null tpye not allowed!");
+        }
+    }
+
+    CPriceFeedTx tx(feedUid, validHeight, fee)
+
+     if (!pWalletMain->Sign(sendKeyId, tx.ComputeSignatureHash(), tx.signature)) {
+        throw JSONRPCError(RPC_WALLET_ERROR, "Sign failed");
+    }
+
+    std::tuple<bool, string> ret = pWalletMain->CommitTx((CBaseTx*)&tx);
+    if (!std::get<0>(ret)) {
+        throw JSONRPCError(RPC_WALLET_ERROR, std::get<1>(ret));
+    }
+
+    Object obj;
+    obj.push_back(Pair("tx_hash", std::get<1>(ret)));
+    return obj;
 }
 
-<<<<<<< HEAD
-Value submitstakefcointx(const Array& params, bool fHelp) {
-
-    return Object();
-}
-Value submitdexbuyordertx(const Array& params, bool fHelp) {
-    return Object();
-}
-Value submitdexsellordertx(const Array& params, bool fHelp) {
-    return Object();
-}
-Value submitdexcancelordertx(const Array& params, bool fHelp) {
-    return Object();
-}
-Value submitdexsettletx(const Array& params, bool fHelp) {
-    return Object();
-}
-Value submitstakecdptx(const Array& params, bool fHelp) {
-    return Object();
-}
-Value submitredeemcdptx(const Array& params, bool fHelp) {
-    return Object();
-}
-Value submitliquidatecdptx(const Array& params, bool fHelp) {
-    return Object();
-}
-Value getmedianprice(const Array& params, bool fHelp) {
-    return Object();
-}
-Value listcdps(const Array& params, bool fHelp) {
-    return Object();
-}
-Value listcdpstoliquidate(const Array& params, bool fHelp) {
-    return Object();
-}
-=======
 Value submitstakefcointx(const Array& params, bool fHelp);
 
 
@@ -130,7 +144,7 @@
                              "\"c5287324b89793fdf7fa97b6203dfd814b8358cfa31114078ea5981916d7a8ac\"")
         );
     }
-    // TODO: ... 
+    // TODO: ...
     return Object();
 }
 Value submitdexsettletx(const Array& params, bool fHelp) {
@@ -171,7 +185,7 @@
         );
     }
     // TODO: ...
-    return Object();   
+    return Object();
 }
 
 Value submitstakecdptx(const Array& params, bool fHelp);
@@ -179,5 +193,4 @@
 Value submitliquidatecdptx(const Array& params, bool fHelp);
 Value getmedianprice(const Array& params, bool fHelp);
 Value listcdps(const Array& params, bool fHelp);
-Value listcdpstoliquidate(const Array& params, bool fHelp);
->>>>>>> 08f76613
+Value listcdpstoliquidate(const Array& params, bool fHelp);