--- conflicted
+++ resolved
@@ -384,7 +384,6 @@
                             strprintf("The cdp not exists! cdpId=%s", params[1].get_str()));
         }
     }
-<<<<<<< HEAD
     else {
         vector<CUserCDP> userCdps;
         pCdMan->pCdpCache->GetCdpList(txAccount.regId, userCdps);
@@ -393,9 +392,6 @@
         }
     }
     
-=======
-
->>>>>>> 032ec414
     Object obj;
     obj.push_back(Pair("cdp", cdps));
     return obj;
@@ -637,13 +633,8 @@
         throw JSONRPCError(RPC_ASSET_TYPE_INVALID, "Invalid asset_type");
     }
 
-<<<<<<< HEAD
     uint64_t coinAmount = AmountToRawValue(params[3]);
  
-=======
-    uint64_t assetAmount = AmountToRawValue(params[3]);
-
->>>>>>> 032ec414
     int64_t defaultFee = SysCfg().GetTxFee(); // default fee
     int64_t fee;
     if (params.size() > 4) {
