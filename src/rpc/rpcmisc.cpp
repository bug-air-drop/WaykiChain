// Copyright (c) 2010 Satoshi Nakamoto
// Copyright (c) 2009-2014 The WaykiChain developers
// Distributed under the MIT/X11 software license, see the accompanying
// file COPYING or http://www.opensource.org/licenses/mit-license.php.

#include "base58.h"
#include "init.h"
#include "main.h"
#include "net.h"
#include "netbase.h"
#include "rpcserver.h"
#include "util.h"

#include "../wallet/wallet.h"
#include "../wallet/walletdb.h"


#include <stdint.h>

#include <boost/assign/list_of.hpp>
#include "json/json_spirit_utils.h"
#include "json/json_spirit_value.h"

using namespace std;
using namespace boost;
using namespace boost::assign;
using namespace json_spirit;

static  bool GetKeyId(string const &addr,CKeyID &KeyId) {
    if (!CRegID::GetKeyID(addr, KeyId)) {
        KeyId=CKeyID(addr);
        if (KeyId.IsEmpty())
        return false;
    }
    return true;
};

Value getbalance(const Array& params, bool fHelp)
{
    int size = params.size();
    if (fHelp || params.size() > 2) {
            string msg = "getbalance ( \"address\" minconf )\n"
                    "\nIf account is not specified, returns the server's total available balance.\n"
                    "If account is specified (DEPRECATED), returns the balance in the account.\n"
                    "\nArguments:\n"
                     "1. \"address\"      (string, optional) DEPRECATED. The selected account or \"*\" for entire wallet.\n"
                     "2.  minconf         (numeric, optional, default=1) Only include transactions confirmed\n"
                     "\nExamples:\n"
                    + HelpExampleCli("getbalance", "de3nGsPR6i9qpQTNnpC9ASMpFKbKzzFLYF 0")
                    + "\nAs json rpc call\n"
                    + HelpExampleRpc("getbalance", "de3nGsPR6i9qpQTNnpC9ASMpFKbKzzFLYF 0");
            throw runtime_error(msg);
    }
    Object obj;
    if (size == 0) {
        obj.push_back(Pair("balance", ValueFromAmount(pwalletMain->GetRawBalance())));
        return std::move(obj);
    } else if (size == 1) {
        string addr = params[0].get_str();
        if (addr == "*") {
            obj.push_back(Pair("balance", ValueFromAmount(pwalletMain->GetRawBalance())));
            return std::move(obj);
        } else {
            CKeyID keyid;
            if (!GetKeyId(addr, keyid)) {
                throw JSONRPCError(RPC_INVALID_ADDRESS_OR_KEY, "Invalid  address");
            }
            if (pwalletMain->HasKey(keyid)) {
                CAccount account;
                CAccountViewCache accView(*pAccountViewTip, true);
                if (accView.GetAccount(CUserID(keyid), account)) {
                    obj.push_back(Pair("balance", ValueFromAmount(account.GetRawBalance())));
                    return std::move(obj);
                }
            } else {
                throw JSONRPCError(RPC_INVALID_ADDRESS_OR_KEY, "address not inwallet");
            }
        }
    } else if (size == 2) {
        string addr = params[0].get_str();
        int nConf = params[1].get_int();
        int nMaxConf = SysCfg().GetArg("-maxconf", 30);
        if(nConf > nMaxConf) {
            throw JSONRPCError(RPC_INVALID_PARAMETER, "parameter minconf exceed maxconfed");
        }
        if (addr == "*") {
            if (0 != nConf) {
                CBlockIndex *pBlockIndex = chainActive.Tip();
                int64_t nValue(0);
                while (nConf) {
                    if (pwalletMain->mapInBlockTx.count(pBlockIndex->GetBlockHash()) > 0) {
                        map<uint256, std::shared_ptr<CBaseTransaction> > mapTx = pwalletMain->mapInBlockTx[pBlockIndex->GetBlockHash()].mapAccountTx;
                        for (auto &item : mapTx) {
                            if (COMMON_TX == item.second->nTxType) {
                                CTransaction *pTx = (CTransaction *) item.second.get();
                                CKeyID srcKeyId, desKeyId;
                                pAccountViewTip->GetKeyId(pTx->srcRegId, srcKeyId);
                                pAccountViewTip->GetKeyId(pTx->desUserId, desKeyId);
                                if (!pwalletMain->HasKey(srcKeyId) && pwalletMain->HasKey(desKeyId)) {
                                    nValue = pTx->llValues;
                                }
                            }
                        }
                    }
                    pBlockIndex = pBlockIndex->pprev;
                    --nConf;
                }
                obj.push_back(Pair("balance", ValueFromAmount(pwalletMain->GetRawBalance() - nValue)));
                return std::move(obj);
            } else {
                obj.push_back(Pair("balance", ValueFromAmount(pwalletMain->GetRawBalance(false))));
                return std::move(obj);
            }
        } else {
            CKeyID keyid;
            if (!GetKeyId(addr, keyid)) {
                throw JSONRPCError(RPC_INVALID_ADDRESS_OR_KEY, "Invalid  address");
            }
            if (pwalletMain->HasKey(keyid)) {
                if (0 != nConf) {
                    CBlockIndex *pBlockIndex = chainActive.Tip();
                    int64_t nValue(0);
                    while (nConf) {
                        if (pwalletMain->mapInBlockTx.count(pBlockIndex->GetBlockHash()) > 0) {
                            map<uint256, std::shared_ptr<CBaseTransaction> > mapTx = pwalletMain->mapInBlockTx[pBlockIndex->GetBlockHash()].mapAccountTx;
                            for (auto &item : mapTx) {
                                if (COMMON_TX == item.second->nTxType) {
                                    CTransaction *pTx = (CTransaction *) item.second.get();
                                    CKeyID srcKeyId, desKeyId;
                                    pAccountViewTip->GetKeyId(pTx->desUserId, desKeyId);
                                    if (keyid == desKeyId) {
                                        nValue = pTx->llValues;
                                    }
                                }
                            }
                        }
                        pBlockIndex = pBlockIndex->pprev;
                        --nConf;
                    }
                    obj.push_back(Pair("balance", ValueFromAmount(pAccountViewTip->GetRawBalance(keyid) - nValue)));
                    return std::move(obj);
                } else {
                    obj.push_back(Pair("balance", ValueFromAmount(mempool.pAccountViewCache->GetRawBalance(keyid))));
                    return std::move(obj);
                }
            } else {
                throw JSONRPCError(RPC_INVALID_ADDRESS_OR_KEY, "address not inwallet");
            }
        }
    }

    throw JSONRPCError(RPC_INVALID_ADDRESS_OR_KEY, "Invalid  address");

}

Value getinfo(const Array& params, bool fHelp)
{
    if (fHelp || params.size() != 0)
        throw runtime_error(
            "getinfo\n"
            "\nget various state information.\n"
            "\nArguments:\n"
            "Returns an object containing various state info.\n"
            "\nResult:\n"
            "{\n"
            "  \"version\": xxxxx,           (numeric) the server version\n"
            "  \"fullversion\": xxxxx,       (string) the server fullversion\n"
            "  \"protocolversion\": xxxxx,   (numeric) the protocol version\n"
            "  \"walletversion\": xxxxx,     (numeric) the wallet version\n"
            "  \"balance\": xxxxxxx,         (numeric) the total coin balance of the wallet\n"
            "  \"blocks\": xxxxxx,           (numeric) the current number of blocks processed in the server\n"
            "  \"timeoffset\": xxxxx,        (numeric) the time offset\n"
            "  \"connections\": xxxxx,       (numeric) the number of connections\n"
            "  \"proxy\": \"host:port\",     (string, optional) the proxy used by the server\n"
            "  \"difficulty\": xxxxxx,       (numeric) the current difficulty\n"
            "  \"nettype\": xxxxx,           (string) the net type\n"
            "  \"chainwork\": xxxxxx,        (string) the  chainwork of the tip block in chainActive\n"
            "  \"tipblocktime\": xxxx,       (numeric) the  nTime of the tip block in chainActive\n"
            "  \"unlocked_until\": ttt,      (numeric) the timestamp in seconds since epoch (midnight Jan 1 1970 GMT) that the wallet is unlocked for transfers, or 0 if the wallet is locked\n"
            "  \"paytxfee\": x.xxxx,         (numeric) the transaction fee set in btc/kb\n"
            "  \"relayfee\": x.xxxx,         (numeric) minimum relay fee for non-free transactions in btc/kb\n"
            "  \"fuelrate\": xxxxx,          (numeric) the  fuelrate of the tip block in chainActive\n"
            "  \"fuel\": xxxxx,              (numeric) the  fuel of the tip block in chainActive\n"
            "  \"data directory\": xxxxx,    (string) the data directory\n"
            "  \"tip block hash\": xxxxx,    (string) the tip block hash\n"
            "  \"errors\": \"...\"           (string) any error messages\n"
            "}\n"
            "\nExamples:\n"
            + HelpExampleCli("getinfo", "")
            + HelpExampleRpc("getinfo", "")
        );

    proxyType proxy;
    GetProxy(NET_IPV4, proxy);

    Object obj;
    obj.push_back(Pair("version",       (int)CLIENT_VERSION));
    string fullersion = strprintf("%s (%s)", FormatFullVersion().c_str(), CLIENT_DATE.c_str());
    obj.push_back(Pair("fullversion",fullersion));
    obj.push_back(Pair("protocolversion",(int)PROTOCOL_VERSION));

    if (pwalletMain) {
        obj.push_back(Pair("walletversion", pwalletMain->GetVersion()));
        obj.push_back(Pair("balance",       ValueFromAmount(pwalletMain->GetRawBalance())));
    }
    static const string name[] = {"MAIN_NET", "TEST_NET", "REGTEST_NET"};

    obj.push_back(Pair("timeoffset",    GetTimeOffset()));
    obj.push_back(Pair("proxy",         (proxy.first.IsValid() ? proxy.first.ToStringIPPort() : string())));
    obj.push_back(Pair("nettype",       name[SysCfg().NetworkID()]));
    obj.push_back(Pair("genblock",      SysCfg().GetArg("-genblock", 0)));
    obj.push_back(Pair("chainwork",     chainActive.Tip()->nChainWork.GetHex()));
    obj.push_back(Pair("tipblocktime",  (int)chainActive.Tip()->nTime));

    if (pwalletMain && pwalletMain->IsEncrypted())
<<<<<<< HEAD
    	obj.push_back(Pair("unlocked_until", nWalletUnlockTime));

    obj.push_back(Pair("paytxfee",      ValueFromAmount(SysCfg().GetTxFee())));
    obj.push_back(Pair("relayfee",      ValueFromAmount(CTransaction::nMinRelayTxFee)));
    obj.push_back(Pair("fuelrate",     	chainActive.Tip()->nFuelRate));
    obj.push_back(Pair("fuel", 			chainActive.Tip()->nFuel));
    obj.push_back(Pair("conf directory",GetConfigFile().string().c_str()));
=======
        obj.push_back(Pair("unlocked_until", nWalletUnlockTime));
    obj.push_back(Pair("paytxfee",      ValueFromAmount(SysCfg().GetTxFee())));
    obj.push_back(Pair("relayfee",      ValueFromAmount(CTransaction::nMinRelayTxFee)));
    obj.push_back(Pair("fuelrate",      chainActive.Tip()->nFuelRate));
    obj.push_back(Pair("fuel",          chainActive.Tip()->nFuel));
>>>>>>> a32b1f29
    obj.push_back(Pair("data directory",GetDataDir().string().c_str()));
    obj.push_back(Pair("tip block hash",chainActive.Tip()->GetBlockHash().ToString()));
    obj.push_back(Pair("syncheight",    nSyncTipHeight));
    obj.push_back(Pair("blocks",        (int)chainActive.Height()));
    obj.push_back(Pair("connections",   (int)vNodes.size()));
    obj.push_back(Pair("errors",        GetWarnings("statusbar")));

    return obj;
}

class DescribeAddressVisitor : public boost::static_visitor<Object>
{
public:
    Object operator()(const CNoDestination &dest) const { return Object(); }

    Object operator()(const CKeyID &keyID) const {
        Object obj;
        CPubKey vchPubKey;
        pwalletMain->GetPubKey(keyID, vchPubKey);
        obj.push_back(Pair("isscript", false));
        obj.push_back(Pair("pubkey", HexStr(vchPubKey)));
        obj.push_back(Pair("iscompressed", vchPubKey.IsCompressed()));
        return obj;
    }


};

Value verifymessage(const Array& params, bool fHelp)
{
    if (fHelp || params.size() != 3)
        throw runtime_error(
            "verifymessage \"WICC address\" \"signature\" \"message\"\n"
            "\nVerify a signed message\n"
            "\nArguments:\n"
            "1. \"wiccaddress\"  (string, required) The Coin address to use for the signature.\n"
            "2. \"signature\"       (string, required) The signature provided by the signer in base 64 encoding (see signmessage).\n"
            "3. \"message\"         (string, required) The message that was signed.\n"
            "\nResult:\n"
            "true|false   (boolean) If the signature is verified or not.\n"
            "\nExamples:\n"
            "\nUnlock the wallet for 30 seconds\n"
            + HelpExampleCli("walletpassphrase", "\"mypassphrase\" 30") +
            "\nCreate the signature\n"
            + HelpExampleCli("signmessage", "\"1D1ZrZNe3JUo7ZycKEYQQiQAWd9y54F4XZ\" \"my message\"") +
            "\nVerify the signature\n"
            + HelpExampleCli("verifymessage", "\"1D1ZrZNe3JUo7ZycKEYQQiQAWd9y54F4XZ\" \"signature\" \"my message\"") +
            "\nAs json rpc\n"
            + HelpExampleRpc("verifymessage", "\"1D1ZrZNe3JUo7ZycKEYQQiQAWd9y54F4XZ\", \"signature\", \"my message\"")
        );

    string strAddress  = params[0].get_str();
    string strSign     = params[1].get_str();
    string strMessage  = params[2].get_str();

    CKeyID keyID;
    if (!GetKeyId(strAddress,keyID))
        throw JSONRPCError(RPC_TYPE_ERROR, "Address does not refer to key");

    bool fInvalid = false;
    vector<unsigned char> vchSig = DecodeBase64(strSign.c_str(), &fInvalid);

    if (fInvalid)
        throw JSONRPCError(RPC_INVALID_ADDRESS_OR_KEY, "Malformed base64 encoding");

    CHashWriter ss(SER_GETHASH, 0);
    ss << strMessageMagic;
    ss << strMessage;

    CPubKey pubkey;
    if (!pubkey.RecoverCompact(ss.GetHash(), vchSig))
        return false;

    return (pubkey.GetKeyID() == keyID);
}<|MERGE_RESOLUTION|>--- conflicted
+++ resolved
@@ -213,7 +213,6 @@
     obj.push_back(Pair("tipblocktime",  (int)chainActive.Tip()->nTime));
 
     if (pwalletMain && pwalletMain->IsEncrypted())
-<<<<<<< HEAD
     	obj.push_back(Pair("unlocked_until", nWalletUnlockTime));
 
     obj.push_back(Pair("paytxfee",      ValueFromAmount(SysCfg().GetTxFee())));
@@ -221,13 +220,6 @@
     obj.push_back(Pair("fuelrate",     	chainActive.Tip()->nFuelRate));
     obj.push_back(Pair("fuel", 			chainActive.Tip()->nFuel));
     obj.push_back(Pair("conf directory",GetConfigFile().string().c_str()));
-=======
-        obj.push_back(Pair("unlocked_until", nWalletUnlockTime));
-    obj.push_back(Pair("paytxfee",      ValueFromAmount(SysCfg().GetTxFee())));
-    obj.push_back(Pair("relayfee",      ValueFromAmount(CTransaction::nMinRelayTxFee)));
-    obj.push_back(Pair("fuelrate",      chainActive.Tip()->nFuelRate));
-    obj.push_back(Pair("fuel",          chainActive.Tip()->nFuel));
->>>>>>> a32b1f29
     obj.push_back(Pair("data directory",GetDataDir().string().c_str()));
     obj.push_back(Pair("tip block hash",chainActive.Tip()->GetBlockHash().ToString()));
     obj.push_back(Pair("syncheight",    nSyncTipHeight));
