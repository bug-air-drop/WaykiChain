// Copyright (c) 2009-2010 Satoshi Nakamoto
// Copyright (c) 2017-2019 The WaykiChain Developers
// Distributed under the MIT/X11 software license, see the accompanying
// file COPYING or http://www.opensource.org/licenses/mit-license.php.

#ifndef TX_CONTRACT_H
#define TX_CONTRACT_H

#include "tx.h"
#include "entities/contract.h"

class CContractDeployTx : public CBaseTx {
public:
    CLuaContract contract;  // contract script content

public:
    CContractDeployTx(const CBaseTx *pBaseTx): CBaseTx(LCONTRACT_DEPLOY_TX) {
<<<<<<< HEAD
        assert(CONTRACT_DEPLOY_TX == pBaseTx->nTxType);
=======
        assert(LCONTRACT_DEPLOY_TX == pBaseTx->nTxType);
>>>>>>> 6dc9a023
        *this = *(CContractDeployTx *)pBaseTx;
    }
    CContractDeployTx(): CBaseTx(LCONTRACT_DEPLOY_TX) {}
    ~CContractDeployTx() {}

    IMPLEMENT_SERIALIZE(
        READWRITE(VARINT(this->nVersion));
        nVersion = this->nVersion;
        READWRITE(VARINT(nValidHeight));
        READWRITE(txUid);

        READWRITE(contract);
        READWRITE(VARINT(llFees));
        READWRITE(signature);
    )

    TxID ComputeSignatureHash(bool recalculate = false) const {
        if (recalculate || sigHash.IsNull()) {
            CHashWriter ss(SER_GETHASH, 0);
            ss << VARINT(nVersion) << uint8_t(nTxType) << VARINT(nValidHeight) << txUid << contract
               << VARINT(llFees);
            sigHash = ss.GetHash();
        }

        return sigHash;
    }

    virtual uint256 GetHash() const { return ComputeSignatureHash(); }
    virtual std::shared_ptr<CBaseTx> GetNewInstance() { return std::make_shared<CContractDeployTx>(this); }
    virtual uint64_t GetFuel(int32_t nFuelRate);
    virtual map<TokenSymbol, uint64_t> GetValues() const { return map<TokenSymbol, uint64_t>{{SYMB::WICC, 0}}; }
    virtual string ToString(CAccountDBCache &view);
    virtual Object ToJson(const CAccountDBCache &AccountView) const;
    virtual bool GetInvolvedKeyIds(CCacheWrapper &cw, set<CKeyID> &keyIds);

    virtual bool CheckTx(int height, CCacheWrapper &cw, CValidationState &state);
    virtual bool ExecuteTx(int height, int index, CCacheWrapper &cw, CValidationState &state);
};

class CContractInvokeTx : public CBaseTx {
public:
    mutable CUserID appUid; // app regid or address
    uint64_t bcoins;        // transfer amount
    string arguments;       // arguments to invoke a contract method

public:
    CContractInvokeTx() : CBaseTx(LCONTRACT_INVOKE_TX) {}

    CContractInvokeTx(const CBaseTx *pBaseTx): CBaseTx(LCONTRACT_INVOKE_TX) {
        assert(LCONTRACT_INVOKE_TX == pBaseTx->nTxType);
        *this = *(CContractInvokeTx *)pBaseTx;
    }

    CContractInvokeTx(const CUserID &txUidIn, CUserID appUidIn, uint64_t feesIn,
                uint64_t bcoinsIn, int validHeightIn, string &argumentsIn):
                CBaseTx(LCONTRACT_INVOKE_TX, txUidIn, validHeightIn, feesIn) {
        if (txUidIn.type() == typeid(CRegID))
            assert(!txUidIn.get<CRegID>().IsEmpty()); //FIXME: shouldnot be using assert here, throw an error instead.

        if (appUidIn.type() == typeid(CRegID))
            assert(!appUidIn.get<CRegID>().IsEmpty());

        appUid = appUidIn;
        bcoins = bcoinsIn;
        arguments = argumentsIn;
    }

    CContractInvokeTx(const CUserID &txUidIn, CUserID appUidIn, uint64_t feesIn, uint64_t bcoinsIn, int validHeightIn):
                CBaseTx(LCONTRACT_INVOKE_TX, txUidIn, validHeightIn, feesIn) {
        if (txUidIn.type() == typeid(CRegID))
            assert(!txUidIn.get<CRegID>().IsEmpty());
        else if (txUidIn.type() == typeid(CPubKey))
            assert(txUidIn.get<CPubKey>().IsFullyValid());

        if (appUidIn.type() == typeid(CRegID))
            assert(!appUidIn.get<CRegID>().IsEmpty());

        appUid = appUidIn;
        bcoins = bcoinsIn;
    }

    ~CContractInvokeTx() {}

    IMPLEMENT_SERIALIZE(
        READWRITE(VARINT(this->nVersion));
        nVersion = this->nVersion;
        READWRITE(VARINT(nValidHeight));
        READWRITE(txUid);
        READWRITE(appUid);
        READWRITE(VARINT(llFees));
        READWRITE(VARINT(bcoins));
        READWRITE(arguments);
        READWRITE(signature);
    )

    TxID ComputeSignatureHash(bool recalculate = false) const {
        if (recalculate || sigHash.IsNull()) {
            CHashWriter ss(SER_GETHASH, 0);
            ss << VARINT(nVersion) << uint8_t(nTxType) << VARINT(nValidHeight) << txUid << appUid
               << VARINT(llFees) << VARINT(bcoins) << arguments;
            sigHash = ss.GetHash();
        }
        return sigHash;
    }

    virtual map<TokenSymbol, uint64_t> GetValues() const { return map<TokenSymbol, uint64_t>{{SYMB::WICC, bcoins}}; }
    virtual uint256 GetHash() const { return ComputeSignatureHash(); }
    virtual std::shared_ptr<CBaseTx> GetNewInstance() { return std::make_shared<CContractInvokeTx>(this); }
    virtual string ToString(CAccountDBCache &view);
    virtual Object ToJson(const CAccountDBCache &AccountView) const;
    virtual bool GetInvolvedKeyIds(CCacheWrapper &cw, set<CKeyID> &keyIds);

    virtual bool CheckTx(int height, CCacheWrapper &cw, CValidationState &state);
    virtual bool ExecuteTx(int height, int index, CCacheWrapper &cw, CValidationState &state);
};

#endif //TX_CONTRACT_H<|MERGE_RESOLUTION|>--- conflicted
+++ resolved
@@ -15,11 +15,7 @@
 
 public:
     CContractDeployTx(const CBaseTx *pBaseTx): CBaseTx(LCONTRACT_DEPLOY_TX) {
-<<<<<<< HEAD
-        assert(CONTRACT_DEPLOY_TX == pBaseTx->nTxType);
-=======
         assert(LCONTRACT_DEPLOY_TX == pBaseTx->nTxType);
->>>>>>> 6dc9a023
         *this = *(CContractDeployTx *)pBaseTx;
     }
     CContractDeployTx(): CBaseTx(LCONTRACT_DEPLOY_TX) {}
