// Copyright (c) 2009-2010 Satoshi Nakamoto
// Copyright (c) 2017-2019 The WaykiChain Developers
// Distributed under the MIT/X11 software license, see the accompanying
// file COPYING or http://www.opensource.org/licenses/mit-license.php.


#include "blockrewardtx.h"

#include "main.h"

bool CBlockRewardTx::CheckTx(int32_t height, CCacheWrapper &cw, CValidationState &state) {
    return true;
}

bool CBlockRewardTx::ExecuteTx(int32_t height, int32_t index, CCacheWrapper &cw, CValidationState &state) {
    CAccount account;
    if (!cw.accountCache.GetAccount(txUid, account)) {
        return state.DoS(100, ERRORMSG("CBlockRewardTx::ExecuteTx, read source addr %s account info error",
            txUid.ToString()), UPDATE_ACCOUNT_FAIL, "bad-read-accountdb");
    }

    if (0 == index) {
        // When the reward transaction is immature, should NOT update account's balances.
    } else if (-1 == index) {
        // When the reward transaction is mature, update account's balances, i.e, assign the reward value to
        // the target account.
        account.OperateBalance(SYMB::WICC, ADD_FREE, reward);

    } else {
        return ERRORMSG("CBlockRewardTx::ExecuteTx, invalid index");
    }

    if (!cw.accountCache.SetAccount(CUserID(account.keyid), account))
        return state.DoS(100, ERRORMSG("CBlockRewardTx::ExecuteTx, write secure account info error"),
            UPDATE_ACCOUNT_FAIL, "bad-save-accountdb");

    // Block reward transaction will execute twice, but need to save once when index equals to zero.
    if (index == 0 && !SaveTxAddresses(height, index, cw, state, {txUid}))
        return false;

    return true;
}

string CBlockRewardTx::ToString(CAccountDBCache &accountCache) {
    CKeyID keyId;
    accountCache.GetKeyId(txUid, keyId);

    return strprintf("txType=%s, hash=%s, ver=%d, account=%s, keyId=%s, reward=%ld\n", GetTxType(nTxType),
                     GetHash().ToString(), nVersion, txUid.ToString(), keyId.GetHex(), reward);
}

Object CBlockRewardTx::ToJson(const CAccountDBCache &accountCache) const {
    Object result;
    CKeyID keyId;
    accountCache.GetKeyId(txUid, keyId);

    result.push_back(Pair("txid",           GetHash().GetHex()));
    result.push_back(Pair("tx_type",        GetTxType(nTxType)));
    result.push_back(Pair("ver",            nVersion));
    result.push_back(Pair("uid",            txUid.ToString()));
    result.push_back(Pair("addr",           keyId.ToAddress()));
    result.push_back(Pair("reward_value",   reward));
    result.push_back(Pair("valid_height",   nValidHeight));

    return result;
}

bool CBlockRewardTx::GetInvolvedKeyIds(CCacheWrapper &cw, set<CKeyID> &keyIds) {
    CKeyID keyId;
    if (txUid.type() == typeid(CRegID)) {
        if (!cw.accountCache.GetKeyId(txUid, keyId))
            return false;

        keyIds.insert(keyId);
    } else if (txUid.type() == typeid(CPubKey)) {
        CPubKey pubKey = txUid.get<CPubKey>();
        if (!pubKey.IsFullyValid())
            return false;

        keyIds.insert(pubKey.GetKeyId());
    }

    return true;
}

bool CUCoinBlockRewardTx::CheckTx(int32_t height, CCacheWrapper &cw, CValidationState &state) {
    return true;
}

bool CUCoinBlockRewardTx::ExecuteTx(int32_t height, int32_t index, CCacheWrapper &cw, CValidationState &state) {
    CAccount account;
    if (!cw.accountCache.GetAccount(txUid, account)) {
        return state.DoS(100, ERRORMSG("CUCoinBlockRewardTx::ExecuteTx, read source addr %s account info error",
            txUid.ToString()), UPDATE_ACCOUNT_FAIL, "bad-read-accountdb");
    }

    if (0 == index) {
        // When the reward transaction is immature, should NOT update account's balances.
    } else if (-1 == index) {
        // When the reward transaction is mature, update account's balances, i.e, assgin the reward values to
        // the target account.
        for (const auto &item : rewards) {
<<<<<<< HEAD
            uint64_t value       = item.second;
            TokenSymbol coinType = item.first;
            if (coinType == SYMB::WICC)
                account.OperateBalance(SYMB::WICC, ADD_FREE, value);
            else if (coinType == SYMB::WUSD)
                account.OperateBalance(SYMB::WUSD, ADD_FREE, value);
            else if (coinType == SYMB::WGRT)
                account.OperateBalance(SYMB::WGRT, ADD_FREE, value);
=======
            uint64_t rewardAmount  = item.second;
            TokenSymbol coinSymbol = item.first;
            if (coinSymbol == SYMB::WICC || coinSymbol == SYMB::WUSD || coinSymbol == SYMB::WGRT)
                account.OperateBalance(coinSymbol, ADD_FREE, rewardAmount);
>>>>>>> 77749924
            else
                return ERRORMSG("CUCoinBlockRewardTx::ExecuteTx, invalid coin type");
        }

        // Assign profits to the delegate's account.
        account.OperateBalance(SYMB::WICC, ADD_FREE, profits);
    } else {
        return ERRORMSG("CUCoinBlockRewardTx::ExecuteTx, invalid index");
    }

    if (!cw.accountCache.SetAccount(CUserID(account.keyid), account))
        return state.DoS(100, ERRORMSG("CUCoinBlockRewardTx::ExecuteTx, write secure account info error"),
            UPDATE_ACCOUNT_FAIL, "bad-save-accountdb");

    // Block reward transaction will execute twice, but need to save once when index equals to zero.
    if (index == 0 && !SaveTxAddresses(height, index, cw, state, {txUid}))
        return false;

    return true;
}

string CUCoinBlockRewardTx::ToString(CAccountDBCache &accountCache) {
    CKeyID keyId;
    accountCache.GetKeyId(txUid, keyId);

    string reward;
    for (const auto &item : rewards) {
        reward += strprintf("%s: %lu, ", item.first, item.second);
    }

    return strprintf("txType=%s, hash=%s, ver=%d, account=%s, addr=%s, reward=%s, nValidHeight=%d\n", GetTxType(nTxType),
                     GetHash().ToString(), nVersion, txUid.ToString(), keyId.ToAddress(), reward, nValidHeight);
}

Object CUCoinBlockRewardTx::ToJson(const CAccountDBCache &accountCache) const {
    Object result;
    CKeyID keyId;
    accountCache.GetKeyId(txUid, keyId);

    Object reward;
    for (const auto &item : rewards) {
        reward.push_back(Pair(item.first, item.second));
    }

    result.push_back(Pair("txid",           GetHash().GetHex()));
    result.push_back(Pair("tx_type",        GetTxType(nTxType)));
    result.push_back(Pair("ver",            nVersion));
    result.push_back(Pair("uid",            txUid.ToString()));
    result.push_back(Pair("addr",           keyId.ToAddress()));
    result.push_back(Pair("reward_value",   reward));
    result.push_back(Pair("valid_height",   nValidHeight));

    return result;
}

bool CUCoinBlockRewardTx::GetInvolvedKeyIds(CCacheWrapper &cw, set<CKeyID> &keyIds) {
    CKeyID keyId;
    if (!cw.accountCache.GetKeyId(txUid, keyId))
        return false;

    keyIds.insert(keyId);

    return true;
}<|MERGE_RESOLUTION|>--- conflicted
+++ resolved
@@ -100,21 +100,10 @@
         // When the reward transaction is mature, update account's balances, i.e, assgin the reward values to
         // the target account.
         for (const auto &item : rewards) {
-<<<<<<< HEAD
-            uint64_t value       = item.second;
-            TokenSymbol coinType = item.first;
-            if (coinType == SYMB::WICC)
-                account.OperateBalance(SYMB::WICC, ADD_FREE, value);
-            else if (coinType == SYMB::WUSD)
-                account.OperateBalance(SYMB::WUSD, ADD_FREE, value);
-            else if (coinType == SYMB::WGRT)
-                account.OperateBalance(SYMB::WGRT, ADD_FREE, value);
-=======
             uint64_t rewardAmount  = item.second;
             TokenSymbol coinSymbol = item.first;
             if (coinSymbol == SYMB::WICC || coinSymbol == SYMB::WUSD || coinSymbol == SYMB::WGRT)
                 account.OperateBalance(coinSymbol, ADD_FREE, rewardAmount);
->>>>>>> 77749924
             else
                 return ERRORMSG("CUCoinBlockRewardTx::ExecuteTx, invalid coin type");
         }
