--- conflicted
+++ resolved
@@ -43,18 +43,13 @@
     if (!account.OperateBalance(CoinType::WICC, MINUS_VALUE, llFees)) {
             return state.DoS(100, ERRORMSG("CContractDeployTx::ExecuteTx, operate account failed ,regId=%s",
                             txUid.ToString()), UPDATE_ACCOUNT_FAIL, "operate-account-failed");
-<<<<<<< HEAD
-=======
-
-        cw.txUndo.accountLogs.push_back(acctInfoLog);
->>>>>>> 5bfdac90
     }
 
     if (!cw.accountCache.SetAccount(CUserID(account.keyID), account))
         return state.DoS(100, ERRORMSG("CContractDeployTx::ExecuteTx, save account info error"),
             UPDATE_ACCOUNT_FAIL, "bad-save-accountdb");
 
-    cw.txUndo.vAccountLog.push_back(accountLog);
+    cw.txUndo.accountLogs.push_back(accountLog);
     cw.txUndo.txHash = GetHash();
 
     // create script account
@@ -107,30 +102,16 @@
     }
     // LogPrint("INFO", "Delete regid %s app account\n", contractRegId.ToString());
 
-<<<<<<< HEAD
-    for (auto &itemLog : cw.txUndo.vAccountLog) {
+    for (auto &itemLog : cw.txUndo.accountLogs) {
         if (!account.UndoOperateAccount(itemLog))
             return state.DoS(100, ERRORMSG("CContractDeployTx::UndoExecuteTx, undo operate account error, keyId=%s",
                              account.keyID.ToString()), UPDATE_ACCOUNT_FAIL, "undo-account-failed");
-=======
-    for (auto &itemLog : cw.txUndo.accountLogs) {
-        if (itemLog.keyID == account.keyID) {
-            if (!account.UndoOperateAccount(itemLog))
-                return state.DoS(100, ERRORMSG("CContractDeployTx::UndoExecuteTx, undo operate account error, keyId=%s",
-                                account.keyID.ToString()), UPDATE_ACCOUNT_FAIL, "undo-account-failed");
-        }
->>>>>>> 5bfdac90
     }
 
     if (!cw.accountCache.SetAccount(CUserID(account.keyID), account))
         return state.DoS(100, ERRORMSG("CContractDeployTx::UndoExecuteTx, save account error"),
-<<<<<<< HEAD
-                         UPDATE_ACCOUNT_FAIL, "bad-save-accountdb");
-
-    IMPLEMENT_UNPERSIST_TX_STATE;
-
-=======
                                         UPDATE_ACCOUNT_FAIL, "bad-save-accountdb");
+
     CDbOpLogs &opLogs = cw.txUndo.mapDbOpLogs[COMMON_OP];
     auto rIterScriptDBLog = opLogs.rbegin();
     for (; rIterScriptDBLog != opLogs.rend(); ++rIterScriptDBLog) {
@@ -144,7 +125,6 @@
         return state.DoS(100,
                          ERRORMSG("%s::UndoExecuteTx, erase tx rel account error", __FUNCTION__),
                          UPDATE_ACCOUNT_FAIL, "bad-save-scriptdb");
->>>>>>> 5bfdac90
     return true;
 }
 
