// Copyright (c) 2009-2010 Satoshi Nakamoto
// Copyright (c) 2017-2019 The WaykiChain Developers
// Distributed under the MIT/X11 software license, see the accompanying
// file COPYING or http://www.opensource.org/licenses/mit-license.php

#include "delegatetx.h"

#include "commons/serialize.h"
#include "tx.h"
#include "crypto/hash.h"
#include "util.h"
#include "main.h"
#include "vm/vmrunenv.h"
#include "miner/miner.h"
#include "version.h"

string CDelegateVoteTx::ToString(CAccountViewCache &view) const {
    string str;
    CKeyID keyId;
    view.GetKeyId(txUid, keyId);
    str += strprintf("txType=%s, hash=%s, ver=%d, address=%s, keyid=%s\n", GetTxType(nTxType),
                     GetHash().ToString().c_str(), nVersion, keyId.ToAddress(), keyId.ToString());
    str += "vote:\n";
    for (const auto &vote : candidateVotes) {
        str += strprintf("%s", vote.ToString());
    }
    return str;
}

Object CDelegateVoteTx::ToJson(const CAccountViewCache &accountView) const {
    Object result;
    CAccountViewCache view(accountView);
    CKeyID keyId;
    result.push_back(Pair("hash", GetHash().GetHex()));
    result.push_back(Pair("txtype", GetTxType(nTxType)));
    result.push_back(Pair("ver", nVersion));
    result.push_back(Pair("regid", txUid.ToString()));
    view.GetKeyId(txUid, keyId);
    result.push_back(Pair("addr", keyId.ToAddress()));
    result.push_back(Pair("fees", llFees));
    Array candidateVoteArray;
    for (const auto &vote : candidateVotes) {
        candidateVoteArray.push_back(vote.ToJson());
    }
    result.push_back(Pair("candidate_vote_list", candidateVoteArray));
    return result;
}

// FIXME: not useful
bool CDelegateVoteTx::GetAddress(set<CKeyID> &vAddr, CAccountViewCache &view, CScriptDBViewCache &scriptDB) {
    // CKeyID keyId;
    // if (!view.GetKeyId(userId, keyId))
    //     return false;

    // vAddr.insert(keyId);
    // for (auto iter = operVoteFunds.begin(); iter != operVoteFunds.end(); ++iter) {
    //     vAddr.insert(iter->fund.GetCandidateUid());
    // }
    return true;
}

bool CDelegateVoteTx::ExecuteTx(int nIndex, CAccountViewCache &view, CValidationState &state,
                                CTxUndo &txundo, int nHeight, CTransactionDBCache &txCache,
                                CScriptDBViewCache &scriptDB) {
    CAccount acctInfo;
    if (!view.GetAccount(txUid, acctInfo)) {
        return state.DoS(100, ERRORMSG("CDelegateVoteTx::ExecuteTx, read regist addr %s account info error", txUid.ToString()),
            UPDATE_ACCOUNT_FAIL, "bad-read-accountdb");
    }

    CAccountLog acctInfoLog(acctInfo); //save account state before modification
<<<<<<< HEAD
    if (llFees > 0 && !acctInfo.OperateBalance(CoinType::WICC, MINUS_VALUE, llFees)) {
        return state.DoS(100, ERRORMSG("CDelegateVoteTx::ExecuteTx, operate account failed ,regId=%s",
                        txUid.ToString()), UPDATE_ACCOUNT_FAIL, "operate-account-failed");
    }
    if (!acctInfo.ProcessDelegateVote(candidateVotes, nHeight)) {
        return state.DoS(100, ERRORMSG("CDelegateVoteTx::ExecuteTx, operate delegate vote failed ,regId=%s", txUid.ToString()),
=======
    uint64_t minusValue = llFees;
    if (minusValue > 0) {
        if(!acctInfo.OperateAccount(MINUS_FREE, minusValue, nHeight))
            return state.DoS(100, ERRORMSG("CDelegateVoteTx::ExecuteTx, operate account failed, regId=%s", txUid.ToString()),
                UPDATE_ACCOUNT_FAIL, "operate-account-failed");
    }
    if (!acctInfo.ProcessDelegateVote(operVoteFunds, nHeight)) {
        return state.DoS(100, ERRORMSG("CDelegateVoteTx::ExecuteTx, operate delegate vote failed, regId=%s", txUid.ToString()),
>>>>>>> 2dfa11d3
            UPDATE_ACCOUNT_FAIL, "operate-delegate-failed");
    }
    if (!view.SaveAccountInfo(acctInfo)) {
            return state.DoS(100, ERRORMSG("CDelegateVoteTx::ExecuteTx, create new account script id %s script info error", acctInfo.regID.ToString()),
                UPDATE_ACCOUNT_FAIL, "bad-save-scriptdb");
    }

    txundo.vAccountLog.push_back(acctInfoLog); //keep the old state after the above operation completed properly.
    txundo.txHash = GetHash();

    for (const auto &vote : candidateVotes) {
        CAccount delegate;
        const CUserID &delegateUId = vote.GetCandidateUid();
        if (!view.GetAccount(delegateUId, delegate)) {
            return state.DoS(100, ERRORMSG("CDelegateVoteTx::ExecuteTx, read KeyId(%s) account info error",
                            delegateUId.ToString()), UPDATE_ACCOUNT_FAIL, "bad-read-accountdb");
        }
        CAccountLog delegateAcctLog(delegate);
        if (!delegate.OperateVote(VoteType(vote.GetCandidateVoteType()), vote.GetVotedBcoins())) {
            return state.DoS(100, ERRORMSG("CDelegateVoteTx::ExecuteTx, operate delegate address %s vote fund error",
                            delegateUId.ToString()), UPDATE_ACCOUNT_FAIL, "operate-vote-error");
        }
        txundo.vAccountLog.push_back(delegateAcctLog); // keep delegate state before modification

        // set the new value and erase the old value
        CScriptDBOperLog operDbLog;
        if (!scriptDB.SetDelegateData(delegate, operDbLog)) {
            return state.DoS(100, ERRORMSG("CDelegateVoteTx::ExecuteTx, save account id %s vote info error",
                            delegate.regID.ToString()), UPDATE_ACCOUNT_FAIL, "bad-save-scriptdb");
        }
        txundo.vScriptOperLog.push_back(operDbLog);

        CScriptDBOperLog eraseDbLog;
        if (delegateAcctLog.receivedVotes > 0) {
            if(!scriptDB.EraseDelegateData(delegateAcctLog, eraseDbLog)) {
                return state.DoS(100, ERRORMSG("CDelegateVoteTx::ExecuteTx, erase account id %s vote info error",
                                delegateAcctLog.regID.ToString()), UPDATE_ACCOUNT_FAIL, "bad-save-scriptdb");
            }
        }

        if (!view.SaveAccountInfo(delegate)) {
            return state.DoS(100, ERRORMSG("CDelegateVoteTx::ExecuteTx, create new account script id %s script info error",
                            acctInfo.regID.ToString()), UPDATE_ACCOUNT_FAIL, "bad-save-scriptdb");
        }

        txundo.vScriptOperLog.push_back(eraseDbLog);
    }

    if (SysCfg().GetAddressToTxFlag()) {
        CScriptDBOperLog operAddressToTxLog;
        CKeyID sendKeyId;
        if (!view.GetKeyId(txUid, sendKeyId)) {
            return ERRORMSG("CDelegateVoteTx::ExecuteTx, get regAcctId by account error!");
        }

        if (!scriptDB.SetTxHashByAddress(sendKeyId, nHeight, nIndex+1, txundo.txHash.GetHex(), operAddressToTxLog))
            return false;

        txundo.vScriptOperLog.push_back(operAddressToTxLog);
    }
    return true;
}

bool CDelegateVoteTx::UndoExecuteTx(int nIndex, CAccountViewCache &view, CValidationState &state,
                                CTxUndo &txundo, int nHeight, CTransactionDBCache &txCache,
                                CScriptDBViewCache &scriptDB) {
    vector<CAccountLog>::reverse_iterator rIterAccountLog = txundo.vAccountLog.rbegin();
    for (; rIterAccountLog != txundo.vAccountLog.rend(); ++rIterAccountLog) {
        CAccount account;
        CUserID userId = rIterAccountLog->keyID;
        if (!view.GetAccount(userId, account)) {
            return state.DoS(100, ERRORMSG("CDelegateVoteTx::UndoExecuteTx, read account info error"),
                             READ_ACCOUNT_FAIL, "bad-read-accountdb");
        }

        if (!account.UndoOperateAccount(*rIterAccountLog)) {
            return state.DoS(100,
                             ERRORMSG("CDelegateVoteTx::UndoExecuteTx, undo operate account failed"),
                             UPDATE_ACCOUNT_FAIL, "undo-operate-account-failed");
        }

        if (!view.SetAccount(userId, account)) {
            return state.DoS(100, ERRORMSG("CDelegateVoteTx::UndoExecuteTx, write account info error"),
                             UPDATE_ACCOUNT_FAIL, "bad-write-accountdb");
        }
    }

    vector<CScriptDBOperLog>::reverse_iterator rIterScriptDBLog = txundo.vScriptOperLog.rbegin();
    if (SysCfg().GetAddressToTxFlag() && txundo.vScriptOperLog.size() > 0) {
        if (!scriptDB.UndoScriptData(rIterScriptDBLog->vKey, rIterScriptDBLog->vValue))
            return state.DoS(100, ERRORMSG("CDelegateVoteTx::UndoExecuteTx, undo scriptdb data error"),
                             UPDATE_ACCOUNT_FAIL, "bad-save-scriptdb");
        ++rIterScriptDBLog;
    }

    for (; rIterScriptDBLog != txundo.vScriptOperLog.rend(); ++rIterScriptDBLog) {
        // Recover the old value and erase the new value.
        if (!scriptDB.SetDelegateData(rIterScriptDBLog->vKey))
            return state.DoS(100, ERRORMSG("CDelegateVoteTx::UndoExecuteTx, set delegate data error"),
                             UPDATE_ACCOUNT_FAIL, "bad-save-scriptdb");

        ++rIterScriptDBLog;
        if (!scriptDB.EraseDelegateData(rIterScriptDBLog->vKey))
            return state.DoS(100, ERRORMSG("CDelegateVoteTx::UndoExecuteTx, erase delegate data error"),
                             UPDATE_ACCOUNT_FAIL, "bad-save-scriptdb");
    }

    return true;
}

bool CDelegateVoteTx::CheckTx(CValidationState &state, CAccountViewCache &view,
                          CScriptDBViewCache &scriptDB) {
    if (txUid.type() != typeid(CRegID)) {
        return state.DoS(100, ERRORMSG("CDelegateVoteTx::CheckTx, send account is not CRegID type"),
            REJECT_INVALID, "deletegate-tx-error");
    }
    if (0 == candidateVotes.size()) {
        return state.DoS(100, ERRORMSG("CDelegateVoteTx::CheckTx, the deletegate oper fund empty"),
            REJECT_INVALID, "oper-fund-empty-error");
    }
    if (candidateVotes.size() > IniCfg().GetTotalDelegateNum()) {
        return state.DoS(100, ERRORMSG("CDelegateVoteTx::CheckTx, the deletegates number a transaction can't exceeds maximum"),
            REJECT_INVALID, "deletegates-number-error");
    }
    if (!CheckMoneyRange(llFees))
        return state.DoS(100, ERRORMSG("CDelegateVoteTx::CheckTx, delegate tx fee out of range"),
            REJECT_INVALID, "bad-tx-fee-toolarge");

    if (!CheckMinTxFee(llFees)) {
        return state.DoS(100, ERRORMSG("CDelegateVoteTx::CheckTx, tx fee smaller than MinTxFee"),
            REJECT_INVALID, "bad-tx-fee-toosmall");
    }

    CKeyID sendTxKeyID;
    if(!view.GetKeyId(txUid, sendTxKeyID)) {
        return state.DoS(100, ERRORMSG("CDelegateVoteTx::CheckTx, get keyId error by CUserID =%s",
                        txUid.ToString()), REJECT_INVALID, "");
    }

    CAccount sendAcct;
    if (!view.GetAccount(txUid, sendAcct)) {
        return state.DoS(100, ERRORMSG("CDelegateVoteTx::CheckTx, get account info error, userid=%s",
                        txUid.ToString()), REJECT_INVALID, "bad-read-accountdb");
    }
    if (!sendAcct.IsRegistered()) {
        return state.DoS(100, ERRORMSG("CDelegateVoteTx::CheckTx, pubkey not registered"),
                        REJECT_INVALID, "bad-no-pubkey");
    }

    if ( GetFeatureForkVersion(chainActive.Tip()->nHeight) == MAJOR_VER_R2 ) {
        if (!CheckSignatureSize(signature)) {
            return state.DoS(100, ERRORMSG("CDelegateVoteTx::CheckTx, signature size invalid"),
                REJECT_INVALID, "bad-tx-sig-size");
        }

        uint256 signhash = ComputeSignatureHash();
        if (!CheckSignScript(signhash, signature, sendAcct.pubKey)) {
            return state.DoS(100, ERRORMSG("CDelegateVoteTx::CheckTx, CheckSignScript failed"),
                REJECT_INVALID, "bad-signscript-check");
        }
    }

    // check delegate duplication
    set<string> voteKeyIds;
    for (const auto &vote : candidateVotes) {
        if (0 >= vote.GetVotedBcoins() || (uint64_t)GetMaxMoney() < vote.GetVotedBcoins())
            return ERRORMSG("CDelegateVoteTx::CheckTx, votes: %lld not within (0 .. MaxVote)", vote.GetVotedBcoins());

        voteKeyIds.insert(vote.GetCandidateUid().ToString());
        CAccount acctInfo;
        if (!view.GetAccount(vote.GetCandidateUid(), acctInfo))
            return state.DoS(100, ERRORMSG("CDelegateVoteTx::CheckTx, get account info error, address=%s",
                             vote.GetCandidateUid().ToString()), REJECT_INVALID, "bad-read-accountdb");

        if (GetFeatureForkVersion(chainActive.Tip()->nHeight) == MAJOR_VER_R2) {
            if (!acctInfo.IsRegistered()) {
                return state.DoS(100, ERRORMSG("CDelegateVoteTx::CheckTx, account is unregistered, address=%s",
                                 vote.GetCandidateUid().ToString()), REJECT_INVALID, "bad-read-accountdb");
            }
        }
    }

    if (voteKeyIds.size() != candidateVotes.size()) {
        return state.DoS(100, ERRORMSG("CDelegateVoteTx::CheckTx, duplication vote fund"),
                         REJECT_INVALID, "deletegates-duplication fund-error");
    }

    return true;
}<|MERGE_RESOLUTION|>--- conflicted
+++ resolved
@@ -1,7 +1,8 @@
 // Copyright (c) 2009-2010 Satoshi Nakamoto
 // Copyright (c) 2017-2019 The WaykiChain Developers
 // Distributed under the MIT/X11 software license, see the accompanying
-// file COPYING or http://www.opensource.org/licenses/mit-license.php
+// file COPYING or http://www.opensource.org/licenses/mit-license.php.
+
 
 #include "delegatetx.h"
 
@@ -69,23 +70,12 @@
     }
 
     CAccountLog acctInfoLog(acctInfo); //save account state before modification
-<<<<<<< HEAD
-    if (llFees > 0 && !acctInfo.OperateBalance(CoinType::WICC, MINUS_VALUE, llFees)) {
+    if (!acctInfo.OperateBalance(CoinType::WICC, MINUS_VALUE, llFees)) {
         return state.DoS(100, ERRORMSG("CDelegateVoteTx::ExecuteTx, operate account failed ,regId=%s",
                         txUid.ToString()), UPDATE_ACCOUNT_FAIL, "operate-account-failed");
     }
     if (!acctInfo.ProcessDelegateVote(candidateVotes, nHeight)) {
         return state.DoS(100, ERRORMSG("CDelegateVoteTx::ExecuteTx, operate delegate vote failed ,regId=%s", txUid.ToString()),
-=======
-    uint64_t minusValue = llFees;
-    if (minusValue > 0) {
-        if(!acctInfo.OperateAccount(MINUS_FREE, minusValue, nHeight))
-            return state.DoS(100, ERRORMSG("CDelegateVoteTx::ExecuteTx, operate account failed, regId=%s", txUid.ToString()),
-                UPDATE_ACCOUNT_FAIL, "operate-account-failed");
-    }
-    if (!acctInfo.ProcessDelegateVote(operVoteFunds, nHeight)) {
-        return state.DoS(100, ERRORMSG("CDelegateVoteTx::ExecuteTx, operate delegate vote failed, regId=%s", txUid.ToString()),
->>>>>>> 2dfa11d3
             UPDATE_ACCOUNT_FAIL, "operate-delegate-failed");
     }
     if (!view.SaveAccountInfo(acctInfo)) {
