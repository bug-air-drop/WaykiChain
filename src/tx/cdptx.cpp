--- conflicted
+++ resolved
@@ -220,11 +220,7 @@
     accountCache.GetKeyId(txUid, keyId);
 
     string str = strprintf("txType=%s, hash=%s, ver=%d, txUid=%s, addr=%s\n", GetTxType(nTxType),
-<<<<<<< HEAD
                      GetHash().ToString(), nVersion, txUid.ToString(), keyId.ToAddress());
-=======
-                     GetHash().ToString(), nVersion, txUid.ToAddress(), keyId.ToAddress());
->>>>>>> ebcfe31a
 
     str += strprintf("cdpTxId=%s, bcoinsToStake=%d, scoinsToMint=%d", cdpTxId.ToString(), bcoinsToStake, scoinsToMint);
 
@@ -440,11 +436,7 @@
      //TODO
      return true;
  }
-<<<<<<< HEAD
-
-=======
- 
->>>>>>> ebcfe31a
+
  bool CCDPRedeemTx::SellInterestForFcoins(const int nHeight, const CUserCDP &cdp, CCacheWrapper &cw, CValidationState &state) {
     uint64_t scoinsInterestToRepay;
     if (!ComputeCdpInterest(nHeight, cdp.blockHeight, cw, cdp.totalOwedScoins, scoinsInterestToRepay)) {
