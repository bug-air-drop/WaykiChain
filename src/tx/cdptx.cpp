// Copyright (c) 2009-2010 Satoshi Nakamoto
// Copyright (c) 2017-2019 The WaykiChain Developers
// Distributed under the MIT/X11 software license, see the accompanying
// file COPYING or http://www.opensource.org/licenses/mit-license.php.

#include "cdptx.h"

#include "main.h"
#include "entities/receipt.h"
#include "persistence/cdpdb.h"

#include <cmath>

bool ComputeCdpInterest(const int32_t currBlockHeight, const int32_t cpdLastBlockHeight, CCacheWrapper &cw,
                        const uint64_t &totalOwedScoins, uint64_t &interest) {
    int32_t blockInterval = currBlockHeight - cpdLastBlockHeight;
    int32_t loanedDays = ceil( (double) blockInterval / kDayBlockTotalCount );

    uint64_t A;
    if (!cw.sysParamCache.GetParam(CDP_INTEREST_PARAM_A, A))
        return false;

    uint64_t B;
    if (!cw.sysParamCache.GetParam(CDP_INTEREST_PARAM_B, B))
        return false;

    uint64_t N = totalOwedScoins;
    double annualInterestRate = 0.1 * (double) A / log10( 1 + B * N);
    interest = (uint64_t) (((double) N / 365) * loanedDays * annualInterestRate);

    return true;
}

string CCDPStakeTx::ToString(CAccountDBCache &accountCache) {
    CKeyID keyId;
    accountCache.GetKeyId(txUid, keyId);

    string str = strprintf("txType=%s, hash=%s, ver=%d, address=%s, keyid=%s\n", GetTxType(nTxType),
                     GetHash().ToString(), nVersion, keyId.ToAddress(), keyId.ToString());

    str += strprintf("cdpTxId=%s, bcoinsToStake=%d, collateralRatio=%d, scoinsInterest=%d",
                    cdpTxId.ToString(), bcoinsToStake, collateralRatio, scoinsInterest);

    return str;
}

Object CCDPStakeTx::ToJson(const CAccountDBCache &accountCache) const {
    Object result;

    CKeyID keyId;
    accountCache.GetKeyId(txUid, keyId);

    result.push_back(Pair("txid",               GetHash().GetHex()));
    result.push_back(Pair("tx_type",            GetTxType(nTxType)));
    result.push_back(Pair("ver",                nVersion));
    result.push_back(Pair("tx_uid",             txUid.ToString()));
    result.push_back(Pair("addr",               keyId.ToAddress()));
    result.push_back(Pair("fees",               llFees));
    result.push_back(Pair("valid_height",       nValidHeight));

    result.push_back(Pair("cdp_txid",           cdpTxId.ToString()));
    result.push_back(Pair("bcoins_to_stake",    bcoinsToStake));
    result.push_back(Pair("collateral_ratio",   collateralRatio / kPercentBoost));
    result.push_back(Pair("scoins_interest",    scoinsInterest));

    return result;
}

bool CCDPStakeTx::GetInvolvedKeyIds(CCacheWrapper &cw, set<CKeyID> &keyIds) {
    //TODO
    return true;
}

bool CCDPStakeTx::SellInterestForFcoins(const int nHeight, const CUserCDP &cdp, CCacheWrapper &cw, CValidationState &state) {
    if (nHeight < cdp.blockHeight) {
        return state.DoS(100, ERRORMSG("CCDPStakeTx::SellInterestForFcoins, nHeight(%d) > cdp.blockHeight (%d)",
                        nHeight, cdp.blockHeight), REJECT_INVALID, "cdp-block-height-error");
    }

    uint64_t scoinsInterestToRepay;
    if (!ComputeCdpInterest(nHeight, cdp.blockHeight, cw, cdp.totalOwedScoins, scoinsInterestToRepay)) {
        return state.DoS(100, ERRORMSG("CCDPStakeTx::SellInterestForFcoins, ComputeCdpInterest error!"),
                REJECT_INVALID, "interest-insufficient-error");
    }
    if (scoinsInterest < scoinsInterestToRepay) {
        return state.DoS(100, ERRORMSG("CCDPStakeTx::SellInterestForFcoins, scoinsInterest: %d < scoinsInterestToRepay: %d",
                        scoinsInterest, scoinsInterestToRepay), INTEREST_INSUFFICIENT, "interest-insufficient-error");
    }

    auto pSysBuyMarketOrder = CDEXSysOrder::CreateBuyMarketOrder(CoinType::WUSD, CoinType::WGRT, scoinsInterest);
    if (!cw.dexCache.CreateSysOrder(GetHash(), *pSysBuyMarketOrder, cw.txUndo.dbOpLogMap)) {
        return state.DoS(100, ERRORMSG("CCDPStakeTx::SellInterestForFcoins, create system buy order failed"),
                        CREATE_SYS_ORDER_FAILED, "create-sys-order-failed");
    }

    return true;
}

// CDP owner can redeem his or her CDP that are in liquidation list
bool CCDPStakeTx::CheckTx(int32_t nHeight, CCacheWrapper &cw, CValidationState &state) {
    IMPLEMENT_CHECK_TX_FEE;
    IMPLEMENT_CHECK_TX_REGID(txUid.type());

    uint64_t globalCollateralRatioMin;
    if (!cw.sysParamCache.GetParam(GLOBAL_COLLATERAL_RATIO_MIN, globalCollateralRatioMin)) {
        return state.DoS(100, ERRORMSG("CCDPStakeTx::CheckTx, read GLOBAL_COLLATERAL_RATIO_MIN error!!"),
                        READ_SYS_PARAM_FAIL, "read-sysparamdb-err");
    }
    if (cw.cdpCache.CheckGlobalCollateralRatioFloorReached( cw.ppCache.GetBcoinMedianPrice(nHeight),
                                                            globalCollateralRatioMin)) {
        return state.DoS(100, ERRORMSG("CCDPStakeTx::CheckTx, GlobalCollateralFloorReached!!"),
                        REJECT_INVALID, "global-cdp-lock-is-on");
    }

    uint64_t globalCollateralCeiling;
    if (!cw.sysParamCache.GetParam(GLOBAL_COLLATERAL_CEILING_AMOUNT, globalCollateralCeiling)) {
        return state.DoS(100, ERRORMSG("CCDPStakeTx::CheckTx, read GLOBAL_COLLATERAL_CEILING_AMOUNT error!!"),
                        READ_SYS_PARAM_FAIL, "read-sysparamdb-err");
    }
    if (cw.cdpCache.CheckGlobalCollateralCeilingReached(bcoinsToStake, globalCollateralCeiling)) {
        return state.DoS(100, ERRORMSG("CCDPStakeTx::CheckTx, GlobalCollateralCeilingReached!"),
                        REJECT_INVALID, "global-cdp-lock-is-on");
    }

    uint64_t startingCdpCollateralRatio;
    if (!cw.sysParamCache.GetParam(CDP_START_COLLATERAL_RATIO, startingCdpCollateralRatio)) {
        return state.DoS(100, ERRORMSG("CCDPStakeTx::CheckTx, read CDP_START_COLLATERAL_RATIO error!!"),
                        READ_SYS_PARAM_FAIL, "read-sysparamdb-error");
    }
    uint64_t collateralRatio = bcoinsToStake * cw.ppCache.GetBcoinMedianPrice() * kPercentBoost / scoinsToMint;
    if (collateralRatio < startingCdpCollateralRatio) {
        return state.DoS(100, ERRORMSG("CCDPStakeTx::CheckTx, collateral ratio (%d) is smaller than the minimal",
                        collateralRatio), REJECT_INVALID, "CDP-collateral-ratio-toosmall");
    }

    if (cdpTxId.IsNull()) {  // first-time CDP creation
        vector<CUserCDP> userCdps;
        if (cw.cdpCache.GetCdpList(txUid.get<CRegID>(), userCdps) && userCdps.size() > 0) {
            return state.DoS(100, ERRORMSG("CCDPStakeTx::CheckTx, has opened cdp already"),
                            REJECT_INVALID, "has-opened-cdp-already");
        }
    }

    uint64_t bcoinsToStakeAmountMin;
    if (!cw.sysParamCache.GetParam(CDP_BCOINS_TOSTAKE_AMOUNT_MIN, bcoinsToStakeAmountMin)) {
        return state.DoS(100, ERRORMSG("CCDPStakeTx::CheckTx, read min coins to stake error"),
                        READ_SYS_PARAM_FAIL, "read-min-coins-to-stake-error");
    }

    if (bcoinsToStake < bcoinsToStakeAmountMin) {
        return state.DoS(100, ERRORMSG("CCDPStakeTx::ExecuteTx, bcoins to stake %d is too small,",
                    bcoinsToStake), REJECT_INVALID, "bcoins-too-small-to-stake");
    }

    CAccount account;
    if (!cw.accountCache.GetAccount(txUid, account)) {
        return state.DoS(100, ERRORMSG("CCDPStakeTx::CheckTx, read txUid %s account info error",
                        txUid.ToString()), READ_ACCOUNT_FAIL, "bad-read-accountdb");
    }

    if (account.scoins < scoinsInterest) {
        return state.DoS(100, ERRORMSG("CCDPStakeTx::CheckTx, account scoins %d insufficent for interest %d",
                        account.fcoins, scoinsInterest), READ_ACCOUNT_FAIL, "account-scoins-insufficient");
    }

    IMPLEMENT_CHECK_TX_SIGNATURE(account.pubKey);
    return true;
}

bool CCDPStakeTx::ExecuteTx(int32_t nHeight, int nIndex, CCacheWrapper &cw, CValidationState &state) {
    cw.txUndo.txid = GetHash();

    CAccount account;
    if (!cw.accountCache.GetAccount(txUid, account)) {
        return state.DoS(100, ERRORMSG("CCDPStakeTx::ExecuteTx, read txUid %s account info error",
                        txUid.ToString()), PRICE_FEED_FAIL, "bad-read-accountdb");
    }
    CAccountLog acctLog(account); //save account state before modification
    //1. pay miner fees (WICC)
    if (!account.OperateBalance(CoinType::WICC, MINUS_VALUE, llFees)) {
        return state.DoS(100, ERRORMSG("CCDPStakeTx::ExecuteTx, deduct fees from regId=%s failed,",
                        txUid.ToString()), UPDATE_ACCOUNT_FAIL, "deduct-account-fee-failed");
    }

    uint64_t startingCdpCollateralRatio;
    if (!cw.sysParamCache.GetParam(CDP_START_COLLATERAL_RATIO, startingCdpCollateralRatio)) {
        return state.DoS(100, ERRORMSG("CCDPStakeTx::CheckTx, read CDP_START_COLLATERAL_RATIO error!!"),
                        READ_SYS_PARAM_FAIL, "read-sysparamdb-error");
    }
    uint64_t collateralRatio = bcoinsToStake * cw.ppCache.GetBcoinMedianPrice() * kPercentBoost / scoinsToMint;
    if (collateralRatio < startingCdpCollateralRatio) {
        return state.DoS(100, ERRORMSG("CCDPStakeTx::CheckTx, collateral ratio (%d) is smaller than the minimal",
                        collateralRatio), REJECT_INVALID, "CDP-collateral-ratio-toosmall");
    }

    //2. mint scoins
    if (cdpTxId.IsNull()) { // first-time CDP creation
        CUserCDP cdp(txUid.get<CRegID>(), GetHash());
        //settle cdp state & persist for the 1st-time
        cw.cdpCache.StakeBcoinsToCdp(nHeight, bcoinsToStake, scoinsToMint, cdp, cw.txUndo.dbOpLogMap);

    } else { // further staking on one's existing CDP
        CUserCDP cdp(txUid.get<CRegID>(), cdpTxId);
        if (!cw.cdpCache.GetCdp(cdp)) {
            return state.DoS(100, ERRORMSG("CCDPStakeTx::ExecuteTx, invalid cdpTxId %s", cdpTxId.ToString()),
                            REJECT_INVALID, "invalid-stake-cdp-txid");
        }
        if (nHeight < cdp.blockHeight) {
            return state.DoS(100, ERRORMSG("CCDPStakeTx::ExecuteTx, nHeight: %d < cdp.blockHeight: %d",
                    nHeight, cdp.blockHeight), UPDATE_ACCOUNT_FAIL, "nHeight-error");
        }

        // uint64_t currentCollateralRatio = cdp.totalStakedBcoins * cw.ppCache.GetBcoinMedianPrice(nHeight)
        //                                 * kPercentBoost / cdp.totalOwedScoins;
        if (!SellInterestForFcoins(nHeight, cdp, cw, state))
            return false;

        account.scoins -= scoinsInterest;

        //settle cdp state & persist
        cw.cdpCache.StakeBcoinsToCdp(nHeight, bcoinsToStake, scoinsToMint, cdp, cw.txUndo.dbOpLogMap);
    }

    if (!account.StakeBcoinsToCdp(CoinType::WICC, bcoinsToStake, scoinsToMint) {
        return state.DoS(100, ERRORMSG("CCDPStakeTx::ExecuteTx, stake bcoins from regId=%s failed",
                        txUid.ToString()), STAKE_CDP_FAIL, "cdp-stake-bcoins-failed");
    }
    if (!cw.accountCache.SaveAccount(account)) {
        return state.DoS(100, ERRORMSG("CCDPStakeTx::ExecuteTx, update account %s failed",
                        txUid.ToString()), UPDATE_ACCOUNT_FAIL, "bad-save-account");
    }
    cw.txUndo.accountLogs.push_back(acctLog);

    vector<CReceipt> receipts;
<<<<<<< HEAD
    CUserID nullUid();
    CReceipt receipt1(nTxType, nullUid, txUid, WUSD, scoinsToMint);
=======
    CUserID nullUid;
    CReceipt receipt1(nTxType, nullUid, txUid, WUSD, (uint64_t) mintedScoins);
>>>>>>> ad88b858
    receipts.push_back(receipt1);
    cw.txReceiptCache.SetTxReceipts(cw.txUndo.txid, receipts);

    bool ret = SaveTxAddresses(nHeight, nIndex, cw, state, {txUid});
    return ret;
}

bool CCDPStakeTx::UndoExecuteTx(int32_t nHeight, int nIndex, CCacheWrapper &cw, CValidationState &state) {
    auto iter = cw.txUndo.accountLogs.rbegin();
    for (; iter != cw.txUndo.accountLogs.rend(); ++iter) {
        CAccount account;
        CUserID userId = iter->keyId;
        if (!cw.accountCache.GetAccount(userId, account)) {
            return state.DoS(100, ERRORMSG("CCDPStakeTx::UndoExecuteTx, read account info error"),
                             READ_ACCOUNT_FAIL, "bad-read-accountdb");
        }
        if (!account.UndoOperateAccount(*iter)) {
            return state.DoS(100, ERRORMSG("CCDPStakeTx::UndoExecuteTx, undo operate account failed"),
                             UPDATE_ACCOUNT_FAIL, "undo-operate-account-failed");
        }
        if (!cw.accountCache.SetAccount(userId, account)) {
            return state.DoS(100, ERRORMSG("CCDPStakeTx::UndoExecuteTx, write account info error"),
                             UPDATE_ACCOUNT_FAIL, "bad-write-accountdb");
        }
    }

    if (!cw.cdpCache.UndoCdp(cw.txUndo.dbOpLogMap)) {
        return state.DoS(100, ERRORMSG("CCDPStakeTx::UndoExecuteTx, undo active buy order failed"),
                         REJECT_INVALID, "bad-undo-data");
    }

    if (!cw.dexCache.UndoSysOrder(cw.txUndo.dbOpLogMap)) {
        return state.DoS(100, ERRORMSG("CCDPStakeTx::UndoExecuteTx, undo system buy order failed"),
                        UNDO_SYS_ORDER_FAILED, "undo-data-failed");
    }

    return true;
}

/************************************<< CCDPRedeemTx >>***********************************************/
string CCDPRedeemTx::ToString(CAccountDBCache &accountCache) {
    CKeyID keyId;
    accountCache.GetKeyId(txUid, keyId);

    string str = strprintf("txType=%s, hash=%s, ver=%d, address=%s, keyid=%s\n", GetTxType(nTxType),
                     GetHash().ToString(), nVersion, keyId.ToAddress(), keyId.ToString());

    str += strprintf("cdpTxId=%s, scoinsToRedeem=%d, collateralRatio=%d, scoinsInterest=%d",
                    cdpTxId.ToString(), scoinsToRedeem, collateralRatio, scoinsInterest);

    return str;
 }
 Object CCDPRedeemTx::ToJson(const CAccountDBCache &accountCache) const {
    Object result;

    CKeyID keyId;
    accountCache.GetKeyId(txUid, keyId);

    result.push_back(Pair("txid",               GetHash().GetHex()));
    result.push_back(Pair("tx_type",            GetTxType(nTxType)));
    result.push_back(Pair("ver",                nVersion));
    result.push_back(Pair("tx_uid",             txUid.ToString()));
    result.push_back(Pair("addr",               keyId.ToAddress()));
    result.push_back(Pair("fees",               llFees));
    result.push_back(Pair("valid_height",       nValidHeight));

    result.push_back(Pair("cdp_txid",            cdpTxId.ToString()));
    result.push_back(Pair("scoins_to_redeem",    scoinsToRedeem));
    result.push_back(Pair("collateral_ratio",    collateralRatio / kPercentBoost));
    result.push_back(Pair("scoins_interest",     scoinsInterest));

    return result;
 }
 bool CCDPRedeemTx::GetInvolvedKeyIds(CCacheWrapper &cw, set<CKeyID> &keyIds) {
     //TODO
     return true;
 }
 bool CCDPRedeemTx::SellInterestForFcoins(const int nHeight, const CUserCDP &cdp, CCacheWrapper &cw, CValidationState &state) {
    if (nHeight > cdp.blockHeight) {
        return state.DoS(100, ERRORMSG("CCDPRedeemTx::SellInterestForFcoins, nHeight(%d) > cdp.blockHeight (%d)",
                        nHeight, cdp.blockHeight), REJECT_INVALID, "cdp-block-height-error");
    }

    uint64_t scoinsInterestToRepay;
    if (!ComputeCdpInterest(nHeight, cdp.blockHeight, cw, cdp.totalOwedScoins, scoinsInterestToRepay)) {
        return state.DoS(100, ERRORMSG("CCDPRedeemTx::SellInterestForFcoins, ComputeCdpInterest error!"),
                        REJECT_INVALID, "interest-insufficient-error");
    }

    if (scoinsInterest < scoinsInterestToRepay) {
         return state.DoS(100, ERRORMSG("CCDPRedeemTx::SellInterestForFcoins, scoinsInterest: %d < scoinsInterestToRepay: %d",
                    scoinsInterest, scoinsInterestToRepay), UPDATE_ACCOUNT_FAIL, "scoins-interest-insufficient-error");
    }

    auto pSysBuyMarketOrder = CDEXSysOrder::CreateBuyMarketOrder(CoinType::WUSD, CoinType::WGRT, scoinsInterest);
    if (!cw.dexCache.CreateSysOrder(GetHash(), *pSysBuyMarketOrder, cw.txUndo.dbOpLogMap)) {
        return state.DoS(100, ERRORMSG("CCDPRedeemTx::SellInterestForFcoins, create system buy order failed"),
                        CREATE_SYS_ORDER_FAILED, "create-sys-order-failed");
    }

    return true;
}

bool CCDPRedeemTx::CheckTx(int32_t nHeight, CCacheWrapper &cw, CValidationState &state) {
    IMPLEMENT_CHECK_TX_FEE;
    IMPLEMENT_CHECK_TX_REGID(txUid.type());

    uint64_t globalCollateralRatioFloor = 0;
    if (!cw.sysParamCache.GetParam(GLOBAL_COLLATERAL_RATIO_MIN, globalCollateralRatioFloor)) {
        return state.DoS(100, ERRORMSG("CCDPRedeemTx::CheckTx, read global collateral ratio floor error"), READ_SYS_PARAM_FAIL,
                         "read-global-collateral-ratio-floor-error");
    }

    if (cw.cdpCache.CheckGlobalCollateralRatioFloorReached(cw.ppCache.GetBcoinMedianPrice(nHeight),
                                                           globalCollateralRatioFloor)) {
        return state.DoS(100, ERRORMSG("CCDPRedeemTx::CheckTx, GlobalCollateralFloorReached!!"), REJECT_INVALID,
                         "gloalcdplock_is_on");
    }

    CAccount account;
    if (!cw.accountCache.GetAccount(txUid, account)) {
        return state.DoS(100, ERRORMSG("CCDPRedeemTx::CheckTx, read txUid %s account info error",
                        txUid.ToString()), READ_ACCOUNT_FAIL, "bad-read-accountdb");
    }

    if (cdpTxId.IsEmpty()) {
        return state.DoS(100, ERRORMSG("CCDPRedeemTx::CheckTx, cdpTxId is empty"),
                        REJECT_INVALID, "EMPTY_CDP_TXID");
    }

    if (scoinsToRedeem == 0) {
        return state.DoS(100, ERRORMSG("CCDPRedeemTx::CheckTx, scoinsToRedeem is 0"),
                        REJECT_DUST, "REJECT_DUST");
    }

    if (account.scoins < scoinsInterest) {
        return state.DoS(100, ERRORMSG("CCDPRedeemTx::CheckTx, account scoins %d insufficent for interest %d",
                        account.fcoins, scoinsInterest), REJECT_INVALID, "account-scoins-insufficient");
    }

    IMPLEMENT_CHECK_TX_SIGNATURE(account.pubKey);
    return true;
 }

 bool CCDPRedeemTx::ExecuteTx(int32_t nHeight, int nIndex, CCacheWrapper &cw, CValidationState &state) {
    cw.txUndo.txid = GetHash();
    CAccount account;
    if (!cw.accountCache.GetAccount(txUid, account)) {
        return state.DoS(100, ERRORMSG("CCDPRedeemTx::ExecuteTx, read txUid %s account info error",
                        txUid.ToString()), READ_ACCOUNT_FAIL, "bad-read-accountdb");
    }
    CAccountLog acctLog(account); //save account state before modification
    //1. pay miner fees (WICC)
    if (!account.OperateBalance(CoinType::WICC, MINUS_VALUE, llFees)) {
        return state.DoS(100, ERRORMSG("CCDPRedeemTx::ExecuteTx, deduct fees from regId=%s failed,",
                        txUid.ToString()), UPDATE_ACCOUNT_FAIL, "deduct-account-fee-failed");
    }

    //2. pay interest fees in wusd
    CUserCDP cdp(txUid.get<CRegID>(), cdpTxId);
    if (cw.cdpCache.GetCdp(cdp)) {
        if (nHeight < cdp.blockHeight) {
            return state.DoS(100, ERRORMSG("CCDPRedeemTx::ExecuteTx, nHeight: %d < cdp.blockHeight: %d",
                            nHeight, cdp.blockHeight), UPDATE_ACCOUNT_FAIL, "nHeight-error");
        }
        if (!SellInterestForFcoins(nHeight, cdp, cw, state))
            return false;

        account.scoins -= scoinsInterest;
    } else {
        return state.DoS(100, ERRORMSG("CCDPRedeemTx::ExecuteTx, txUid(%s) not CDP owner",
                    txUid.ToString()), REJECT_INVALID, "target-cdp-not-exist");
    }

    //3. redeem in scoins and update cdp
    cdp.totalOwedScoins -= scoinsToRedeem;
    double targetStakedBcoins =
        ((double)collateralRatio / kPercentBoost) * cdp.totalOwedScoins / cw.ppCache.GetBcoinMedianPrice(nHeight);
    if (cdp.totalStakedBcoins <= targetStakedBcoins) {
        return state.DoS(100, ERRORMSG("CCDPRedeemTx::ExecuteTx, total staked bcoins %d <= target %d",
                        cdp.totalStakedBcoins, targetStakedBcoins), UPDATE_ACCOUNT_FAIL, "targetStakedBcoins-error");
    }
    uint64_t releasedBcoins = cdp.totalStakedBcoins - targetStakedBcoins;
    account.scoins -= scoinsToRedeem;
    account.bcoins += releasedBcoins;

    cdp.totalStakedBcoins = (uint64_t) targetStakedBcoins;
    if (!cw.cdpCache.SaveCdp(cdp, cw.txUndo.dbOpLogMap)) {
        return state.DoS(100, ERRORMSG("CCDPRedeemTx::ExecuteTx, update CDP %s failed",
                        cdp.ownerRegId.ToString()), UPDATE_CDP_FAIL, "bad-save-cdp");
    }
    vector<CReceipt> receipts;
    CUserID nullUid;
    CReceipt receipt1(nTxType, txUid, nullUid, WUSD, scoinsToRedeem);
    receipts.push_back(receipt1);
    CReceipt receipt2(nTxType, nullUid, txUid, WICC, releasedBcoins);
    receipts.push_back(receipt2);
    cw.txReceiptCache.SetTxReceipts(cw.txUndo.txid, receipts);

    cw.txUndo.accountLogs.push_back(acctLog);

    return true;
 }
 bool CCDPRedeemTx::UndoExecuteTx(int32_t nHeight, int nIndex, CCacheWrapper &cw, CValidationState &state) {
    auto iter = cw.txUndo.accountLogs.rbegin();
    for (; iter != cw.txUndo.accountLogs.rend(); ++iter) {
        CAccount account;
        CUserID userId = iter->keyId;
        if (!cw.accountCache.GetAccount(userId, account)) {
            return state.DoS(100, ERRORMSG("CCDPRedeemTx::UndoExecuteTx, read account info error"),
                             READ_ACCOUNT_FAIL, "bad-read-accountdb");
        }
        if (!account.UndoOperateAccount(*iter)) {
            return state.DoS(100, ERRORMSG("CCDPRedeemTx::UndoExecuteTx, undo operate account failed"),
                             UPDATE_ACCOUNT_FAIL, "undo-operate-account-failed");
        }
        if (!cw.accountCache.SetAccount(userId, account)) {
            return state.DoS(100, ERRORMSG("CCDPRedeemTx::UndoExecuteTx, write account info error"),
                             UPDATE_ACCOUNT_FAIL, "bad-write-accountdb");
        }
    }

    if (!cw.cdpCache.UndoCdp(cw.txUndo.dbOpLogMap)) {
        return state.DoS(100, ERRORMSG("CCDPRedeemTx::UndoExecuteTx, undo active buy order failed"),
                         REJECT_INVALID, "bad-undo-data");
    }

    if (!cw.dexCache.UndoSysOrder(cw.txUndo.dbOpLogMap)) {
        return state.DoS(100, ERRORMSG("CCDPRedeemTx::UndoExecuteTx, undo system buy order failed"),
                        UNDO_SYS_ORDER_FAILED, "undo-data-failed");
    }

     return true;
 }

/************************************<< CdpLiquidateTx >>***********************************************/
string CCDPLiquidateTx::ToString(CAccountDBCache &accountCache) {
    CKeyID keyId;
    accountCache.GetKeyId(txUid, keyId);

    string str = strprintf( "txType=%s, hash=%s, ver=%d, address=%s, keyid=%s\n"
                            "cdpTxId=%s, scoinsToLiquidate=%d, scoinsPenalty=%d",
                            GetTxType(nTxType), GetHash().ToString(), nVersion, keyId.ToAddress(), keyId.ToString(),
                            cdpTxId.ToString(), scoinsToLiquidate, scoinsPenalty);

    return str;
}
Object CCDPLiquidateTx::ToJson(const CAccountDBCache &accountCache) const {
  Object result;

    CKeyID keyId;
    accountCache.GetKeyId(txUid, keyId);

    result.push_back(Pair("txid",               GetHash().GetHex()));
    result.push_back(Pair("tx_type",            GetTxType(nTxType)));
    result.push_back(Pair("ver",                nVersion));
    result.push_back(Pair("tx_uid",             txUid.ToString()));
    result.push_back(Pair("addr",               keyId.ToAddress()));
    result.push_back(Pair("fees",               llFees));
    result.push_back(Pair("valid_height",       nValidHeight));

    result.push_back(Pair("cdp_txid",            cdpTxId.ToString()));
    result.push_back(Pair("scoins_to_liquidate", scoinsToLiquidate));
    result.push_back(Pair("scoinsPenalty",       scoinsPenalty / kPercentBoost));

    return result;
}
bool CCDPLiquidateTx::GetInvolvedKeyIds(CCacheWrapper &cw, set<CKeyID> &keyIds) {
    //TODO
    return true;
}
bool CCDPLiquidateTx::SellPenaltyForFcoins(uint64_t scoinPenaltyToSysFund, const int nHeight, const CUserCDP &cdp, CCacheWrapper &cw, CValidationState &state) {

    if (scoinsPenalty < scoinPenaltyToSysFund) {
        return state.DoS(100, ERRORMSG("CCDPStakeTx::ExecuteTx, scoinsPenalty %d < SellPenaltyForFcoins %d",
                       scoinsPenalty, scoinPenaltyToSysFund), REJECT_INVALID, "bad-read-accountdb");
    }
    CAccount fcoinGenesisAccount;
    if (!cw.accountCache.GetFcoinGenesisAccount(fcoinGenesisAccount)) {
        return state.DoS(100, ERRORMSG("CCDPStakeTx::ExecuteTx, read fcoinGenesisUid %s account info error"),
                        READ_ACCOUNT_FAIL, "bad-read-accountdb");
    }
    CAccountLog genesisAcctLog(fcoinGenesisAccount);
    cw.txUndo.accountLogs.push_back(genesisAcctLog);

    uint64_t halfScoinsPenalty = scoinsPenalty / 2;
    // uint64_t halfFcoinsPenalty = halfScoinsPenalty / cw.ppCache.GetFcoinMedianPrice();

    fcoinGenesisAccount.scoins += halfScoinsPenalty;    // save into risk reserve fund

    auto pSysBuyMarketOrder = CDEXSysOrder::CreateBuyMarketOrder(CoinType::WUSD, CoinType::WGRT, halfScoinsPenalty);
    if (!cw.dexCache.CreateSysOrder(GetHash(), *pSysBuyMarketOrder, cw.txUndo.dbOpLogMap)) {
        return state.DoS(100, ERRORMSG("CdpLiquidateTx::ExecuteTx, create system buy order failed"),
                        CREATE_SYS_ORDER_FAILED, "create-sys-order-failed");
    }

    return true;
}

bool CCDPLiquidateTx::CheckTx(int32_t nHeight, CCacheWrapper &cw, CValidationState &state) {
    IMPLEMENT_CHECK_TX_FEE;
    IMPLEMENT_CHECK_TX_REGID(txUid.type());

    uint64_t globalCollateralRatioFloor = 0;
    if (!cw.sysParamCache.GetParam(GLOBAL_COLLATERAL_RATIO_MIN, globalCollateralRatioFloor)) {
        return state.DoS(100, ERRORMSG("CCDPLiquidateTx::CheckTx, read global collateral ratio floor error"),
                         READ_SYS_PARAM_FAIL, "read-global-collateral-ratio-floor-error");
    }

    if (cw.cdpCache.CheckGlobalCollateralRatioFloorReached(cw.ppCache.GetBcoinMedianPrice(nHeight),
                                                           globalCollateralRatioFloor)) {
        return state.DoS(100, ERRORMSG("CCDPLiquidateTx::CheckTx, GlobalCollateralFloorReached!!"), REJECT_INVALID,
                         "gloalcdplock_is_on");
    }

    if (cdpTxId.IsEmpty()) {
        return state.DoS(100, ERRORMSG("CCDPLiquidateTx::CheckTx, cdpTxId is empty"),
                        REJECT_INVALID, "EMPTY_CDPTXID");
    }

    if (scoinsPenalty == 0) {
        return state.DoS(100, ERRORMSG("CdpLiquidateTx::CheckTx, penalty amount is zero"),
                        REJECT_INVALID, "bad-tx-zero-penalty-error");
    }

    CAccount account;
    if (!cw.accountCache.GetAccount(txUid, account))
        return state.DoS(100, ERRORMSG("CdpLiquidateTx::CheckTx, read txUid %s account info error",
                        txUid.ToString()), READ_ACCOUNT_FAIL, "bad-read-accountdb");

    if (account.scoins < scoinsToLiquidate + scoinsPenalty) {
        return state.DoS(100, ERRORMSG("CdpLiquidateTx::CheckTx, account scoins %d < scoinsToLiquidate: %d",
                        account.scoins, scoinsToLiquidate), CDP_LIQUIDATE_FAIL, "account-scoins-insufficient");
    }

    IMPLEMENT_CHECK_TX_SIGNATURE(account.pubKey);
    return true;
}

/**
  * TotalStakedBcoinsInScoins : TotalOwedScoins = M : N
  *
  * Liquidator paid         1.13lN          (0 < l ≤ 100%)
  *   Liquidate Amount:     l * N       = lN
  *   Penalty Fees:         l * N * 13% = 0.13lN
  * Liquidator received:    Bcoins only
  *   Bcoins:               1.13lN ~ 1.16lN (WICC)
  *   Net Profit:           0 ~ 0.03lN (WICC)
  *
  * CDP Owner returned
  *   Bcoins:               lM - 1.16lN = l(M - 1.16N)
  *
  *  when M is 1.16 N and below, there'll be no return to the CDP owner
  *  when M is 1.13 N and below, there'll be no profit for the liquidator, hence requiring force settlement
  */
bool CCDPLiquidateTx::ExecuteTx(int32_t nHeight, int nIndex, CCacheWrapper &cw, CValidationState &state) {
    cw.txUndo.txid = GetHash();
    CAccount account;
    if (!cw.accountCache.GetAccount(txUid, account)) {
        return state.DoS(100, ERRORMSG("CCDPLiquidateTx::ExecuteTx, read txUid %s account info error",
                        txUid.ToString()), READ_ACCOUNT_FAIL, "bad-read-accountdb");
    }
    CAccountLog acctLog(account); //save account state before modification
    cw.txUndo.accountLogs.push_back(acctLog);

    //1. pay miner fees (WICC)
    if (!account.OperateBalance(CoinType::WICC, MINUS_VALUE, llFees)) {
        return state.DoS(100, ERRORMSG("CCDPLiquidateTx::ExecuteTx, deduct fees from regId=%s failed",
                        txUid.ToString()), UPDATE_ACCOUNT_FAIL, "deduct-account-fee-failed");
    }

    //2. pay penalty fees: 0.13lN --> 50% burn, 50% to Risk Reserve
    CUserCDP cdp(cdpOwnerRegId, cdpTxId);
    if (!cw.cdpCache.GetCdp(cdp)) {
        return state.DoS(100, ERRORMSG("CCDPLiquidateTx::ExecuteTx, cdp (%s) not exist!",
                        txUid.ToString()), REJECT_INVALID, "cdp-not-exist");
    }
    CAccount cdpOwnerAccount;
    if (!cw.accountCache.GetAccount(CUserID(cdp.ownerRegId), cdpOwnerAccount)) {
        return state.DoS(100, ERRORMSG("CCDPLiquidateTx::ExecuteTx, read CDP Owner txUid %s account info error",
                        txUid.ToString()), READ_ACCOUNT_FAIL, "bad-read-accountdb");
    }
    CAccountLog cdpAcctLog(cdpOwnerAccount); //save account state before modification
    cw.txUndo.accountLogs.push_back(cdpAcctLog);

    uint64_t collateralRatio =
        (double)cdp.totalStakedBcoins * cw.ppCache.GetBcoinMedianPrice(nHeight) * kPercentBoost / cdp.totalOwedScoins;

    double liquidateRate; //unboosted
    double totalScoinsToReturnLiquidator, totalScoinsToLiquidate, totalScoinsToReturnSysFund, totalBcoinsToCDPOwner;

    uint64_t startingCdpLiquidateRatio;
    if (!cw.sysParamCache.GetParam(CDP_START_LIQUIDATE_RATIO, startingCdpLiquidateRatio)) {
        return state.DoS(100, ERRORMSG("CCDPLiquidateTx::ExecuteTx, read CDP_START_LIQUIDATE_RATIO error!"),
                         READ_SYS_PARAM_FAIL, "read-sysparamdb-err");
    }

    uint64_t nonReturnCdpLiquidateRatio;
    if (!cw.sysParamCache.GetParam(CDP_NONRETURN_LIQUIDATE_RATIO, nonReturnCdpLiquidateRatio)) {
        return state.DoS(100, ERRORMSG("CCDPLiquidateTx::ExecuteTx, read CDP_START_LIQUIDATE_RATIO error!"),
                         READ_SYS_PARAM_FAIL, "read-sysparamdb-err");
    }

    uint64_t cdpLiquidateDiscountRate;
    if (!cw.sysParamCache.GetParam(CDP_LIQUIDATE_DISCOUNT_RATIO, cdpLiquidateDiscountRate)) {
        return state.DoS(100, ERRORMSG("CCDPLiquidateTx::ExecuteTx, read CDP_LIQUIDATE_DISCOUNT_RATIO error!"),
                         READ_SYS_PARAM_FAIL, "read-sysparamdb-err");
    }

    uint64_t forcedCdpLiquidateRatio;
    if (!cw.sysParamCache.GetParam(CDP_FORCE_LIQUIDATE_RATIO, forcedCdpLiquidateRatio)) {
        return state.DoS(100, ERRORMSG("CCDPLiquidateTx::ExecuteTx, read CDP_FORCE_LIQUIDATE_RATIO error!",
                        collateralRatio), READ_SYS_PARAM_FAIL, "read-sysparamdb-err");
    }

    if (collateralRatio > startingCdpLiquidateRatio) {        // 1.5++
        return state.DoS(100, ERRORMSG("CCDPLiquidateTx::ExecuteTx, cdp collateralRatio(%d) > 150%!",
                        collateralRatio), REJECT_INVALID, "cdp-not-liquidate-ready");

    } else if (collateralRatio > nonReturnCdpLiquidateRatio) { // 1.13 ~ 1.5
        totalScoinsToLiquidate = ((double) cdp.totalOwedScoins * nonReturnCdpLiquidateRatio / kPercentBoost )
                                * cdpLiquidateDiscountRate / kPercentBoost; //1.096N
        totalScoinsToReturnLiquidator = (double) cdp.totalOwedScoins * nonReturnCdpLiquidateRatio / kPercentBoost; //1.13N
        totalScoinsToReturnSysFund = ((double) cdp.totalOwedScoins * nonReturnCdpLiquidateRatio / kPercentBoost )
                                * cdpLiquidateDiscountRate / kPercentBoost - cdp.totalOwedScoins;
        totalBcoinsToCDPOwner = cdp.totalStakedBcoins - totalScoinsToReturnLiquidator / cw.ppCache.GetBcoinMedianPrice(nHeight);

    } else if (collateralRatio > forcedCdpLiquidateRatio) {    // 1.04 ~ 1.13
        totalScoinsToReturnLiquidator = (double) cdp.totalStakedBcoins / cw.ppCache.GetBcoinMedianPrice(nHeight); //M
        totalScoinsToLiquidate = totalScoinsToReturnLiquidator * cdpLiquidateDiscountRate / kPercentBoost; //M * 97%
        totalScoinsToReturnSysFund = totalScoinsToLiquidate - cdp.totalOwedScoins; // M - N
        totalBcoinsToCDPOwner = cdp.totalStakedBcoins - totalScoinsToReturnLiquidator / cw.ppCache.GetBcoinMedianPrice(nHeight);

    } else {                                                    // 0 ~ 1.04
        //Although not likely to happen. but if it does, execute it accordingly.
        totalScoinsToLiquidate = cdp.totalOwedScoins; //N
        totalScoinsToReturnLiquidator = (double) cdp.totalStakedBcoins / cw.ppCache.GetBcoinMedianPrice(nHeight); //M
        if (scoinsToLiquidate < cdp.totalOwedScoins) {
            totalScoinsToReturnLiquidator = scoinsToLiquidate * kPercentBoost / cdpLiquidateDiscountRate;
            uint64_t totalCdpStakeInScoins = cdp.totalStakedBcoins * cw.ppCache.GetBcoinMedianPrice(nHeight);
            if (totalCdpStakeInScoins < totalScoinsToReturnLiquidator) {
                totalScoinsToReturnLiquidator = totalCdpStakeInScoins;
            }
        }
        totalScoinsToReturnSysFund = 0;
        totalBcoinsToCDPOwner = cdp.totalStakedBcoins - totalScoinsToReturnLiquidator / cw.ppCache.GetBcoinMedianPrice(nHeight);
    }

    vector<CReceipt> receipts;
    if (scoinsToLiquidate >= totalScoinsToLiquidate) {
        uint64_t totalBcoinsToReturnLiquidator =
            totalScoinsToReturnLiquidator / cw.ppCache.GetBcoinMedianPrice(nHeight);

        account.scoins -= totalScoinsToLiquidate;
        account.scoins -= scoinsPenalty;
        account.bcoins += totalBcoinsToReturnLiquidator;

        cdpOwnerAccount.bcoins += totalBcoinsToCDPOwner;

        if (!SellPenaltyForFcoins((uint64_t) totalScoinsToReturnSysFund, nHeight, cdp, cw, state))
            return false;

        //close CDP
        if (!cw.cdpCache.EraseCdp(cdp, cw.txUndo.dbOpLogMap))
            return false;

        CUserID nullUid;
        CReceipt receipt1(nTxType, txUid, nullUid, WUSD, (totalScoinsToLiquidate + scoinsPenalty));
        receipts.push_back(receipt1);

        CReceipt receipt2(nTxType, nullUid, txUid, WICC, totalBcoinsToReturnLiquidator);
        receipts.push_back(receipt2);

        CUserID ownerUserId(cdp.ownerRegId);
        CReceipt receipt3(nTxType, nullUid, ownerUserId, WICC, (uint64_t)totalBcoinsToCDPOwner);
        receipts.push_back(receipt3);

    } else { //partial liquidation
        liquidateRate = (double) scoinsToLiquidate / totalScoinsToLiquidate;
        uint64_t totalBcoinsToReturnLiquidator =
            totalScoinsToReturnLiquidator * liquidateRate / cw.ppCache.GetBcoinMedianPrice(nHeight);

        account.scoins -= scoinsToLiquidate;
        account.scoins -= scoinsPenalty;
        account.bcoins += totalBcoinsToReturnLiquidator;

        int bcoinsToCDPOwner = totalBcoinsToCDPOwner * liquidateRate;
        cdpOwnerAccount.bcoins += bcoinsToCDPOwner;

        cdp.totalOwedScoins -= scoinsToLiquidate;
        cdp.totalStakedBcoins -= bcoinsToCDPOwner;

        uint64_t scoinsToReturnSysFund = totalScoinsToReturnSysFund * liquidateRate;
        if (!SellPenaltyForFcoins(scoinsToReturnSysFund, nHeight, cdp, cw, state))
            return false;

        cw.cdpCache.SaveCdp(cdp, cw.txUndo.dbOpLogMap);

        CUserID nullUid;
        CReceipt receipt1(nTxType, txUid, nullUid, WUSD, (scoinsToLiquidate + scoinsPenalty));
        receipts.push_back(receipt1);

        CReceipt receipt2(nTxType, nullUid, txUid, WICC, totalBcoinsToReturnLiquidator);
        receipts.push_back(receipt2);

        CUserID ownerUserId(cdp.ownerRegId);
        CReceipt receipt3(nTxType, nullUid, ownerUserId, WICC, bcoinsToCDPOwner);
        receipts.push_back(receipt3);
    }
    cw.txReceiptCache.SetTxReceipts(cw.txUndo.txid, receipts);

    return true;
}
bool CCDPLiquidateTx::UndoExecuteTx(int32_t nHeight, int nIndex, CCacheWrapper &cw, CValidationState &state) {
    auto iter = cw.txUndo.accountLogs.rbegin();
    for (; iter != cw.txUndo.accountLogs.rend(); ++iter) {
        CAccount account;
        CUserID userId = iter->keyId;
        if (!cw.accountCache.GetAccount(userId, account)) {
            return state.DoS(100, ERRORMSG("CCDPRedeemTx::UndoExecuteTx, read account info error"),
                             READ_ACCOUNT_FAIL, "bad-read-accountdb");
        }
        if (!account.UndoOperateAccount(*iter)) {
            return state.DoS(100, ERRORMSG("CCDPRedeemTx::UndoExecuteTx, undo operate account failed"),
                             UPDATE_ACCOUNT_FAIL, "undo-operate-account-failed");
        }
        if (!cw.accountCache.SetAccount(userId, account)) {
            return state.DoS(100, ERRORMSG("CCDPRedeemTx::UndoExecuteTx, write account info error"),
                             UPDATE_ACCOUNT_FAIL, "bad-write-accountdb");
        }
    }

    if (!cw.cdpCache.UndoCdp(cw.txUndo.dbOpLogMap)) {
        return state.DoS(100, ERRORMSG("CCDPRedeemTx::UndoExecuteTx, undo active buy order failed"),
                         REJECT_INVALID, "bad-undo-data");
    }

    if (!cw.dexCache.UndoSysOrder(cw.txUndo.dbOpLogMap)) {
        return state.DoS(100, ERRORMSG("CCDPRedeemTx::UndoExecuteTx, undo system buy order failed"),
                        UNDO_SYS_ORDER_FAILED, "undo-data-failed");
    }

    return true;
}<|MERGE_RESOLUTION|>--- conflicted
+++ resolved
@@ -232,13 +232,8 @@
     cw.txUndo.accountLogs.push_back(acctLog);
 
     vector<CReceipt> receipts;
-<<<<<<< HEAD
-    CUserID nullUid();
+    CUserID nullUid;
     CReceipt receipt1(nTxType, nullUid, txUid, WUSD, scoinsToMint);
-=======
-    CUserID nullUid;
-    CReceipt receipt1(nTxType, nullUid, txUid, WUSD, (uint64_t) mintedScoins);
->>>>>>> ad88b858
     receipts.push_back(receipt1);
     cw.txReceiptCache.SetTxReceipts(cw.txUndo.txid, receipts);
 
