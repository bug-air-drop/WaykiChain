// Copyright (c) 2009-2010 Satoshi Nakamoto
// Copyright (c) 2017-2019 The WaykiChain Developers
// Distributed under the MIT/X11 software license, see the accompanying
// file COPYING or http://www.opensource.org/licenses/mit-license.php.

#include "cdptx.h"

#include "config/const.h"
#include "main.h"
#include "entities/receipt.h"
#include "persistence/cdpdb.h"

#include <cmath>

bool ComputeCdpInterest(const int32_t currBlockHeight, const int32_t cpdLastBlockHeight, CCacheWrapper &cw,
                        const uint64_t &total_owed_scoins, uint64_t &interestOut) {
    int32_t blockInterval = currBlockHeight - cpdLastBlockHeight;
    int32_t loanedDays = ceil( (double) blockInterval / kDayBlockTotalCount );

    uint64_t A;
    if (!cw.sysParamCache.GetParam(CDP_INTEREST_PARAM_A, A))
        return false;

    uint64_t B;
    if (!cw.sysParamCache.GetParam(CDP_INTEREST_PARAM_B, B))
        return false;

    uint64_t N = total_owed_scoins;
    double annualInterestRate = 0.1 * (double) A / log10( 1 + B * N);
    interestOut = (uint64_t) (((double) N / 365) * loanedDays * annualInterestRate);

    return true;
}

// CDP owner can redeem his or her CDP that are in liquidation list
bool CCDPStakeTx::CheckTx(int32_t height, CCacheWrapper &cw, CValidationState &state) {
    IMPLEMENT_CHECK_TX_FEE;
    IMPLEMENT_CHECK_TX_REGID(txUid.type());

    uint64_t globalCollateralRatioMin;
    if (!cw.sysParamCache.GetParam(GLOBAL_COLLATERAL_RATIO_MIN, globalCollateralRatioMin)) {
        return state.DoS(100, ERRORMSG("CCDPStakeTx::CheckTx, read GLOBAL_COLLATERAL_RATIO_MIN error!!"),
                        READ_SYS_PARAM_FAIL, "read-sysparamdb-err");
    }
    if (cw.cdpCache.CheckGlobalCollateralRatioFloorReached(cw.ppCache.GetBcoinMedianPrice(height),
                                                            globalCollateralRatioMin)) {
        return state.DoS(100, ERRORMSG("CCDPStakeTx::CheckTx, GlobalCollateralFloorReached!!"),
                        REJECT_INVALID, "global-cdp-lock-is-on");
    }

    uint64_t globalCollateralCeiling;
    if (!cw.sysParamCache.GetParam(GLOBAL_COLLATERAL_CEILING_AMOUNT, globalCollateralCeiling)) {
        return state.DoS(100, ERRORMSG("CCDPStakeTx::CheckTx, read GLOBAL_COLLATERAL_CEILING_AMOUNT error!!"),
                        READ_SYS_PARAM_FAIL, "read-sysparamdb-err");
    }
    if (cw.cdpCache.CheckGlobalCollateralCeilingReached(bcoins_to_stake, globalCollateralCeiling)) {
        return state.DoS(100, ERRORMSG("CCDPStakeTx::CheckTx, GlobalCollateralCeilingReached!"),
                        REJECT_INVALID, "global-cdp-lock-is-on");
    }

    uint64_t startingCdpCollateralRatio;
    if (!cw.sysParamCache.GetParam(CDP_START_COLLATERAL_RATIO, startingCdpCollateralRatio)) {
        return state.DoS(100, ERRORMSG("CCDPStakeTx::CheckTx, read CDP_START_COLLATERAL_RATIO error!!"),
                        READ_SYS_PARAM_FAIL, "read-sysparamdb-error");
    }
    uint64_t collateralRatio = bcoins_to_stake * cw.ppCache.GetBcoinMedianPrice(height) * kPercentBoost /
                                scoins_to_mint;

    if (collateralRatio < startingCdpCollateralRatio) {
        return state.DoS(100, ERRORMSG("CCDPStakeTx::CheckTx, collateral ratio (%d) is smaller than the minimal",
                        collateralRatio), REJECT_INVALID, "CDP-collateral-ratio-toosmall");
    }

    if (cdp_txid.IsNull()) {  // 1st-time CDP creation
        vector<CUserCDP> userCdps;
        if (cw.cdpCache.GetCdpList(txUid.get<CRegID>(), userCdps) && userCdps.size() > 0) {
            return state.DoS(100, ERRORMSG("CCDPStakeTx::CheckTx, has open cdp"),
                            REJECT_INVALID, "has-open-cdp");
        }
    }

    uint64_t bcoinsToStakeAmountMin;
    if (!cw.sysParamCache.GetParam(CDP_BCOINSTOSTAKE_AMOUNT_MIN, bcoinsToStakeAmountMin)) {
        return state.DoS(100, ERRORMSG("CCDPStakeTx::CheckTx, read min coins to stake error"),
                        READ_SYS_PARAM_FAIL, "read-min-coins-to-stake-error");
    }
    if (bcoins_to_stake < bcoinsToStakeAmountMin) {
        return state.DoS(100, ERRORMSG("CCDPStakeTx::ExecuteTx, bcoins to stake %d is too small,",
                    bcoins_to_stake), REJECT_INVALID, "bcoins-too-small-to-stake");
    }

    CAccount account;
    if (!cw.accountCache.GetAccount(txUid, account)) {
        return state.DoS(100, ERRORMSG("CCDPStakeTx::CheckTx, read txUid %s account info error",
                        txUid.ToString()), READ_ACCOUNT_FAIL, "bad-read-accountdb");
    }

    IMPLEMENT_CHECK_TX_SIGNATURE(account.owner_pubkey);
    return true;
}

bool CCDPStakeTx::ExecuteTx(int32_t height, int32_t index, CCacheWrapper &cw, CValidationState &state) {

    CAccount account;
    if (!cw.accountCache.GetAccount(txUid, account)) {
        return state.DoS(100, ERRORMSG("CCDPStakeTx::ExecuteTx, read txUid %s account info error",
                        txUid.ToString()), PRICE_FEED_FAIL, "bad-read-accountdb");
    }

    //1. pay miner fees (WICC)
    if (!account.OperateBalance(SYMB::WICC, BalanceOpType::SUB_FREE, llFees)) {
        return state.DoS(100, ERRORMSG("CCDPStakeTx::ExecuteTx, deduct fees from regId=%s failed,",
                        txUid.ToString()), UPDATE_ACCOUNT_FAIL, "deduct-account-fee-failed");
    }

    //2. check collateral ratio: parital or total >= 200%
    uint64_t startingCdpCollateralRatio;
    if (!cw.sysParamCache.GetParam(CDP_START_COLLATERAL_RATIO, startingCdpCollateralRatio)) {
        return state.DoS(100, ERRORMSG("CCDPStakeTx::CheckTx, read CDP_START_COLLATERAL_RATIO error!!"),
                        READ_SYS_PARAM_FAIL, "read-sysparamdb-error");
    }
    uint64_t partialCollateralRatio = bcoins_to_stake * cw.ppCache.GetBcoinMedianPrice(height)
                                        * kPercentBoost / scoins_to_mint;

    if (cdp_txid.IsNull()) { // 1st-time CDP creation
        if (partialCollateralRatio < startingCdpCollateralRatio) {
            return state.DoS(100, ERRORMSG("CCDPStakeTx::CheckTx, collateral ratio (%d) is smaller than the minimal",
                        partialCollateralRatio), REJECT_INVALID, "CDP-collateral-ratio-toosmall");
        }

        CUserCDP cdp(txUid.get<CRegID>(), GetHash());
        cw.cdpCache.StakeBcoinsToCdp(height, bcoins_to_stake, scoins_to_mint, cdp);

    } else { // further staking on one's existing CDP
        CUserCDP cdp(txUid.get<CRegID>(), cdp_txid);
        if (!cw.cdpCache.GetCdp(cdp)) {
            return state.DoS(100, ERRORMSG("CCDPStakeTx::ExecuteTx, invalid cdp_txid %s", cdp_txid.ToString()),
                             REJECT_INVALID, "invalid-stake-cdp-txid");
        }
        if (height < cdp.blockHeight) {
            return state.DoS(100, ERRORMSG("CCDPStakeTx::ExecuteTx, height: %d < cdp.blockHeight: %d",
                    height, cdp.blockHeight), UPDATE_ACCOUNT_FAIL, "height-error");
        }

        uint64_t totalBcoinsToStake = cdp.total_staked_bcoins + bcoins_to_stake;
        uint64_t totalScoinsToOwe = cdp.total_owed_scoins + scoins_to_mint;
        uint64_t totalCollateralRatio = totalBcoinsToStake * cw.ppCache.GetBcoinMedianPrice(height)
                                        * kPercentBoost / totalScoinsToOwe;

        if (partialCollateralRatio < startingCdpCollateralRatio &&
            totalCollateralRatio < startingCdpCollateralRatio) {
            return state.DoS(100, ERRORMSG("CCDPStakeTx::CheckTx, collateral ratio (partial=%d, total=%d) is smaller than the minimal",
                        partialCollateralRatio, totalCollateralRatio), REJECT_INVALID, "CDP-collateral-ratio-toosmall");
        }

        uint64_t scoinsInterestToRepay;
        if (!ComputeCdpInterest(height, cdp.blockHeight, cw, cdp.total_owed_scoins, scoinsInterestToRepay)) {
            return state.DoS(100, ERRORMSG("CCDPStakeTx::ExecuteTx, ComputeCdpInterest error!"),
                             REJECT_INVALID, "compute-interest-error");
        }

        uint64_t free_scoins = account.GetToken(SYMB::WUSD).free_amount;
        if (free_scoins < scoinsInterestToRepay) {
            return state.DoS(100, ERRORMSG("CCDPStakeTx::ExecuteTx, scoins balance: %d < scoinsInterestToRepay: %d",
                            free_scoins, scoinsInterestToRepay), INTEREST_INSUFFICIENT, "interest-insufficient-error");
        }

        if (!SellInterestForFcoins(scoinsInterestToRepay, cw, state)) {
            //TODO add to error Log
            return false;
        }

        if (!account.OperateBalance(SYMB::WUSD, BalanceOpType::SUB_FREE, scoinsInterestToRepay)) {
            return state.DoS(100, ERRORMSG("CCDPStakeTx::ExecuteTx, scoins balance: < scoinsInterestToRepay: %d",
                            scoinsInterestToRepay), INTEREST_INSUFFICIENT, "interest-insufficient-error");
        }

        // settle cdp state & persist
        cw.cdpCache.StakeBcoinsToCdp(height, bcoins_to_stake, scoins_to_mint, cdp);
    }

    // update account accordingly
    if (!account.OperateBalance(SYMB::WICC, BalanceOpType::SUB_FREE, bcoins_to_stake)) {
        return state.DoS(100, ERRORMSG("CCDPStakeTx::ExecuteTx, wicc coins insufficient"),
                        INTEREST_INSUFFICIENT, "wicc-insufficient-error");
    }
    account.OperateBalance(SYMB::WUSD, BalanceOpType::ADD_FREE, scoins_to_mint);

    if (!cw.accountCache.SaveAccount(account)) {
        return state.DoS(100, ERRORMSG("CCDPStakeTx::ExecuteTx, update account %s failed",
                        txUid.ToString()), UPDATE_ACCOUNT_FAIL, "bad-save-account");
    }

    vector<CReceipt> receipts;
    CUserID nullUid;
    CReceipt receipt(nTxType, nullUid, txUid, SYMB::WUSD, scoins_to_mint);
    receipts.push_back(receipt);
    cw.txReceiptCache.SetTxReceipts(GetHash(), receipts);

    bool ret = SaveTxAddresses(height, index, cw, state, {txUid});
    return ret;
}

string CCDPStakeTx::ToString(CAccountDBCache &accountCache) {
    CKeyID keyId;
    accountCache.GetKeyId(txUid, keyId);

    string str = strprintf("txType=%s, hash=%s, ver=%d, txUid=%s, addr=%s\n", GetTxType(nTxType),
                     GetHash().ToString(), nVersion, txUid.ToString(), keyId.ToAddress());

    str += strprintf("cdp_txid=%s, bcoins_to_stake=%d, scoins_to_mint=%d",
                    cdp_txid.ToString(), bcoins_to_stake, scoins_to_mint);

    return str;
}

Object CCDPStakeTx::ToJson(const CAccountDBCache &accountCache) const {
    Object result;

    CKeyID keyId;
    accountCache.GetKeyId(txUid, keyId);

    result.push_back(Pair("txid",               GetHash().GetHex()));
    result.push_back(Pair("tx_type",            GetTxType(nTxType)));
    result.push_back(Pair("ver",                nVersion));
    result.push_back(Pair("tx_uid",             txUid.ToString()));
    result.push_back(Pair("addr",               keyId.ToAddress()));
    result.push_back(Pair("fees",               llFees));
    result.push_back(Pair("valid_height",       nValidHeight));

    result.push_back(Pair("cdp_txid",           cdp_txid.ToString()));
    result.push_back(Pair("bcoins_to_stake",    bcoins_to_stake));
    result.push_back(Pair("scoins_to_mint",     scoins_to_mint));

    return result;
}

bool CCDPStakeTx::GetInvolvedKeyIds(CCacheWrapper &cw, set<CKeyID> &keyIds) {
    //TODO
    return true;
}

bool CCDPStakeTx::SellInterestForFcoins(const uint64_t scoinsInterestToRepay, CCacheWrapper &cw, CValidationState &state) {
    auto pSysBuyMarketOrder = CDEXSysOrder::CreateBuyMarketOrder(SYMB::WUSD, SYMB::WGRT, scoinsInterestToRepay);
    if (!cw.dexCache.CreateSysOrder(GetHash(), *pSysBuyMarketOrder)) {
        return state.DoS(100, ERRORMSG("CCDPStakeTx::SellInterestForFcoins, create system buy order failed"),
                        CREATE_SYS_ORDER_FAILED, "create-sys-order-failed");
    }

    return true;
}

/************************************<< CCDPRedeemTx >>***********************************************/
bool CCDPRedeemTx::CheckTx(int32_t height, CCacheWrapper &cw, CValidationState &state) {
    IMPLEMENT_CHECK_TX_FEE;
    IMPLEMENT_CHECK_TX_REGID(txUid.type());

    uint64_t globalCollateralRatioFloor = 0;
    if (!cw.sysParamCache.GetParam(GLOBAL_COLLATERAL_RATIO_MIN, globalCollateralRatioFloor)) {
        return state.DoS(100, ERRORMSG("CCDPRedeemTx::CheckTx, read global collateral ratio floor error"),
                        READ_SYS_PARAM_FAIL, "read-global-collateral-ratio-floor-error");
    }

    if (cw.cdpCache.CheckGlobalCollateralRatioFloorReached(cw.ppCache.GetBcoinMedianPrice(height),
                                                           globalCollateralRatioFloor)) {
        return state.DoS(100, ERRORMSG("CCDPRedeemTx::CheckTx, GlobalCollateralFloorReached!!"),
                        REJECT_INVALID, "gloalcdplock_is_on");
    }

    CAccount account;
    if (!cw.accountCache.GetAccount(txUid, account)) {
        return state.DoS(100, ERRORMSG("CCDPRedeemTx::CheckTx, read txUid %s account info error",
                        txUid.ToString()), READ_ACCOUNT_FAIL, "bad-read-accountdb");
    }

    if (cdp_txid.IsEmpty()) {
        return state.DoS(100, ERRORMSG("CCDPRedeemTx::CheckTx, cdp_txid is empty"),
                        REJECT_INVALID, "EMPTY_CDP_TXID");
    }

    if (scoins_to_repay == 0) {
        return state.DoS(100, ERRORMSG("CCDPRedeemTx::CheckTx, scoins_to_repay is 0"),
                        REJECT_DUST, "REJECT_DUST");
    }

    IMPLEMENT_CHECK_TX_SIGNATURE(account.owner_pubkey);
    return true;
 }

 bool CCDPRedeemTx::ExecuteTx(int32_t height, int32_t index, CCacheWrapper &cw, CValidationState &state) {

    CAccount account;
    if (!cw.accountCache.GetAccount(txUid, account)) {
        return state.DoS(100, ERRORMSG("CCDPRedeemTx::ExecuteTx, read txUid %s account info error",
                        txUid.ToString()), READ_ACCOUNT_FAIL, "bad-read-accountdb");
    }

    //1. pay miner fees (WICC)
    if (!account.OperateBalance(SYMB::WICC, SUB_FREE, llFees)) {
        return state.DoS(100, ERRORMSG("CCDPRedeemTx::ExecuteTx, deduct fees from regId=%s failed,",
                        txUid.ToString()), UPDATE_ACCOUNT_FAIL, "deduct-account-fee-failed");
    }

    //2. pay interest fees in wusd
    CUserCDP cdp(txUid.get<CRegID>(), cdp_txid);
    if (cw.cdpCache.GetCdp(cdp)) {
        if (height < cdp.blockHeight) {
            return state.DoS(100, ERRORMSG("CCDPRedeemTx::ExecuteTx, height: %d < cdp.blockHeight: %d",
                            height, cdp.blockHeight), UPDATE_ACCOUNT_FAIL, "height-error");
        }

        uint64_t scoinsInterestToRepay;
        if (!ComputeCdpInterest(height, cdp.blockHeight, cw, cdp.total_owed_scoins, scoinsInterestToRepay)) {
            return state.DoS(100, ERRORMSG("CCDPRedeemTx::ExecuteTx, ComputeCdpInterest error!"),
                            REJECT_INVALID, "interest-insufficient-error");
        }
        if (!account.OperateBalance(SYMB::WUSD, BalanceOpType::SUB_FREE, scoinsInterestToRepay)) {
            return state.DoS(100, ERRORMSG("CCDPRedeemTx::ExecuteTx, Deduct interest error!"),
                             REJECT_INVALID, "deduct-interest-error");
        }

        if (!SellInterestForFcoins(scoinsInterestToRepay, cw, state)) {
            return state.DoS(100, ERRORMSG("CCDPRedeemTx::ExecuteTx, SellInterestForFcoins error!"),
                             REJECT_INVALID, "sell-interest-for-fcoins-error");
        }

    } else {
        return state.DoS(100, ERRORMSG("CCDPRedeemTx::ExecuteTx, txUid(%s) not CDP owner",
                    txUid.ToString()), REJECT_INVALID, "target-cdp-not-exist");
    }

    //3. redeem in scoins and update cdp
<<<<<<< HEAD
    if (cdp.total_owed_scoins <= scoins_to_repay) {
        cdp.total_owed_scoins = 0;
    } else {
        cdp.total_owed_scoins -= scoins_to_repay;
    }

    if (cdp.total_staked_bcoins <= bcoins_to_redeem) {
        return state.DoS(100, ERRORMSG("CCDPRedeemTx::ExecuteTx, total_staked_bcoins %d <= target %d",
                        cdp.total_staked_bcoins, bcoins_to_redeem), REJECT_INVALID, "scoins_to_repay-larger-error");
    }
    cdp.total_staked_bcoins -= bcoins_to_redeem;
    if (!cw.cdpCache.SaveCdp(cdp)) {
        return state.DoS(100, ERRORMSG("CCDPRedeemTx::ExecuteTx, update CDP %s failed",
                        cdp.ownerRegId.ToString()), UPDATE_CDP_FAIL, "bad-save-cdp");
=======
    if (!cw.cdpCache.RedeemBcoinsFromCdp(height, bcoins_to_redeem, scoins_to_repay, cdp)) {
        return state.DoS(100, ERRORMSG("CCDPRedeemTx::ExecuteTx, update CDP %s failed", cdp.ownerRegId.ToString()),
                         UPDATE_CDP_FAIL, "bad-save-cdp");
>>>>>>> 0222ba4e
    }

    if (!account.OperateBalance(SYMB::WUSD, BalanceOpType::SUB_FREE, scoins_to_repay)) {
        return state.DoS(100, ERRORMSG("CCDPRedeemTx::ExecuteTx, update account(%s) SUB WUSD(%lu) failed",
                        account.regid.ToString(), scoins_to_repay), UPDATE_CDP_FAIL, "bad-operate-account");
    }
    if (account.OperateBalance(SYMB::WICC, BalanceOpType::ADD_FREE, bcoins_to_redeem)) {
        return state.DoS(100, ERRORMSG("CCDPRedeemTx::ExecuteTx, update account(%s) ADD WICC(%lu) failed",
                        account.regid.ToString(), bcoins_to_redeem), UPDATE_CDP_FAIL, "bad-operate-account");
    }
    if (!cw.accountCache.SaveAccount(account)) {
        return state.DoS(100, ERRORMSG("CCDPRedeemTx::ExecuteTx, update account %s failed",
                        txUid.ToString()), UPDATE_ACCOUNT_FAIL, "bad-save-account");
    }

    vector<CReceipt> receipts;
    CUserID nullUid;
    CReceipt receipt1(nTxType, txUid, nullUid, SYMB::WUSD, scoins_to_repay);
    receipts.push_back(receipt1);
    CReceipt receipt2(nTxType, nullUid, txUid, SYMB::WICC, bcoins_to_redeem);
    receipts.push_back(receipt2);
    cw.txReceiptCache.SetTxReceipts(GetHash(), receipts);

    bool ret = SaveTxAddresses(height, index, cw, state, {txUid});
    return ret;
 }

string CCDPRedeemTx::ToString(CAccountDBCache &accountCache) {
    CKeyID keyId;
    accountCache.GetKeyId(txUid, keyId);

    string str = strprintf("txType=%s, hash=%s, ver=%d, txUid=%s, addr=%s\n", GetTxType(nTxType),
                     GetHash().ToString(), nVersion, txUid.ToString(), keyId.ToAddress());

    str += strprintf("cdp_txid=%s, scoins_to_repay=%d, bcoins_to_redeem=%d",
                    cdp_txid.ToString(), scoins_to_repay, bcoins_to_redeem);

    return str;
 }

 Object CCDPRedeemTx::ToJson(const CAccountDBCache &accountCache) const {
    Object result;

    CKeyID keyId;
    accountCache.GetKeyId(txUid, keyId);

    result.push_back(Pair("txid",               GetHash().GetHex()));
    result.push_back(Pair("tx_type",            GetTxType(nTxType)));
    result.push_back(Pair("ver",                nVersion));
    result.push_back(Pair("tx_uid",             txUid.ToString()));
    result.push_back(Pair("addr",               keyId.ToAddress()));
    result.push_back(Pair("fees",               llFees));
    result.push_back(Pair("valid_height",       nValidHeight));

    result.push_back(Pair("cdp_txid",           cdp_txid.ToString()));
    result.push_back(Pair("scoins_to_repay",    scoins_to_repay));
    result.push_back(Pair("bcoins_to_redeem",   bcoins_to_redeem));

    return result;
 }

 bool CCDPRedeemTx::GetInvolvedKeyIds(CCacheWrapper &cw, set<CKeyID> &keyIds) {
     //TODO
     return true;
 }


bool CCDPRedeemTx::SellInterestForFcoins(const uint64_t scoinsInterestToRepay, CCacheWrapper &cw, CValidationState &state) {
    auto pSysBuyMarketOrder = CDEXSysOrder::CreateBuyMarketOrder(SYMB::WUSD, SYMB::WGRT, scoinsInterestToRepay);
    if (!cw.dexCache.CreateSysOrder(GetHash(), *pSysBuyMarketOrder)) {
        return state.DoS(100, ERRORMSG("CCDPRedeemTx::SellInterestForFcoins, create system buy order failed"),
                        CREATE_SYS_ORDER_FAILED, "create-sys-order-failed");
    }

    return true;
}

/************************************<< CdpLiquidateTx >>***********************************************/
bool CCDPLiquidateTx::CheckTx(int32_t height, CCacheWrapper &cw, CValidationState &state) {
    IMPLEMENT_CHECK_TX_FEE;
    IMPLEMENT_CHECK_TX_REGID(txUid.type());

    uint64_t globalCollateralRatioFloor = 0;
    if (!cw.sysParamCache.GetParam(GLOBAL_COLLATERAL_RATIO_MIN, globalCollateralRatioFloor)) {
        return state.DoS(100, ERRORMSG("CCDPLiquidateTx::CheckTx, read global collateral ratio floor error"),
                         READ_SYS_PARAM_FAIL, "read-global-collateral-ratio-floor-error");
    }

    if (cw.cdpCache.CheckGlobalCollateralRatioFloorReached(cw.ppCache.GetBcoinMedianPrice(height), globalCollateralRatioFloor)) {
        return state.DoS(100, ERRORMSG("CCDPLiquidateTx::CheckTx, GlobalCollateralFloorReached!!"),
                        REJECT_INVALID, "gloalcdplock_is_on");
    }

    if (cdp_txid.IsEmpty()) {
        return state.DoS(100, ERRORMSG("CCDPLiquidateTx::CheckTx, cdp_txid is empty"),
                        REJECT_INVALID, "EMPTY_CDPTXID");
    }

    CAccount account;
    if (!cw.accountCache.GetAccount(txUid, account))
        return state.DoS(100, ERRORMSG("CdpLiquidateTx::CheckTx, read txUid %s account info error",
                        txUid.ToString()), READ_ACCOUNT_FAIL, "bad-read-accountdb");

    uint64_t free_scoins = account.GetToken(SYMB::WUSD).free_amount;
    if (free_scoins < scoins_to_liquidate) { // more applicable when scoinPenalty is omitted
        return state.DoS(100, ERRORMSG("CdpLiquidateTx::CheckTx, account scoins %d < scoins_to_liquidate: %d",
                        free_scoins, scoins_to_liquidate), CDP_LIQUIDATE_FAIL, "account-scoins-insufficient");
    }

    IMPLEMENT_CHECK_TX_SIGNATURE(account.owner_pubkey);
    return true;
}

/**
  * total_staked_bcoinsInScoins : total_owed_scoins = M : N
  *
  * Liquidator paid         1.13lN          (0 < l ≤ 100%)
  *   Liquidate Amount:     l * N       = lN
  *   Penalty Fees:         l * N * 13% = 0.13lN
  * Liquidator received:    Bcoins only
  *   Bcoins:               1.13lN ~ 1.16lN (WICC)
  *   Net Profit:           0 ~ 0.03lN (WICC)
  *
  * CDP Owner returned
  *   Bcoins:               lM - 1.16lN = l(M - 1.16N)
  *
  *  when M is 1.16 N and below, there'll be no return to the CDP owner
  *  when M is 1.13 N and below, there'll be no profit for the liquidator, hence requiring force settlement
  */
bool CCDPLiquidateTx::ExecuteTx(int32_t height, int32_t index, CCacheWrapper &cw, CValidationState &state) {

    CAccount account;
    if (!cw.accountCache.GetAccount(txUid, account)) {
        return state.DoS(100, ERRORMSG("CCDPLiquidateTx::ExecuteTx, read txUid %s account info error",
                        txUid.ToString()), READ_ACCOUNT_FAIL, "bad-read-accountdb");
    }

    //1. pay miner fees (WICC)
    if (!account.OperateBalance(SYMB::WICC, SUB_FREE, llFees)) {
        return state.DoS(100, ERRORMSG("CCDPLiquidateTx::ExecuteTx, deduct fees from regId=%s failed",
                        txUid.ToString()), UPDATE_ACCOUNT_FAIL, "deduct-account-fee-failed");
    }

    //2. pay penalty fees: 0.13lN --> 50% burn, 50% to Risk Reserve
    CUserCDP cdp(txUid.get<CRegID>(), cdp_txid);
    if (!cw.cdpCache.GetCdp(cdp)) {
        return state.DoS(100, ERRORMSG("CCDPLiquidateTx::ExecuteTx, cdp (%s) not exist!",
                        txUid.ToString()), REJECT_INVALID, "cdp-not-exist");
    }
    CAccount cdpOwnerAccount;
    if (!cw.accountCache.GetAccount(CUserID(cdp.ownerRegId), cdpOwnerAccount)) {
        return state.DoS(100, ERRORMSG("CCDPLiquidateTx::ExecuteTx, read CDP Owner txUid %s account info error",
                        txUid.ToString()), READ_ACCOUNT_FAIL, "bad-read-accountdb");
    }

    uint64_t collateralRatio = (double)cdp.total_staked_bcoins * cw.ppCache.GetBcoinMedianPrice(height)
                            * kPercentBoost / cdp.total_owed_scoins;

    double liquidateRate; //unboosted on purpose
    double totalScoinsToReturnLiquidator, totalScoinsToLiquidate, totalScoinsToReturnSysFund, totalBcoinsToCDPOwner;

    uint64_t startingCdpLiquidateRatio;
    if (!cw.sysParamCache.GetParam(CDP_START_LIQUIDATE_RATIO, startingCdpLiquidateRatio)) {
        return state.DoS(100, ERRORMSG("CCDPLiquidateTx::ExecuteTx, read CDP_START_LIQUIDATE_RATIO error!"),
                         READ_SYS_PARAM_FAIL, "read-sysparamdb-err");
    }

    uint64_t nonReturnCdpLiquidateRatio;
    if (!cw.sysParamCache.GetParam(CDP_NONRETURN_LIQUIDATE_RATIO, nonReturnCdpLiquidateRatio)) {
        return state.DoS(100, ERRORMSG("CCDPLiquidateTx::ExecuteTx, read CDP_START_LIQUIDATE_RATIO error!"),
                         READ_SYS_PARAM_FAIL, "read-sysparamdb-err");
    }

    uint64_t cdpLiquidateDiscountRate;
    if (!cw.sysParamCache.GetParam(CDP_LIQUIDATE_DISCOUNT_RATIO, cdpLiquidateDiscountRate)) {
        return state.DoS(100, ERRORMSG("CCDPLiquidateTx::ExecuteTx, read CDP_LIQUIDATE_DISCOUNT_RATIO error!"),
                         READ_SYS_PARAM_FAIL, "read-sysparamdb-err");
    }

    uint64_t forcedCdpLiquidateRatio;
    if (!cw.sysParamCache.GetParam(CDP_FORCE_LIQUIDATE_RATIO, forcedCdpLiquidateRatio)) {
        return state.DoS(100, ERRORMSG("CCDPLiquidateTx::ExecuteTx, read CDP_FORCE_LIQUIDATE_RATIO error!",
                        collateralRatio), READ_SYS_PARAM_FAIL, "read-sysparamdb-err");
    }

    if (collateralRatio > startingCdpLiquidateRatio) {        // 1.5++
        return state.DoS(100, ERRORMSG("CCDPLiquidateTx::ExecuteTx, cdp collateralRatio(%d) > 150%!",
                        collateralRatio), REJECT_INVALID, "cdp-not-liquidate-ready");

    } else if (collateralRatio > nonReturnCdpLiquidateRatio) { // 1.13 ~ 1.5
        totalScoinsToLiquidate = ((double) cdp.total_owed_scoins * nonReturnCdpLiquidateRatio / kPercentBoost )
                                * cdpLiquidateDiscountRate / kPercentBoost; //1.096N
        totalScoinsToReturnLiquidator = (double) cdp.total_owed_scoins * nonReturnCdpLiquidateRatio / kPercentBoost; //1.13N
        totalScoinsToReturnSysFund = ((double) cdp.total_owed_scoins * nonReturnCdpLiquidateRatio / kPercentBoost )
                                * cdpLiquidateDiscountRate / kPercentBoost - cdp.total_owed_scoins;
        totalBcoinsToCDPOwner = cdp.total_staked_bcoins - totalScoinsToReturnLiquidator / cw.ppCache.GetBcoinMedianPrice(height);

    } else if (collateralRatio > forcedCdpLiquidateRatio) {    // 1.04 ~ 1.13
        totalScoinsToReturnLiquidator = (double) cdp.total_staked_bcoins / cw.ppCache.GetBcoinMedianPrice(height); //M
        totalScoinsToLiquidate = totalScoinsToReturnLiquidator * cdpLiquidateDiscountRate / kPercentBoost; //M * 97%
        totalScoinsToReturnSysFund = totalScoinsToLiquidate - cdp.total_owed_scoins; // M - N
        totalBcoinsToCDPOwner = cdp.total_staked_bcoins - totalScoinsToReturnLiquidator / cw.ppCache.GetBcoinMedianPrice(height);

    } else {                                                    // 0 ~ 1.04
        //Although not likely to happen. but if it does, execute it accordingly.
        totalScoinsToLiquidate = cdp.total_owed_scoins; //N
        totalScoinsToReturnLiquidator = (double) cdp.total_staked_bcoins / cw.ppCache.GetBcoinMedianPrice(height); //M
        if (scoins_to_liquidate < cdp.total_owed_scoins) {
            totalScoinsToReturnLiquidator = scoins_to_liquidate * kPercentBoost / cdpLiquidateDiscountRate;
            uint64_t totalCdpStakeInScoins = cdp.total_staked_bcoins * cw.ppCache.GetBcoinMedianPrice(height);
            if (totalCdpStakeInScoins < totalScoinsToReturnLiquidator) {
                totalScoinsToReturnLiquidator = totalCdpStakeInScoins;
            }
        }
        totalScoinsToReturnSysFund = 0;
        totalBcoinsToCDPOwner = cdp.total_staked_bcoins - totalScoinsToReturnLiquidator / cw.ppCache.GetBcoinMedianPrice(height);
    }

    vector<CReceipt> receipts;
    if (scoins_to_liquidate >= totalScoinsToLiquidate) {
        uint64_t totalBcoinsToReturnLiquidator = totalScoinsToReturnLiquidator / cw.ppCache.GetBcoinMedianPrice(height);

        account.OperateBalance(SYMB::WUSD, SUB_FREE, totalScoinsToLiquidate);
        account.OperateBalance(SYMB::WUSD, SUB_FREE, totalScoinsToReturnSysFund); //penalty fees: 50%: sell2burn & 50%: risk-reserve
        account.OperateBalance(SYMB::WICC, ADD_FREE, totalBcoinsToReturnLiquidator);
        cdpOwnerAccount.OperateBalance(SYMB::WICC, ADD_FREE, totalBcoinsToCDPOwner);

        if (!SellPenaltyForFcoins((uint64_t) totalScoinsToReturnSysFund, cw, state))
            return false;

        //close CDP
        if (!cw.cdpCache.EraseCdp(cdp))
            return false;

        CUserID nullUid;
        CReceipt receipt1(nTxType, txUid, nullUid, SYMB::WUSD, (totalScoinsToLiquidate + totalScoinsToReturnSysFund));
        receipts.push_back(receipt1);

        CReceipt receipt2(nTxType, nullUid, txUid, SYMB::WICC, totalBcoinsToReturnLiquidator);
        receipts.push_back(receipt2);

        CUserID ownerUserId(cdp.ownerRegId);
        CReceipt receipt3(nTxType, nullUid, ownerUserId, SYMB::WICC, (uint64_t)totalBcoinsToCDPOwner);
        receipts.push_back(receipt3);

    } else { //partial liquidation
        liquidateRate = (double) scoins_to_liquidate / totalScoinsToLiquidate;
        uint64_t totalBcoinsToReturnLiquidator =
            totalScoinsToReturnLiquidator * liquidateRate / cw.ppCache.GetBcoinMedianPrice(height);

        account.OperateBalance(SYMB::WUSD, SUB_FREE, scoins_to_liquidate);
        account.OperateBalance(SYMB::WUSD, SUB_FREE, totalScoinsToReturnSysFund);
        account.OperateBalance(SYMB::WICC, ADD_FREE, totalBcoinsToReturnLiquidator);

        int32_t bcoinsToCDPOwner = totalBcoinsToCDPOwner * liquidateRate;
        cdpOwnerAccount.OperateBalance(SYMB::WICC, ADD_FREE, bcoinsToCDPOwner);

        cdp.total_owed_scoins -= scoins_to_liquidate;
        cdp.total_staked_bcoins -= bcoinsToCDPOwner;

        uint64_t scoinsToReturnSysFund = totalScoinsToReturnSysFund * liquidateRate;
        if (!SellPenaltyForFcoins(scoinsToReturnSysFund, cw, state))
            return false;

        if (!cw.cdpCache.SaveCdp(cdp)) {
            return state.DoS(100, ERRORMSG("CCDPLiquidateTx::ExecuteTx, update CDP %s failed",
                        cdp.ownerRegId.ToString()), UPDATE_CDP_FAIL, "bad-save-cdp");
        }

        CUserID nullUid;
        CReceipt receipt1(nTxType, txUid, nullUid, SYMB::WUSD, (scoins_to_liquidate + totalScoinsToReturnSysFund));
        receipts.push_back(receipt1);

        CReceipt receipt2(nTxType, nullUid, txUid, SYMB::WICC, totalBcoinsToReturnLiquidator);
        receipts.push_back(receipt2);

        CUserID ownerUserId(cdp.ownerRegId);
        CReceipt receipt3(nTxType, nullUid, ownerUserId, SYMB::WICC, bcoinsToCDPOwner);
        receipts.push_back(receipt3);
    }
    cw.txReceiptCache.SetTxReceipts(GetHash(), receipts);

    bool ret = SaveTxAddresses(height, index, cw, state, {txUid});
    return ret;
}

string CCDPLiquidateTx::ToString(CAccountDBCache &accountCache) {
    CKeyID keyId;
    accountCache.GetKeyId(txUid, keyId);

    string str = strprintf(
        "txType=%s, hash=%s, ver=%d, txUid=%s, addr=%s\n"
        "cdp_txid=%s, scoins_to_liquidate=%d",
        GetTxType(nTxType), GetHash().ToString(), nVersion, txUid.ToString(), keyId.ToAddress(), cdp_txid.ToString(),
        scoins_to_liquidate);

    return str;
}

Object CCDPLiquidateTx::ToJson(const CAccountDBCache &accountCache) const {
    Object result;

    CKeyID keyId;
    accountCache.GetKeyId(txUid, keyId);

    result.push_back(Pair("txid",               GetHash().GetHex()));
    result.push_back(Pair("tx_type",            GetTxType(nTxType)));
    result.push_back(Pair("ver",                nVersion));
    result.push_back(Pair("tx_uid",             txUid.ToString()));
    result.push_back(Pair("addr",               keyId.ToAddress()));
    result.push_back(Pair("fees",               llFees));
    result.push_back(Pair("valid_height",       nValidHeight));

    result.push_back(Pair("cdp_txid",            cdp_txid.ToString()));
    result.push_back(Pair("scoins_to_liquidate", scoins_to_liquidate));

    return result;
}

bool CCDPLiquidateTx::GetInvolvedKeyIds(CCacheWrapper &cw, set<CKeyID> &keyIds) {
    //TODO
    return true;
}

bool CCDPLiquidateTx::SellPenaltyForFcoins(uint64_t scoinPenaltyFees, CCacheWrapper &cw, CValidationState &state) {

    CAccount fcoinGenesisAccount;
    if (!cw.accountCache.GetFcoinGenesisAccount(fcoinGenesisAccount)) {
        return state.DoS(100, ERRORMSG("CCDPStakeTx::ExecuteTx, read fcoinGenesisUid %s account info error"),
                        READ_ACCOUNT_FAIL, "bad-read-accountdb");
    }

    uint64_t halfScoinsPenalty = scoinPenaltyFees / 2;
    // uint64_t halfFcoinsPenalty = halfScoinsPenalty / cw.ppCache.GetFcoinMedianPrice();

    fcoinGenesisAccount.OperateBalance(SYMB::WUSD, BalanceOpType::ADD_FREE, halfScoinsPenalty); // save to risk reserve

    auto pSysBuyMarketOrder = CDEXSysOrder::CreateBuyMarketOrder(SYMB::WUSD, SYMB::WGRT, halfScoinsPenalty);
    if (!cw.dexCache.CreateSysOrder(GetHash(), *pSysBuyMarketOrder)) {
        return state.DoS(100, ERRORMSG("CdpLiquidateTx::ExecuteTx, create system buy order failed"),
                        CREATE_SYS_ORDER_FAILED, "create-sys-order-failed");
    }

    return true;
}<|MERGE_RESOLUTION|>--- conflicted
+++ resolved
@@ -330,7 +330,6 @@
     }
 
     //3. redeem in scoins and update cdp
-<<<<<<< HEAD
     if (cdp.total_owed_scoins <= scoins_to_repay) {
         cdp.total_owed_scoins = 0;
     } else {
@@ -342,14 +341,9 @@
                         cdp.total_staked_bcoins, bcoins_to_redeem), REJECT_INVALID, "scoins_to_repay-larger-error");
     }
     cdp.total_staked_bcoins -= bcoins_to_redeem;
-    if (!cw.cdpCache.SaveCdp(cdp)) {
-        return state.DoS(100, ERRORMSG("CCDPRedeemTx::ExecuteTx, update CDP %s failed",
-                        cdp.ownerRegId.ToString()), UPDATE_CDP_FAIL, "bad-save-cdp");
-=======
     if (!cw.cdpCache.RedeemBcoinsFromCdp(height, bcoins_to_redeem, scoins_to_repay, cdp)) {
         return state.DoS(100, ERRORMSG("CCDPRedeemTx::ExecuteTx, update CDP %s failed", cdp.ownerRegId.ToString()),
                          UPDATE_CDP_FAIL, "bad-save-cdp");
->>>>>>> 0222ba4e
     }
 
     if (!account.OperateBalance(SYMB::WUSD, BalanceOpType::SUB_FREE, scoins_to_repay)) {
