--- conflicted
+++ resolved
@@ -45,11 +45,7 @@
         return state.DoS(100, ERRORMSG("ProcessAssetFee, insufficient funds in account for %s asset fee=%llu, tx_regid=%s",
                         assetFee, txAccount.regid.ToString()), UPDATE_ACCOUNT_FAIL, "insufficent-funds");
 
-<<<<<<< HEAD
-    uint64_t riskFee       = assetFee * ASSET_RISK_FEE_RATIO / kPercentBoost;
-=======
-    uint64_t riskFee = assetFee * ASSET_RISK_FEE_RATIO / PERCENT_BOOST;
->>>>>>> be59ad84
+    uint64_t riskFee       = assetFee * ASSET_RISK_FEE_RATIO / PERCENT_BOOST;
     uint64_t minerTotalFee = assetFee - riskFee;
 
     CAccount fcoinGenesisAccount;
