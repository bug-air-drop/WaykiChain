--- conflicted
+++ resolved
@@ -232,11 +232,7 @@
         bcoins         = 0;
         hasOpenCdp     = false;
         voteFunds.clear();
-<<<<<<< HEAD
         inVoteBcoins  = 0;
-=======
-        receivedVotes = 0;
->>>>>>> a094664d
     }
 
     CAccountLog() {
