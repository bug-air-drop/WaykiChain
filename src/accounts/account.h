// Copyright (c) 2009-2010 Satoshi Nakamoto
// Copyright (c) 2017-2019 The WaykiChain Developers
// Distributed under the MIT/X11 software license, see the accompanying
// file COPYING or http://www.opensource.org/licenses/mit-license.php.


#ifndef ACCOUNTS_H
#define ACCOUNTS_H

#include <boost/variant.hpp>
#include <functional>
#include <memory>
#include <string>
#include <unordered_map>
#include <vector>

#include "chainparams.h"
#include "crypto/hash.h"
#include "id.h"
#include "vote.h"
#include "json/json_spirit_utils.h"
#include "json/json_spirit_value.h"

using namespace json_spirit;

class CAccountLog;

enum CoinType: uint8_t {
    WICC = 1,
    MICC = 2,
    WUSD = 3,
};

struct CoinTypeHash {
    size_t operator()(const CoinType& type) const noexcept { return std::hash<int>{}(type); }
};

static const unordered_set<CoinType, CoinTypeHash> COINT_TYPE_SET = { WICC, MICC, WUSD};

enum PriceType: uint8_t {
    USD     = 1,
    CNY     = 2,
    EUR     = 3,
    BTC     = 10,
    USDT    = 11,
    GOLD    = 20,
    KWH     = 100, // kilowatt hour
};

enum BalanceOpType : uint8_t {
    NULL_OP     = 0,  //!< invalid op
    ADD_VALUE   = 1,  //!< add operate
    MINUS_VALUE = 2,  //!< minus operate
};

class CAccount {
public:
    CKeyID keyID;         //!< KeyID of the account (interchangeable to address)
    CRegID regID;         //!< RegID of the account
    CNickID nickID;       //!< Nickname ID of the account (maxlen=32)
    CPubKey pubKey;       //!< account public key
    CPubKey minerPubKey;  //!< miner saving account public key

    uint64_t bcoins;        //!< BaseCoin balance
    uint64_t scoins;        //!< StableCoin balance
    uint64_t fcoins;        //!< FundCoin balance

    uint64_t frozenDEXBcoins;  //!< frozen bcoins in DEX
    uint64_t frozenDEXScoins;  //!< frozen scoins in DEX
    uint64_t frozenDEXFcoins;  //!< frozen fcoins in DEX

    uint64_t stakedBcoins;  //!< Staked/Collateralized BaseCoins (accumulated)
    uint64_t stakedFcoins;  //!< Staked FundCoins for pricefeed right (accumulated)

    uint64_t receivedVotes;    //!< received votes
    uint64_t lastVoteHeight;   //!< account's last vote block height used for computing interest

    mutable uint256 sigHash;  //!< in-memory only

public:
    /**
     * @brief operate account balance
     * @param coinType: balance coin Type
     * @param opType: balance operate type
     * @param value: balance value to add or minus
     * @return returns true if successful, otherwise false
     */
    bool OperateBalance(const CoinType coinType, const BalanceOpType opType, const uint64_t value);
    bool PayInterest(uint64_t scoinInterest, uint64_t fcoinsInterest);
    bool UndoOperateAccount(const CAccountLog& accountLog);
    bool FreezeDexCoin(CoinType coinType, uint64_t amount);
    bool FreezeDexAsset(CoinType assetType, uint64_t amount) {
        // asset always is coin, so can do the freeze as coin
        return FreezeDexCoin(assetType, amount);
    }
    bool UnFreezeDexCoin(CoinType coinType, uint64_t amount);
    bool MinusDEXFrozenCoin(CoinType coinType,  uint64_t coins);

    bool ProcessDelegateVote(const vector<CCandidateVote>& candidateVotesIn,
                             vector<CCandidateVote>& candidateVotesInOut, const uint64_t curHeight);
    bool StakeVoteBcoins(VoteType type, const uint64_t votes);
    bool StakeFcoins(const int64_t fcoinsToStake); //price feeder must stake fcoins
    bool OperateFcoinStaking(const int64_t fcoinsToStake) { return false; } // TODO: ...

    bool StakeBcoinsToCdp(CoinType coinType, const int64_t bcoinsToStake, const int64_t mintedScoins);
    bool RedeemScoinsToCdp(const int64_t bcoinsToStake);
    bool LiquidateCdp(const int64_t bcoinsToStake);

public:
    CAccount(const CKeyID& keyId, const CNickID& nickId, const CPubKey& pubKey)
        : keyID(keyId),
          regID(),
          nickID(nickId),
          pubKey(pubKey),
          minerPubKey(),
          bcoins(0),
          scoins(0),
          fcoins(0),
          frozenDEXBcoins(0),
          frozenDEXScoins(0),
          frozenDEXFcoins(0),
          stakedBcoins(0),
          stakedFcoins(0),
          receivedVotes(0),
<<<<<<< HEAD
          lastVoteHeight(0) {
        minerPubKey = CPubKey();
        regID.Clean();
    }
=======
          lastVoteHeight(0) {}
>>>>>>> 80789aad

    CAccount() : CAccount(CKeyID(), CNickID(), CPubKey()) {}

    CAccount(const CAccount& other) {
        *this = other;
    }

    CAccount& operator=(const CAccount& other) {
        if (this == &other) return *this;

        this->keyID          = other.keyID;
        this->regID          = other.regID;
        this->nickID         = other.nickID;
        this->pubKey         = other.pubKey;
        this->minerPubKey    = other.minerPubKey;
        this->bcoins         = other.bcoins;
        this->scoins         = other.scoins;
        this->fcoins         = other.fcoins;
        this->frozenDEXBcoins = other.frozenDEXBcoins;
        this->frozenDEXScoins = other.frozenDEXScoins;
        this->frozenDEXFcoins = other.frozenDEXFcoins;
        this->stakedBcoins   = other.stakedBcoins;
        this->stakedFcoins   = other.stakedFcoins;
        this->receivedVotes  = other.receivedVotes;
        this->lastVoteHeight = other.lastVoteHeight;

        return *this;
    }

    std::shared_ptr<CAccount> GetNewInstance() const {
        return std::make_shared<CAccount>(*this);
    }

    bool IsRegistered() const {
        return (pubKey.IsFullyValid() && pubKey.GetKeyId() == keyID);
    }

    bool RegIDIsMature() const;

    bool SetRegId(const CRegID& regID) {
        this->regID = regID;
        return true;
    };

    bool GetRegId(CRegID& regID) const {
        regID = this->regID;
        return !regID.IsEmpty();
    };

    uint64_t GetFreeBcoins() const { return bcoins; }
    uint64_t GetFreeScoins() const { return scoins; }
    uint64_t GetFreeFcoins() const { return fcoins; }

    uint64_t GetFrozenBCoins() const { return frozenDEXBcoins; }
    uint64_t GetFrozenScoins() const { return frozenDEXScoins; }
    uint64_t GetFrozenFcoins() const { return frozenDEXFcoins; }

    uint64_t GetReceiveVotes() const { return receivedVotes; }

    uint64_t GetTotalBcoins(const vector<CCandidateVote>& candidateVotes, const uint64_t curHeight);
    uint64_t GetVotedBCoins(const vector<CCandidateVote>& candidateVotes, const uint64_t curHeight);

    // Get profits for voting.
    uint64_t GetAccountProfit(const vector<CCandidateVote> &candidateVotes, const uint64_t curHeight);
    // Calculate profits for voted.
    uint64_t CalculateAccountProfit(const uint64_t curHeight) const;

    string ToString(bool isAddress = false) const;
    Object ToJsonObj(bool isAddress = false) const;
    bool IsEmptyValue() const { return !(bcoins > 0); }

    uint256 GetHash(bool recalculate = false) const {
        if (recalculate || sigHash.IsNull()) {
            CHashWriter ss(SER_GETHASH, 0);
            ss << keyID << regID << nickID << pubKey << minerPubKey << VARINT(bcoins) << VARINT(scoins)
               << VARINT(fcoins) << VARINT(frozenDEXBcoins) << VARINT(frozenDEXScoins) << VARINT(frozenDEXFcoins)
               << VARINT(stakedFcoins) << VARINT(receivedVotes) << VARINT(lastVoteHeight);
            sigHash = ss.GetHash();
        }

        return sigHash;
    }

    bool UpDateAccountPos(int nCurHeight);

    bool IsEmpty() const {
        return keyID.IsEmpty();
    }

    void SetEmpty() {
        keyID.SetEmpty();
        // TODO: need set other fields to empty()??
    }

    IMPLEMENT_SERIALIZE(
        READWRITE(keyID);
        READWRITE(regID);
        READWRITE(nickID);
        READWRITE(pubKey);
        READWRITE(minerPubKey);
        READWRITE(VARINT(bcoins));
        READWRITE(VARINT(scoins));
        READWRITE(VARINT(fcoins));
        READWRITE(VARINT(frozenDEXBcoins));
        READWRITE(VARINT(frozenDEXScoins));
        READWRITE(VARINT(frozenDEXFcoins));
        READWRITE(VARINT(stakedBcoins));
        READWRITE(VARINT(stakedFcoins));
        READWRITE(VARINT(receivedVotes));
        READWRITE(VARINT(lastVoteHeight));)
private:
    bool IsMoneyOverflow(uint64_t nAddMoney);
};

//TODO: add frozenDEXBCons etc below
class CAccountLog {
public:
    CKeyID keyID;         //!< keyID of the account (interchangeable to address)
    CRegID regID;         //!< regID of the account
    CNickID nickID;       //!< Nickname ID of the account (maxlen=32)
    CPubKey pubKey;       //!< account public key
    CPubKey minerPubKey;  //!< miner saving account public key

    uint64_t bcoins;  //!< baseCoin balance
    uint64_t scoins;  //!< stableCoin balance
    uint64_t fcoins;  //!< fundCoin balance

    uint64_t frozenDEXBcoins;  //!< frozen bcoins in DEX
    uint64_t frozenDEXScoins;  //!< frozen scoins in DEX
    uint64_t frozenDEXFcoins;  //!< frozen fcoins in DEX

    uint64_t stakedBcoins;  //!< Staked/Collateralized BaseCoins
    uint64_t stakedFcoins;  //!< Staked FundCoins for pricefeed right

    uint64_t receivedVotes;   //!< votes received
    uint64_t lastVoteHeight;  //!< account's last vote block height used for computing interest

    IMPLEMENT_SERIALIZE(
        READWRITE(keyID);
        READWRITE(regID);
        READWRITE(nickID);
        READWRITE(pubKey);
        READWRITE(minerPubKey);
        READWRITE(VARINT(bcoins));
        READWRITE(VARINT(scoins));
        READWRITE(VARINT(fcoins));
        READWRITE(VARINT(frozenDEXBcoins));
        READWRITE(VARINT(frozenDEXScoins));
        READWRITE(VARINT(frozenDEXFcoins));
        READWRITE(VARINT(stakedBcoins));
        READWRITE(VARINT(stakedFcoins));
        READWRITE(VARINT(receivedVotes));
        READWRITE(VARINT(lastVoteHeight));)

public:
    CAccountLog(const CAccount& acct) {
        SetValue(acct);
    }

    CAccountLog(const CKeyID& keyIdIn):
        keyID(keyIdIn),
        regID(),
        nickID(),
        bcoins(0),
        scoins(0),
        fcoins(0),

        frozenDEXBcoins(0),
        frozenDEXScoins(0),
        frozenDEXFcoins(0),

        stakedBcoins(0),
        stakedFcoins(0),
        receivedVotes(0),
        lastVoteHeight(0) {}

    CAccountLog(): CAccountLog(CKeyID()) {}

    void SetValue(const CAccount& acct) {
        keyID           = acct.keyID;
        regID           = acct.regID;
        nickID          = acct.nickID;
        pubKey          = acct.pubKey;
        minerPubKey     = acct.minerPubKey;
        bcoins          = acct.bcoins;
        scoins          = acct.scoins;
        fcoins          = acct.fcoins;
        frozenDEXBcoins = acct.frozenDEXBcoins;
        frozenDEXScoins = acct.frozenDEXScoins;
        frozenDEXFcoins = acct.frozenDEXFcoins;
        stakedBcoins    = acct.stakedBcoins;
        stakedFcoins    = acct.stakedFcoins;
        receivedVotes   = acct.receivedVotes;
        lastVoteHeight  = acct.lastVoteHeight;
    }

    string ToString() const;
};


enum ACCOUNT_TYPE {
    // account type
    regid      = 0x01,  //!< Registration account id
    base58addr = 0x02,  //!< Public key
};
/**
 * account operate produced in contract
 * TODO: rename CVmOperate
 */
class CVmOperate{
public:
	unsigned char accountType;      //!< regid or base58addr
	unsigned char accountId[34];	//!< accountId: address
	unsigned char opType;		    //!< OperType
	unsigned int  timeoutHeight;    //!< the transacion Timeout height
	unsigned char money[8];			//!< The transfer amount

	IMPLEMENT_SERIALIZE
	(
		READWRITE(accountType);
		for (int i = 0;i < 34;i++)
			READWRITE(accountId[i]);
		READWRITE(opType);
		READWRITE(timeoutHeight);
		for (int i = 0;i < 8;i++)
			READWRITE(money[i]);
	)

	CVmOperate() {
		accountType = regid;
		memset(accountId, 0, 34);
		opType = NULL_OP;
		timeoutHeight = 0;
		memset(money, 0, 8);
	}

	Object ToJson();
};


#endif<|MERGE_RESOLUTION|>--- conflicted
+++ resolved
@@ -122,14 +122,10 @@
           stakedBcoins(0),
           stakedFcoins(0),
           receivedVotes(0),
-<<<<<<< HEAD
           lastVoteHeight(0) {
         minerPubKey = CPubKey();
         regID.Clean();
     }
-=======
-          lastVoteHeight(0) {}
->>>>>>> 80789aad
 
     CAccount() : CAccount(CKeyID(), CNickID(), CPubKey()) {}
 
