--- conflicted
+++ resolved
@@ -33,17 +33,10 @@
     CPubKey pubKey;      //!< account public key
     CPubKey minerPubKey; //!< miner saving account public key
 
-<<<<<<< HEAD
-    uint64_t bcoins; //!< Free Base Coins
-    uint64_t scoins; //!< Stable Coins
-    uint64_t fcoins; //!< FundCoin balance
-    uint64_t priceFeedDeposit;  //!< Deposit in bcoins to ensure proper price feed activity, 30% deviation causes cutting the deposit
-=======
     uint64_t bcoins;    //!< Free Base Coins
     uint64_t scoins;    //!< Stable Coins
     uint64_t fcoins;    //!< FundCoin balance
 
->>>>>>> 70b7eb57
     uint64_t receivedVotes; //!< votes received in bcoins
 
     uint64_t lastVoteHeight;     //!< account's last vote block height used for computing interest
@@ -188,7 +181,6 @@
         READWRITE(VARINT(bcoins));
         READWRITE(VARINT(scoins));
         READWRITE(VARINT(fcoins));
-        READWRITE(VARINT(priceFeedDeposit));
         READWRITE(VARINT(receivedVotes));
         READWRITE(VARINT(lastVoteHeight));
         READWRITE(voteFunds);
