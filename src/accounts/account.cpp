--- conflicted
+++ resolved
@@ -1,7 +1,8 @@
 // Copyright (c) 2009-2010 Satoshi Nakamoto
-// Copyright (c) 2019- The WaykiChain Core developers
+// Copyright (c) 2017-2019 The WaykiChain Developers
 // Distributed under the MIT/X11 software license, see the accompanying
-// file COPYING or http://www.opensource.org/licenses/mit-license.php
+// file COPYING or http://www.opensource.org/licenses/mit-license.php.
+
 
 #include "account.h"
 #include "configuration.h"
@@ -26,76 +27,24 @@
 bool CAccount::UndoOperateAccount(const CAccountLog &accountLog) {
     LogPrint("undo_account", "after operate:%s\n", ToString());
     bcoins         = accountLog.bcoins;
-<<<<<<< HEAD
-    hasOpenCdp     = accountLog.hasOpenCdp;
-    candidateVotes = accountLog.candidateVotes;
-=======
->>>>>>> 2dfa11d3
+    scoins         = accountLog.scoins;
+    fcoins         = accountLog.fcoins;
+    stakedFcoins   = accountLog.stakedFcoins;
     receivedVotes  = accountLog.receivedVotes;
     lastVoteHeight = accountLog.lastVoteHeight;
-    voteFunds      = accountLog.voteFunds;
+    candidateVotes = accountLog.candidateVotes;
     hasOpenCdp     = accountLog.hasOpenCdp;
     LogPrint("undo_account", "before operate:%s\n", ToString().c_str());
     return true;
 }
 
-<<<<<<< HEAD
-// uint64_t CAccount::GetAccountProfit(uint64_t nCurHeight) {
-//      if (voteFunds.empty()) {
-//         LogPrint("DEBUG", "1st-time vote by the account, hence no minting of interest.");
-//         lastVoteHeight = nCurHeight; //record the 1st-time vote block height into account
-//         return 0; // 0 for the very 1st vote
-//     }
-
-//     // 先判断计算分红的上下限区块高度是否落在同一个分红率区间
-//     uint64_t nBeginHeight = lastVoteHeight;
-//     uint64_t nEndHeight = nCurHeight;
-//     uint64_t nBeginSubsidy = IniCfg().GetBlockSubsidyCfg(lastVoteHeight);
-//     uint64_t nEndSubsidy = IniCfg().GetBlockSubsidyCfg(nCurHeight);
-//     uint64_t nValue = voteFunds.begin()->GetVotedBcoins();
-//     LogPrint("profits", "nBeginSubsidy:%lld nEndSubsidy:%lld nBeginHeight:%d nEndHeight:%d\n",
-//         nBeginSubsidy, nEndSubsidy, nBeginHeight, nEndHeight);
-
-//     // 计算分红
-//     auto calculateProfit = [](uint64_t nValue, uint64_t nSubsidy, int nBeginHeight, int nEndHeight) -> uint64_t {
-//         int64_t nHoldHeight = nEndHeight - nBeginHeight;
-//         int64_t nYearHeight = SysCfg().GetSubsidyHalvingInterval();
-//         uint64_t llProfits =  (uint64_t)(nValue * ((long double)nHoldHeight * nSubsidy / nYearHeight / 100));
-//         LogPrint("profits", "nValue:%lld nSubsidy:%lld nBeginHeight:%d nEndHeight:%d llProfits:%lld\n",
-//             nValue, nSubsidy, nBeginHeight, nEndHeight, llProfits);
-//         return llProfits;
-//     };
-
-//     // 如果属于同一个分红率区间，分红=区块高度差（持有高度）* 分红率；如果不属于同一个分红率区间，则需要根据分段函数累加每一段的分红
-//     uint64_t llProfits = 0;
-//     uint64_t nSubsidy = nBeginSubsidy;
-//     while (nSubsidy != nEndSubsidy) {
-//         int nJumpHeight = IniCfg().GetBlockSubsidyJumpHeight(nSubsidy - 1);
-//         llProfits += calculateProfit(nValue, nSubsidy, nBeginHeight, nJumpHeight);
-//         nBeginHeight = nJumpHeight;
-//         nSubsidy -= 1;
-//     }
-
-//     llProfits += calculateProfit(nValue, nSubsidy, nBeginHeight, nEndHeight);
-//     LogPrint("profits", "updateHeight:%d curHeight:%d freeze value:%lld\n",
-//         lastVoteHeight, nCurHeight, voteFunds.begin()->GetVotedBcoins());
-
-//     return llProfits;
-// }
-
-uint64_t CAccount::GetVotedBCoins() {
-    uint64_t votes = 0;
-    if (!candidateVotes.empty()) {
-        for (auto it = candidateVotes.begin(); it != candidateVotes.end(); it++) {
-            votes += it->GetVotedBcoins(); //one bcoin one vote!
-=======
 uint64_t CAccount::GetAccountProfit(const uint64_t curHeight) {
     if (GetFeatureForkVersion(chainActive.Tip()->nHeight) == MAJOR_VER_R2) {
         // If the rule is one bcoin one vote, there is no profits at all, then return 0.
         return 0;
     }
 
-    if (voteFunds.empty()) {
+    if (candidateVotes.empty()) {
         LogPrint("DEBUG", "1st-time vote by the account, hence no minting of interest.");
         return 0;  // 0 for the very 1st vote
     }
@@ -104,7 +53,7 @@
     uint64_t nEndHeight    = curHeight;
     uint64_t nBeginSubsidy = IniCfg().GetBlockSubsidyCfg(lastVoteHeight);
     uint64_t nEndSubsidy   = IniCfg().GetBlockSubsidyCfg(curHeight);
-    uint64_t nValue        = voteFunds.begin()->GetVoteCount();
+    uint64_t nValue        = candidateVotes.begin()->GetVotedBcoins();
     LogPrint("profits", "nBeginSubsidy:%lld nEndSubsidy:%lld nBeginHeight:%d nEndHeight:%d\n", nBeginSubsidy,
              nEndSubsidy, nBeginHeight, nEndHeight);
 
@@ -128,21 +77,20 @@
 
     llProfits += calculateProfit(nValue, nSubsidy, nBeginHeight, nEndHeight);
     LogPrint("profits", "updateHeight:%d curHeight:%d freeze value:%lld\n", lastVoteHeight, curHeight,
-             voteFunds.begin()->GetVoteCount());
+             candidateVotes.begin()->GetVotedBcoins());
 
     return llProfits;
 }
 
 uint64_t CAccount::GetVotedBCoins() {
     uint64_t votes = 0;
-    if (!voteFunds.empty()) {
+    if (!candidateVotes.empty()) {
         if (GetFeatureForkVersion(chainActive.Tip()->nHeight) == MAJOR_VER_R1) {
-            votes = voteFunds[0].GetVoteCount(); // one bcoin eleven votes
+            votes = candidateVotes[0].GetVotedBcoins(); // one bcoin eleven votes
         } else if (GetFeatureForkVersion(chainActive.Tip()->nHeight) == MAJOR_VER_R2) {
-            for (auto it = voteFunds.begin(); it != voteFunds.end(); it++) {
-                votes += it->GetVoteCount();  // one bcoin one vote
-            }
->>>>>>> 2dfa11d3
+            for (const auto &vote : candidateVotes) {
+                votes += vote.GetVotedBcoins();  // one bcoin one vote
+            }
         }
     }
     return votes;
@@ -165,18 +113,20 @@
     }
 
     Object obj;
-    obj.push_back(Pair("address", keyID.ToAddress()));
-    obj.push_back(Pair("keyid", keyID.ToString()));
-    obj.push_back(Pair("nickid", nickID.ToString()));
-    obj.push_back(Pair("regid", regID.ToString()));
-    obj.push_back(Pair("regid_mature", RegIDIsMature()));
-    obj.push_back(Pair("pubkey", pubKey.ToString()));
-    obj.push_back(Pair("miner_pubkey", minerPubKey.ToString()));
-    obj.push_back(Pair("bcoins", bcoins));
-    obj.push_back(Pair("scoins", scoins));
-    obj.push_back(Pair("fcoins", fcoins));
-    obj.push_back(Pair("received_votes", receivedVotes));
-    obj.push_back(Pair("vote_list", candidateVoteArray));
+    obj.push_back(Pair("address",           keyID.ToAddress()));
+    obj.push_back(Pair("keyid",             keyID.ToString()));
+    obj.push_back(Pair("nickid",            nickID.ToString()));
+    obj.push_back(Pair("regid",             regID.ToString()));
+    obj.push_back(Pair("regid_mature",      RegIDIsMature()));
+    obj.push_back(Pair("pubkey",            pubKey.ToString()));
+    obj.push_back(Pair("miner_pubkey",      minerPubKey.ToString()));
+    obj.push_back(Pair("bcoins",            bcoins));
+    obj.push_back(Pair("scoins",            scoins));
+    obj.push_back(Pair("fcoins",            fcoins));
+    obj.push_back(Pair("staked_fcoins",     stakedFcoins));
+    obj.push_back(Pair("received_votes",    receivedVotes));
+    obj.push_back(Pair("vote_list",         candidateVoteArray));
+
     return obj;
 }
 
@@ -194,17 +144,14 @@
 
 bool CAccount::IsMoneyOverflow(uint64_t nAddMoney) {
     if (!CheckMoneyRange(nAddMoney))
-        return ERRORMSG("money:%lld larger than MaxMoney");
-
-    return true;
-}
-
-<<<<<<< HEAD
-bool CAccount::OperateBalance(CoinType coinType, BalanceOpType opType, const uint64_t &value) {
-=======
-bool CAccount::OperateAccount(OperType type, const uint64_t &value, const uint64_t curHeight) {
+        return ERRORMSG("money:%lld larger than MaxMoney", nAddMoney);
+
+    return true;
+}
+
+bool CAccount::OperateBalance(const CoinType coinType, const BalanceOpType opType, const uint64_t value) {
     LogPrint("op_account", "before operate:%s\n", ToString());
->>>>>>> 2dfa11d3
+
     if (!IsMoneyOverflow(value))
         return false;
 
@@ -234,10 +181,7 @@
     return true;
 }
 
-<<<<<<< HEAD
 bool CAccount::ProcessDelegateVote(vector<CCandidateVote> & candidateVotesIn, const uint64_t curHeight) {
-=======
-bool CAccount::ProcessDelegateVote(vector<COperVoteFund> & operVoteFunds, const uint64_t curHeight) {
     if (curHeight < lastVoteHeight) {
         LogPrint("ERROR", "curHeight (%d) < lastVoteHeight (%d)", curHeight, lastVoteHeight);
         return false;
@@ -249,7 +193,6 @@
 
     lastVoteHeight = curHeight;
 
->>>>>>> 2dfa11d3
     uint64_t lastTotalVotes = GetVotedBCoins();
 
     for (const auto &vote : candidateVotesIn) {
