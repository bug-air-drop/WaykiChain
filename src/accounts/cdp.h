--- conflicted
+++ resolved
@@ -38,11 +38,8 @@
     )
 };
 
-<<<<<<< HEAD
 class CCdpCacheView {
 
 }
-#endif
-=======
-#endif//CDP_H
->>>>>>> f7424f57
+
+#endif//CDP_H