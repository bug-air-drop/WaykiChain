--- conflicted
+++ resolved
@@ -2876,15 +2876,10 @@
                             pIndex->nHeight, pIndex->GetBlockHash().ToString());
 
         // check level 1: verify block validity
-<<<<<<< HEAD
         if (nCheckLevel >= 1 && !CheckBlock(block, state, view, scriptDBCache))
             return ERRORMSG("VerifyDB() : *** found bad block at %d, hash=%s\n",
                             pIndex->nHeight, pIndex->GetBlockHash().ToString());
 
-=======
-        if (nCheckLevel >= 1 && !CheckBlock(block, state, accountCache, scriptCache))
-            return ERRORMSG("VerifyDB() : *** found bad block at %d, hash=%s\n", pIndex->nHeight, pIndex->GetBlockHash().ToString());
->>>>>>> 029f9bac
         // check level 2: verify undo validity
         if (nCheckLevel >= 2 && pIndex) {
             CBlockUndo undo;
@@ -2899,15 +2894,10 @@
         if (nCheckLevel >= 3 && pIndex == pindexState) {
             bool fClean = true;
 
-<<<<<<< HEAD
             if (!DisconnectBlock(block, state, view, pIndex, txCacheTemp, scriptDBCache, &fClean))
                 return ERRORMSG("VerifyDB() : *** irrecoverable inconsistency in block data at %d, hash=%s",
                                 pIndex->nHeight, pIndex->GetBlockHash().ToString());
 
-=======
-            if (!DisconnectBlock(block, state, accountCache, pIndex, txCache, scriptCache, &fClean))
-                return ERRORMSG("VerifyDB() : *** irrecoverable inconsistency in block data at %d, hash=%s", pIndex->nHeight, pIndex->GetBlockHash().ToString());
->>>>>>> 029f9bac
             pindexState = pIndex->pprev;
             if (!fClean) {
                 nGoodTransactions = 0;
@@ -2928,26 +2918,16 @@
             pIndex = chainActive.Next(pIndex);
             CBlock block;
             if (!ReadBlockFromDisk(pIndex, block))
-<<<<<<< HEAD
                 return ERRORMSG("VerifyDB() : *** ReadBlockFromDisk failed at %d, hash=%s",
                                 pIndex->nHeight, pIndex->GetBlockHash().ToString());
             if (!ConnectBlock(block, state, view, pIndex, txCacheTemp, scriptDBCache, false))
                 return ERRORMSG("VerifyDB() : *** found unconnectable block at %d, hash=%s",
                                 pIndex->nHeight, pIndex->GetBlockHash().ToString());
-=======
-                return ERRORMSG("VerifyDB() : *** ReadBlockFromDisk failed at %d, hash=%s", pIndex->nHeight, pIndex->GetBlockHash().ToString());
-            if (!ConnectBlock(block, state, accountCache, pIndex, txCache, scriptCache, false))
-                return ERRORMSG("VerifyDB() : *** found un-connectable block at %d, hash=%s", pIndex->nHeight, pIndex->GetBlockHash().ToString());
->>>>>>> 029f9bac
         }
     }
 
     LogPrint("INFO", "No coin database inconsistencies in last %i blocks (%i transactions)\n",
-<<<<<<< HEAD
             chainActive.Height() - pindexState->nHeight, nGoodTransactions);
-=======
-             chainActive.Height() - pindexState->nHeight, nGoodTransactions);
->>>>>>> 029f9bac
 
     return true;
 }
