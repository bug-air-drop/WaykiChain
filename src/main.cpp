// Copyright (c) 2009-2010 Satoshi Nakamoto
// Copyright (c) 2017-2019 The WaykiChain Developers
// Distributed under the MIT/X11 software license, see the accompanying
// file COPYING or http://www.opensource.org/licenses/mit-license.php.


#include "main.h"

#include "addrman.h"
#include "alert.h"
#include "chainparams.h"
#include "configuration.h"
#include "init.h"
#include "miner/miner.h"
#include "net.h"
#include "persistence/accountdb.h"
#include "persistence/blockdb.h"
#include "persistence/contractdb.h"
#include "persistence/syncdatadb.h"
#include "persistence/txdb.h"
#include "tx/blockrewardtx.h"
#include "tx/merkletx.h"
#include "tx/txmempool.h"
#include "util.h"
#include "vm/vmrunenv.h"

#include "json/json_spirit_utils.h"
#include "json/json_spirit_value.h"
#include "json/json_spirit_writer_template.h"

#include <sstream>
#include <algorithm>
#include <boost/algorithm/string/replace.hpp>
#include <boost/filesystem.hpp>
#include <boost/filesystem/fstream.hpp>
#include <memory>

using namespace json_spirit;
using namespace std;
using namespace boost;

#if defined(NDEBUG)
#error "Coin cannot be compiled without assertions."
#endif

#define LOG_CATEGORY_BENCH      "BENCH"     // log category: BENCH

#define MILLI                   0.001       // conversation rate: milli

//
// Global state
//
CCacheDBManager *pCdMan;

CCriticalSection cs_main;

CTxMemPool mempool;  //存放收到的未被执行,未收集到块的交易

map<uint256, CBlockIndex *> mapBlockIndex;

int nSyncTipHeight(0);  //同步时 ,chainActive.Tip()->nHeight

map<uint256,
    std::tuple<std::shared_ptr<CAccountCache>, std::shared_ptr<CTransactionCache>, std::shared_ptr<CContractCache> > >
    mapForkCache;

CSignatureCache signatureCache;
CChain chainActive;
CChain chainMostWork;

/** Fees smaller than this (in sawi) are considered zero fee (for transaction creation) */
uint64_t CBaseTx::nMinTxFee = 10000;  // Override with -mintxfee
/** Fees smaller than this (in sawi) are considered zero fee (for relaying and mining) */
uint64_t CBaseTx::nMinRelayTxFee = 1000;
/** Amout smaller than this (in sawi) is considered dust amount */
uint64_t CBaseTx::nDustAmountThreshold = 10000;
/** Amount of blocks that other nodes claim to have */
static CMedianFilter<int> cPeerBlockCounts(8, 0);

struct COrphanBlock {
    uint256 blockHash;
    uint256 prevBlockHash;
    int height;
    vector<unsigned char> vchBlock;
};
map<uint256, COrphanBlock *> mapOrphanBlocks;             //存放因网络延迟等原因，收到的孤儿块
multimap<uint256, COrphanBlock *> mapOrphanBlocksByPrev;  //存放孤儿块的上一个块Hash及块

map<uint256, std::shared_ptr<CBaseTx> > mapOrphanTransactions;

const string strMessageMagic = "Coin Signed Message:\n";

// Internal stuff
namespace {
struct CBlockIndexWorkComparator {
    bool operator()(CBlockIndex *pa, CBlockIndex *pb) {
        // First sort by most total work, ...
        if (pa->nChainWork > pb->nChainWork)
            return false;
        if (pa->nChainWork < pb->nChainWork)
            return true;

        // ... then by earliest time received, ...
        if (pa->nSequenceId < pb->nSequenceId)
            return false;
        if (pa->nSequenceId > pb->nSequenceId)
            return true;

        // Use pointer address as tie breaker (should only happen with blocks
        // loaded from disk, as those all have id 0).
        if (pa < pb)
            return false;
        if (pa > pb)
            return true;

        // Identical blocks.
        return false;
    }
};

CBlockIndex *pindexBestInvalid;
// may contain all CBlockIndex*'s that have validness >=BLOCK_VALID_TRANSACTIONS, and must contain those who aren't
// failed
set<CBlockIndex *, CBlockIndexWorkComparator> setBlockIndexValid;  //根据高度排序的有序集合

struct COrphanBlockComparator {
    bool operator()(COrphanBlock *pa, COrphanBlock *pb) {
        if (pa->height > pb->height)
            return false;
        if (pa->height < pb->height)
            return true;
        return false;
    }
};
set<COrphanBlock *, COrphanBlockComparator> setOrphanBlock;  //存的孤立块

CCriticalSection cs_LastBlockFile;
CBlockFileInfo infoLastBlockFile;
int nLastBlockFile = 0;

// Every received block is assigned a unique and increasing identifier, so we
// know which one to give priority in case of a fork.
CCriticalSection cs_nBlockSequenceId;
// Blocks loaded from disk are assigned id 0, so start the counter at 1.
uint32_t nBlockSequenceId = 1;

// Sources of received blocks, to be able to send them reject messages or ban
// them, if processing happens afterwards. Protected by cs_main.
map<uint256, NodeId> mapBlockSource;  // Remember who we got this block from.

// Blocks that are in flight, and that are in the queue to be downloaded.
// Protected by cs_main.
struct QueuedBlock {
    uint256 hash;
    int64_t nTime;      // Time of "getdata" request in microseconds.
    int nQueuedBefore;  // Number of blocks in flight at the time of request.
};
map<uint256, pair<NodeId, list<QueuedBlock>::iterator> > mapBlocksInFlight;
map<uint256, pair<NodeId, list<uint256>::iterator> > mapBlocksToDownload;  //存放待下载到的块，下载后执行erase

}  // namespace

//////////////////////////////////////////////////////////////////////////////
//
// dispatching functions
//

// These functions dispatch to one or all registered wallets

namespace {
struct CMainSignals {
    // Notifies listeners of updated transaction data (passing hash, transaction, and optionally the block it is found
    // in.
    boost::signals2::signal<void(const uint256 &, CBaseTx *, const CBlock *)> SyncTransaction;
    // Notifies listeners of an erased transaction (currently disabled, requires transaction replacement).
    boost::signals2::signal<void(const uint256 &)> EraseTransaction;
    // Notifies listeners of a new active block chain.
    boost::signals2::signal<void(const CBlockLocator &)> SetBestChain;
    // Notifies listeners about an inventory item being seen on the network.
    // boost::signals2::signal<void (const uint256 &)> Inventory;
    // Tells listeners to broadcast their data.
    boost::signals2::signal<void()> Broadcast;
} g_signals;
}  // namespace

bool WriteBlockLog(bool falg, string suffix) {
    if (nullptr == chainActive.Tip()) {
        return false;
    }
    char splitChar;
#ifdef WIN32
    splitChar = '\\';
#else
    splitChar = '/';
#endif

    boost::filesystem::path LogDirpath = GetDataDir() / "BlockLog";
    if (!falg) {
        LogDirpath = GetDataDir() / "BlockLog1";
    }
    if (!boost::filesystem::exists(LogDirpath)) {
        boost::filesystem::create_directory(LogDirpath);
    }

    ofstream file;
    int high              = chainActive.Height();
    string strLogFilePath = LogDirpath.string();
    strLogFilePath += splitChar + strprintf("%d_", high) + chainActive.Tip()->GetBlockHash().ToString();

    string strScriptLog = strLogFilePath + "_scriptDB_" + suffix + ".txt";
    file.open(strScriptLog);
    if (!file.is_open())
        return false;
    file << write_string(Value(pCdMan->pContractCache->ToJsonObj()), true);
    file.close();

    string strAccountViewLog = strLogFilePath + "_AccountView_" + suffix + ".txt";
    file.open(strAccountViewLog);
    if (!file.is_open())
        return false;
    file << write_string(Value(pCdMan->pAccountCache->ToJsonObj()), true);
    file.close();

    string strCacheLog = strLogFilePath + "_Cache_" + suffix + ".txt";
    file.open(strCacheLog);
    if (!file.is_open())
        return false;
    file << write_string(Value(pCdMan->pTxCache->ToJsonObj()), true);
    file.close();

    string strundoLog = strLogFilePath + "_undo.txt";
    file.open(strundoLog);
    if (!file.is_open())
        return false;

    CBlockUndo blockUndo;
    CDiskBlockPos pos = chainActive.Tip()->GetUndoPos();
    if (!pos.IsNull()) {
        if (blockUndo.ReadFromDisk(pos, chainActive.Tip()->pprev->GetBlockHash()))
            file << blockUndo.ToString();
    }

    file.close();
    return true;
}

void RegisterWallet(CWalletInterface *pwalletIn) {
    g_signals.SyncTransaction.connect(boost::bind(&CWalletInterface::SyncTransaction, pwalletIn, _1, _2, _3));
    g_signals.EraseTransaction.connect(boost::bind(&CWalletInterface::EraseTransaction, pwalletIn, _1));
    g_signals.SetBestChain.connect(boost::bind(&CWalletInterface::SetBestChain, pwalletIn, _1));
    // g_signals.Inventory.connect(boost::bind(&CWalletInterface::Inventory, pwalletIn, _1));
    g_signals.Broadcast.connect(boost::bind(&CWalletInterface::ResendWalletTransactions, pwalletIn));
}

void UnregisterWallet(CWalletInterface *pwalletIn) {
    g_signals.Broadcast.disconnect(boost::bind(&CWalletInterface::ResendWalletTransactions, pwalletIn));
    // g_signals.Inventory.disconnect(boost::bind(&CWalletInterface::Inventory, pwalletIn, _1));
    g_signals.SetBestChain.disconnect(boost::bind(&CWalletInterface::SetBestChain, pwalletIn, _1));
    g_signals.EraseTransaction.disconnect(boost::bind(&CWalletInterface::EraseTransaction, pwalletIn, _1));
    g_signals.SyncTransaction.disconnect(boost::bind(&CWalletInterface::SyncTransaction, pwalletIn, _1, _2, _3));
}

void UnregisterAllWallets() {
    g_signals.Broadcast.disconnect_all_slots();
    // g_signals.Inventory.disconnect_all_slots();
    g_signals.SetBestChain.disconnect_all_slots();
    g_signals.EraseTransaction.disconnect_all_slots();
    g_signals.SyncTransaction.disconnect_all_slots();
}

void SyncTransaction(const uint256 &hash, CBaseTx *pBaseTx, const CBlock *pBlock) {
    g_signals.SyncTransaction(hash, pBaseTx, pBlock);
}

void EraseTransaction(const uint256 &hash) { g_signals.EraseTransaction(hash); }

//////////////////////////////////////////////////////////////////////////////
//
// Registration of network node signals.
//

namespace {

struct CBlockReject {
    unsigned char chRejectCode;
    string strRejectReason;
    uint256 blockHash;
};

// Maintain validation-specific state about nodes, protected by cs_main, instead
// by CNode's own locks. This simplifies asynchronous operation, where
// processing of incoming data is done after the ProcessMessage call returns,
// and we're no longer holding the node's locks.
struct CNodeState {
    // Accumulated misbehaviour score for this peer.
    int nMisbehavior;
    // Whether this peer should be disconnected and banned.
    bool fShouldBan;
    // String name of this peer (debugging/logging purposes).
    string name;
    // List of asynchronously-determined block rejections to notify this peer about.
    vector<CBlockReject> rejects;
    list<QueuedBlock> vBlocksInFlight;
    int nBlocksInFlight;              //每个节点,单独能下载的最大块数量   MAX_BLOCKS_IN_TRANSIT_PER_PEER
    list<uint256> vBlocksToDownload;  //待下载的块
    int nBlocksToDownload;            //待下载的块个数
    int64_t nLastBlockReceive;        //上一次收到块的时间
    int64_t nLastBlockProcess;        //收到块，处理消息时的时间

    CNodeState() {
        nMisbehavior      = 0;
        fShouldBan        = false;
        nBlocksToDownload = 0;
        nBlocksInFlight   = 0;
        nLastBlockReceive = 0;
        nLastBlockProcess = 0;
    }
};

// Map maintaining per-node state. Requires cs_main.
map<NodeId, CNodeState> mapNodeState;

// Requires cs_main.
CNodeState *State(NodeId pNode) {
    map<NodeId, CNodeState>::iterator it = mapNodeState.find(pNode);
    if (it == mapNodeState.end())
        return nullptr;
    return &it->second;
}

int GetHeight() {
    LOCK(cs_main);
    return chainActive.Height();
}

void InitializeNode(NodeId nodeid, const CNode *pNode) {
    LOCK(cs_main);
    CNodeState &state = mapNodeState.insert(make_pair(nodeid, CNodeState())).first->second;
    state.name        = pNode->addrName;
}

void FinalizeNode(NodeId nodeid) {
    LOCK(cs_main);
    CNodeState *state = State(nodeid);

    for (const auto &entry : state->vBlocksInFlight)
        mapBlocksInFlight.erase(entry.hash);
    for (const auto &hash : state->vBlocksToDownload)
        mapBlocksToDownload.erase(hash);

    mapNodeState.erase(nodeid);
}

// Requires cs_main.
void MarkBlockAsReceived(const uint256 &hash, NodeId nodeFrom = -1) {
    map<uint256, pair<NodeId, list<uint256>::iterator> >::iterator itToDownload = mapBlocksToDownload.find(hash);
    if (itToDownload != mapBlocksToDownload.end()) {
        CNodeState *state = State(itToDownload->second.first);
        state->vBlocksToDownload.erase(itToDownload->second.second);
        state->nBlocksToDownload--;
        mapBlocksToDownload.erase(itToDownload);
    }

    map<uint256, pair<NodeId, list<QueuedBlock>::iterator> >::iterator itInFlight = mapBlocksInFlight.find(hash);
    if (itInFlight != mapBlocksInFlight.end()) {
        CNodeState *state = State(itInFlight->second.first);
        state->vBlocksInFlight.erase(itInFlight->second.second);
        state->nBlocksInFlight--;
        if (itInFlight->second.first == nodeFrom)
            state->nLastBlockReceive = GetTimeMicros();
        mapBlocksInFlight.erase(itInFlight);
    }
}

// Requires cs_main.
bool AddBlockToQueue(NodeId nodeid, const uint256 &hash) {
    if (mapBlocksToDownload.count(hash) || mapBlocksInFlight.count(hash)) {
        return false;
    }

    CNodeState *state = State(nodeid);
    if (state == nullptr) {
        return false;
    }

    list<uint256>::iterator it = state->vBlocksToDownload.insert(state->vBlocksToDownload.end(), hash);
    state->nBlocksToDownload++;
    if (state->nBlocksToDownload > 5000) {
        LogPrint("INFO", "Misbehaving: AddBlockToQueue download too many times, nMisbehavior add 10\n");
        Misbehaving(nodeid, 10);
    }
    mapBlocksToDownload[hash] = make_pair(nodeid, it);
    return true;
}

// Requires cs_main.
void MarkBlockAsInFlight(NodeId nodeid, const uint256 &hash) {
    CNodeState *state = State(nodeid);
    assert(state != nullptr);

    // Make sure it's not listed somewhere already.
    MarkBlockAsReceived(hash);

    QueuedBlock newentry = {hash, GetTimeMicros(), state->nBlocksInFlight};
    if (state->nBlocksInFlight == 0)
        state->nLastBlockReceive = newentry.nTime;  // Reset when a first request is sent.
    list<QueuedBlock>::iterator it = state->vBlocksInFlight.insert(state->vBlocksInFlight.end(), newentry);
    state->nBlocksInFlight++;
    mapBlocksInFlight[hash] = make_pair(nodeid, it);
}

}  // namespace

bool GetNodeStateStats(NodeId nodeid, CNodeStateStats &stats) {
    LOCK(cs_main);
    CNodeState *state = State(nodeid);
    if (state == nullptr)
        return false;
    stats.nMisbehavior = state->nMisbehavior;
    return true;
}

void RegisterNodeSignals(CNodeSignals &nodeSignals) {
    nodeSignals.GetHeight.connect(&GetHeight);
    nodeSignals.ProcessMessages.connect(&ProcessMessages);
    nodeSignals.SendMessages.connect(&SendMessages);
    nodeSignals.InitializeNode.connect(&InitializeNode);
    nodeSignals.FinalizeNode.connect(&FinalizeNode);
}

void UnregisterNodeSignals(CNodeSignals &nodeSignals) {
    nodeSignals.GetHeight.disconnect(&GetHeight);
    nodeSignals.ProcessMessages.disconnect(&ProcessMessages);
    nodeSignals.SendMessages.disconnect(&SendMessages);
    nodeSignals.InitializeNode.disconnect(&InitializeNode);
    nodeSignals.FinalizeNode.disconnect(&FinalizeNode);
}

//////////////////////////////////////////////////////////////////////////////
//
// CChain implementation
//

CBlockIndex *CChain::SetTip(CBlockIndex *pIndex) {
    if (pIndex == nullptr) {
        vChain.clear();
        return nullptr;
    }
    vChain.resize(pIndex->nHeight + 1);
    while (pIndex && vChain[pIndex->nHeight] != pIndex) {
        vChain[pIndex->nHeight] = pIndex;
        pIndex                  = pIndex->pprev;
    }
    return pIndex;
}

CBlockLocator CChain::GetLocator(const CBlockIndex *pIndex) const {
    int nStep = 1;
    vector<uint256> vHave;
    vHave.reserve(32);

    if (!pIndex)
        pIndex = Tip();
    while (pIndex) {
        vHave.push_back(pIndex->GetBlockHash());
        // Stop when we have added the genesis block.
        if (pIndex->nHeight == 0)
            break;
        // Exponentially larger steps back, plus the genesis block.
        int nHeight = max(pIndex->nHeight - nStep, 0);
        // Jump back quickly to the same height as the chain.
        if (pIndex->nHeight > nHeight)
            pIndex = pIndex->GetAncestor(nHeight);
        // In case pIndex is not in this chain, iterate pIndex->pprev to find blocks.
        while (!Contains(pIndex))
            pIndex = pIndex->pprev;
        // If pIndex is in this chain, use direct height-based access.
        if (pIndex->nHeight > nHeight)
            pIndex = (*this)[nHeight];
        if (vHave.size() > 10)
            nStep *= 2;
    }

    return CBlockLocator(vHave);
}

CBlockIndex *CChain::FindFork(const CBlockLocator &locator) const {
    // Find the first block the caller has in the main chain
    for (const auto &hash : locator.vHave) {
        map<uint256, CBlockIndex *>::iterator mi = mapBlockIndex.find(hash);
        if (mi != mapBlockIndex.end()) {
            CBlockIndex *pIndex = (*mi).second;
            if (pIndex && Contains(pIndex))
                return pIndex;
        }
    }

    return Genesis();
}

unsigned int LimitOrphanTxSize(unsigned int nMaxOrphans) {
    unsigned int nEvicted = 0;
    while (mapOrphanTransactions.size() > nMaxOrphans) {
        // Evict a random orphan:
        uint256 randomhash                                   = GetRandHash();
        map<uint256, std::shared_ptr<CBaseTx> >::iterator it = mapOrphanTransactions.lower_bound(randomhash);
        if (it == mapOrphanTransactions.end())
            it = mapOrphanTransactions.begin();
        mapOrphanTransactions.erase(it->first);
        ++nEvicted;
    }
    return nEvicted;
}

bool IsStandardTx(CBaseTx *pBaseTx, string &reason) {
    AssertLockHeld(cs_main);
    if (pBaseTx->nVersion > CBaseTx::CURRENT_VERSION || pBaseTx->nVersion < 1) {
        reason = "version";
        return false;
    }

    // Extremely large transactions with lots of inputs can cost the network
    // almost as much to process as they cost the sender in fees, because
    // computing signature hashes is O(ninputs*txsize). Limiting transactions
    // to MAX_STANDARD_TX_SIZE mitigates CPU exhaustion attacks.
    unsigned int sz = ::GetSerializeSize(pBaseTx->GetNewInstance(), SER_NETWORK, CBaseTx::CURRENT_VERSION);
    if (sz >= MAX_STANDARD_TX_SIZE) {
        reason = "tx-size";
        return false;
    }

    return true;
}

bool IsFinalTx(CBaseTx *ptx, int nBlockHeight, int64_t nBlockTime) {
    AssertLockHeld(cs_main);
    return true;
}

bool VerifySignature(const uint256 &sigHash, const std::vector<unsigned char> &signature, const CPubKey &pubKey) {
    if (signatureCache.Get(sigHash, signature, pubKey))
        return true;

    if (!pubKey.Verify(sigHash, signature))
        return false;

    signatureCache.Set(sigHash, signature, pubKey);
    return true;
}

bool CheckTx(CBaseTx *ptx, CCacheWrapper &cw, CValidationState &state) {
    if (BLOCK_REWARD_TX == ptx->nTxType || BLOCK_PRICE_MEDIAN_TX == ptx->nTxType) {
        return true;
    }

    return (ptx->CheckTx(cw, state));
}

int64_t GetMinRelayFee(const CBaseTx *pBaseTx, unsigned int nBytes, bool fAllowFree) {
    uint64_t nBaseFee = pBaseTx->nMinRelayTxFee;
    int64_t nMinFee   = (1 + (int64_t)nBytes / 1000) * nBaseFee;

    if (fAllowFree) {
        // There is a free transaction area in blocks created by most miners,
        // * If we are relaying we allow transactions up to DEFAULT_BLOCK_PRIORITY_SIZE - 1000
        //   to be considered to fall into this category. We don't want to encourage sending
        //   multiple transactions instead of one big transaction to avoid fees.
        if (nBytes < (DEFAULT_BLOCK_PRIORITY_SIZE - 1000))
            nMinFee = 0;
    }

    if (!CheckBaseCoinRange(nMinFee))
        nMinFee = GetBaseCoinMaxMoney();

    return nMinFee;
}

bool AcceptToMemoryPool(CTxMemPool &pool, CValidationState &state, CBaseTx *pBaseTx, bool fLimitFree,
                        bool fRejectInsaneFee) {
    AssertLockHeld(cs_main);

    // is it already in the memory pool?
    uint256 hash = pBaseTx->GetHash();
    if (pool.Exists(hash))
        return state.Invalid(ERRORMSG("AcceptToMemoryPool() : tx[%s] already in mempool", hash.GetHex()),
                             REJECT_INVALID, "tx-already-in-mempool");

    // is it a miner reward tx?
    if (pBaseTx->IsCoinBase())
        return state.Invalid(
            ERRORMSG("AcceptToMemoryPool() : tx[%s] is a miner reward tx, can't put into mempool", hash.GetHex()),
            REJECT_INVALID, "tx-coinbase-to-mempool");

    // Rather not work on nonstandard transactions (unless -testnet/-regtest)
    string reason;
    if (SysCfg().NetworkID() == MAIN_NET && !IsStandardTx(pBaseTx, reason))
        return state.DoS(0, ERRORMSG("AcceptToMemoryPool() : nonstandard transaction: %s", reason), REJECT_NONSTANDARD,
                         reason);

    auto spCW           = std::make_shared<CCacheWrapper>();
    spCW->accountCache  = *pool.memPoolAccountCache;
    spCW->contractCache = *pool.memPoolContractCache;

    if (!CheckTx(pBaseTx, *spCW, state))
        return ERRORMSG("AcceptToMemoryPool() : CheckTx failed");

    {
        double dPriority = pBaseTx->GetPriority();
        uint64_t nFees   = pBaseTx->GetFee();

        CTxMemPoolEntry entry(pBaseTx, nFees, GetTime(), dPriority, chainActive.Height());
        unsigned int nSize = entry.GetTxSize();

        if (pBaseTx->nTxType == BCOIN_TRANSFER_TX) {
            CBaseCoinTransferTx *pTx = static_cast<CBaseCoinTransferTx *>(pBaseTx);
            if (pTx->bcoins < CBaseTx::nDustAmountThreshold)
                return state.DoS(0, ERRORMSG("AcceptToMemoryPool() : common tx %d transfer amount(%d) "
                    "too small, you must send a min (%d)", hash.ToString(), pTx->bcoins, CBaseTx::nDustAmountThreshold),
                    REJECT_DUST, "dust amount");
        }

        uint64_t txMinFee = GetMinRelayFee(pBaseTx, nSize, true);
        if (fLimitFree && nFees < txMinFee)
            return state.DoS(0, ERRORMSG("AcceptToMemoryPool() : not enough fees %s, %d < %d", hash.ToString(), nFees, txMinFee),
                REJECT_INSUFFICIENTFEE, "insufficient fee");

        // Continuously rate-limit free transactions
        // This mitigates 'penny-flooding' -- sending thousands of free transactions just to
        // be annoying or make others' transactions take longer to confirm.
        if (fLimitFree && nFees < CBaseTx::nMinRelayTxFee) {
            static CCriticalSection csFreeLimiter;
            static double dFreeCount;
            static int64_t nLastTime;
            int64_t nNow = GetTime();

            LOCK(csFreeLimiter);
            // Use an exponentially decaying ~10-second window:
            dFreeCount *= pow(1.0 - 1.0 / 10.0, (double)(nNow - nLastTime));
            nLastTime = nNow;
            // -limitfreerelay unit is thousand-bytes-per-minute
            // At default rate it would take over a month to fill 1GB
            if (dFreeCount >= SysCfg().GetArg("-limitfreerelay", 15) * 10 * 1000 / 60)
                return state.DoS(0, ERRORMSG("AcceptToMemoryPool() : free transaction rejected by rate limiter"),
                                 REJECT_INSUFFICIENTFEE, "insufficient priority");

            LogPrint("INFO", "Rate limit dFreeCount: %g => %g\n", dFreeCount, dFreeCount + nSize);
            dFreeCount += nSize;
        }

        if (fRejectInsaneFee && nFees > SysCfg().GetMaxFee())
            return ERRORMSG("AcceptToMemoryPool() : insane fees %s, %d > %d", hash.ToString(), nFees,
                            SysCfg().GetMaxFee());

        // Store transaction in memory
        if (!pool.AddUnchecked(hash, entry, state))
            return ERRORMSG("AcceptToMemoryPool() : AddUnchecked failed hash:%s", hash.ToString());
    }

    return true;
}

int CMerkleTx::GetDepthInMainChainINTERNAL(CBlockIndex *&pindexRet) const {
    if (blockHash.IsNull() || nIndex == -1)
        return 0;
    AssertLockHeld(cs_main);

    // Find the block it claims to be in
    map<uint256, CBlockIndex *>::iterator mi = mapBlockIndex.find(blockHash);
    if (mi == mapBlockIndex.end())
        return 0;
    CBlockIndex *pIndex = (*mi).second;
    if (!pIndex || !chainActive.Contains(pIndex))
        return 0;

    // Make sure the merkle branch connects to this block
    if (!fMerkleVerified) {
        if (CBlock::CheckMerkleBranch(pTx->GetHash(), vMerkleBranch, nIndex) != pIndex->merkleRootHash)
            return 0;
        fMerkleVerified = true;
    }

    pindexRet = pIndex;
    return chainActive.Height() - pIndex->nHeight + 1;
}

int CMerkleTx::GetDepthInMainChain(CBlockIndex *&pindexRet) const {
    AssertLockHeld(cs_main);
    int nResult = GetDepthInMainChainINTERNAL(pindexRet);
    if (nResult == 0 && !mempool.Exists(pTx->GetHash()))
        return -1;  // Not in chain, not in mempool

    return nResult;
}

int CMerkleTx::GetBlocksToMaturity() const {
    if (!pTx->IsCoinBase())
        return 0;
    return max(0, (COINBASE_MATURITY + 1) - GetDepthInMainChain());
}

int GetTxConfirmHeight(const uint256 &hash, CContractCache &scriptDBCache) {
    if (SysCfg().IsTxIndex()) {
        CDiskTxPos postx;
        if (scriptDBCache.ReadTxIndex(hash, postx)) {
            CAutoFile file(OpenBlockFile(postx, true), SER_DISK, CLIENT_VERSION);
            CBlockHeader header;
            try {
                file >> header;

            } catch (std::exception &e) {
                ERRORMSG("%s : Deserialize or I/O error - %s", __func__, e.what());
                return -1;
            }
            return header.GetHeight();
        }
    }
    return -1;
}

// Return transaction in tx, and if it was found inside a block, its hash is placed in blockHash
bool GetTransaction(std::shared_ptr<CBaseTx> &pBaseTx, const uint256 &hash, CContractCache &scriptDBCache,
                    bool bSearchMemPool) {
    {
        LOCK(cs_main);
        {
            if (bSearchMemPool == true) {
                pBaseTx = mempool.Lookup(hash);
                if (pBaseTx.get())
                    return true;
            }
        }

        if (SysCfg().IsTxIndex()) {
            CDiskTxPos postx;
            if (scriptDBCache.ReadTxIndex(hash, postx)) {
                CAutoFile file(OpenBlockFile(postx, true), SER_DISK, CLIENT_VERSION);
                CBlockHeader header;
                try {
                    file >> header;
                    fseek(file, postx.nTxOffset, SEEK_CUR);
                    file >> pBaseTx;
                } catch (std::exception &e) {
                    return ERRORMSG("%s : Deserialize or I/O error - %s", __func__, e.what());
                }
                return true;
            }
        }
    }
    return false;
}

//////////////////////////////////////////////////////////////////////////////
//
// CBlock and CBlockIndex
//

bool WriteBlockToDisk(CBlock &block, CDiskBlockPos &pos) {
    // Open history file to append
    CAutoFile fileout = CAutoFile(OpenBlockFile(pos), SER_DISK, CLIENT_VERSION);
    if (!fileout)
        return ERRORMSG("WriteBlockToDisk : OpenBlockFile failed");

    // Write index header
    unsigned int nSize = fileout.GetSerializeSize(block);
    fileout << FLATDATA(SysCfg().MessageStart()) << nSize;

    // Write block
    long fileOutPos = ftell(fileout);
    if (fileOutPos < 0)
        return ERRORMSG("WriteBlockToDisk : ftell failed");
    pos.nPos = (unsigned int)fileOutPos;
    fileout << block;

    // Flush stdio buffers and commit to disk before returning
    fflush(fileout);
    if (!IsInitialBlockDownload())
        FileCommit(fileout);

    return true;
}

bool ReadBlockFromDisk(const CDiskBlockPos &pos, CBlock &block) {
    block.SetNull();

    // Open history file to read
    CAutoFile filein = CAutoFile(OpenBlockFile(pos, true), SER_DISK, CLIENT_VERSION);
    if (!filein)
        return ERRORMSG("ReadBlockFromDisk : OpenBlockFile failed");

    // Read block
    try {
        filein >> block;
    } catch (std::exception &e) {
        return ERRORMSG("%s : Deserialize or I/O error - %s", __func__, e.what());
    }

    // Check the header
    // if (!CheckProofOfWork(block.GetHash(), block.GetBits()))
    //     return ERRORMSG("ReadBlockFromDisk : Errors in block header");

    return true;
}

bool ReadBlockFromDisk(const CBlockIndex *pIndex, CBlock &block) {
    if (!ReadBlockFromDisk(pIndex->GetBlockPos(), block))
        return false;

    if (block.GetHash() != pIndex->GetBlockHash())
        return ERRORMSG("ReadBlockFromDisk(CBlock&, CBlockIndex*) : GetHash() doesn't match index");

    return true;
}

uint256 static GetOrphanRoot(const uint256 &hash) {
    map<uint256, COrphanBlock *>::iterator it = mapOrphanBlocks.find(hash);
    if (it == mapOrphanBlocks.end())
        return hash;

    // Work back to the first block in the orphan chain
    do {
        map<uint256, COrphanBlock *>::iterator it2 = mapOrphanBlocks.find(it->second->prevBlockHash);
        if (it2 == mapOrphanBlocks.end())
            return it->first;
        it = it2;
    } while (true);
}

// Remove a random orphan block (which does not have any dependent orphans).
bool static PruneOrphanBlocks(int nHeight) {
    if (mapOrphanBlocksByPrev.size() <= MAX_ORPHAN_BLOCKS) {
        return true;
    }

    COrphanBlock *pOrphanBlock = *setOrphanBlock.rbegin();
    if (pOrphanBlock->height <= nHeight) {
        return false;
    }
    uint256 hash     = pOrphanBlock->blockHash;
    uint256 prevHash = pOrphanBlock->prevBlockHash;
    setOrphanBlock.erase(pOrphanBlock);
    multimap<uint256, COrphanBlock *>::iterator beg = mapOrphanBlocksByPrev.lower_bound(prevHash);
    multimap<uint256, COrphanBlock *>::iterator end = mapOrphanBlocksByPrev.upper_bound(prevHash);
    while (beg != end) {
        if (beg->second->blockHash == hash) {
            mapOrphanBlocksByPrev.erase(beg);
            break;
        }
        ++beg;
    }
    mapOrphanBlocks.erase(hash);
    delete pOrphanBlock;
    return true;
}

int64_t GetBlockValue(int nHeight, int64_t nFees) {
    int64_t nSubsidy = 50 * COIN;
    int halvings     = nHeight / SysCfg().GetSubsidyHalvingInterval();

    // Force block reward to zero when right shift is undefined.
    if (halvings >= 64) {
        return nFees;
    }
    // Subsidy is cut in half every 210,000 blocks which will occur approximately every 4 years.
    nSubsidy >>= halvings;

    return nSubsidy + nFees;
}

//
// minimum amount of work that could possibly be required nTime after
// minimum work required was nBase
//
unsigned int ComputeMinWork(unsigned int nBase, int64_t nTime) {
    arith_uint256 bnLimit = SysCfg().ProofOfWorkLimit();
    // LogPrint("INFO", "bnLimit:%s\n", bnLimit.getuint256().GetHex());
    bool fNegative;
    bool fOverflow;

    arith_uint256 bnResult;
    bnResult.SetCompact(nBase, &fNegative, &fOverflow);
    bnResult *= 2;
    while (nTime > 0 && bnResult < bnLimit) {
        // Maximum 200% adjustment per day...
        bnResult *= 2;
        nTime -= 24 * 60 * 60;
    }
    if (fNegative || bnResult == 0 || fOverflow || bnResult > bnLimit)
        bnResult = bnLimit;

    return bnResult.GetCompact();
}

double CaculateDifficulty(unsigned int nBits) {
    int nShift = (nBits >> 24) & 0xff;

    double dDiff = (double)0x0000ffff / (double)(nBits & 0x00ffffff);

    while (nShift < 29) {
        dDiff *= 256.0;
        nShift++;
    }
    while (nShift > 29) {
        dDiff /= 256.0;
        nShift--;
    }

    return dDiff;
}

arith_uint256 GetBlockProof(const CBlockIndex &block) {
    arith_uint256 bnTarget;
    bool fNegative;
    bool fOverflow;
    bnTarget.SetCompact(block.nBits, &fNegative, &fOverflow);
    if (fNegative || fOverflow || bnTarget == 0)
        return 0;
    // We need to compute 2**256 / (bnTarget+1), but we can't represent 2**256
    // as it's too large for a arith_uint256. However, as 2**256 is at least as large
    // as bnTarget+1, it is equal to ((2**256 - bnTarget - 1) / (bnTarget+1)) + 1,
    // or ~bnTarget / (nTarget+1) + 1.
    return (~bnTarget / (bnTarget + 1)) + 1;
}

bool fLargeWorkForkFound         = false;
bool fLargeWorkInvalidChainFound = false;
CBlockIndex *pindexBestForkTip = nullptr, *pindexBestForkBase = nullptr;

void CheckForkWarningConditions() {
    AssertLockHeld(cs_main);
    // Before we get past initial download, we cannot reliably alert about forks
    // (we assume we don't get stuck on a fork before the last checkpoint)
    if (IsInitialBlockDownload())
        return;

    // If our best fork is no longer within 72 blocks (+/- 12 hours if no one mines it)
    // of our head, drop it
    if (pindexBestForkTip && chainActive.Height() - pindexBestForkTip->nHeight >= 72) pindexBestForkTip = nullptr;

    if (pindexBestForkTip ||
        (pindexBestInvalid &&
         pindexBestInvalid->nChainWork > chainActive.Tip()->nChainWork + (GetBlockProof(*chainActive.Tip()) * 6))) {
        if (!fLargeWorkForkFound && pindexBestForkBase) {
            string strCmd = SysCfg().GetArg("-alertnotify", "");
            if (!strCmd.empty()) {
                string warning = string("'Warning: Large-work fork detected, forking after block ") +
                                 pindexBestForkBase->pBlockHash->ToString() + string("'");
                boost::replace_all(strCmd, "%s", warning);
                boost::thread t(runCommand, strCmd);  // thread runs free
            }
        }
        if (pindexBestForkTip && pindexBestForkBase) {
            LogPrint("INFO",
                     "CheckForkWarningConditions: Warning: Large valid fork found\n  forking the chain at height %d "
                     "(%s)\n  lasting to height %d (%s).\nChain state database corruption likely.\n",
                     pindexBestForkBase->nHeight, pindexBestForkBase->pBlockHash->ToString(),
                     pindexBestForkTip->nHeight, pindexBestForkTip->pBlockHash->ToString());
            fLargeWorkForkFound = true;
        } else {
            LogPrint("INFO",
                     "CheckForkWarningConditions: Warning: Found invalid chain at least ~6 blocks longer than our best "
                     "chain.\nChain state database corruption likely.\n");
            fLargeWorkInvalidChainFound = true;
        }
    } else {
        fLargeWorkForkFound         = false;
        fLargeWorkInvalidChainFound = false;
    }
}

void CheckForkWarningConditionsOnNewFork(CBlockIndex *pindexNewForkTip) {
    AssertLockHeld(cs_main);
    // If we are on a fork that is sufficiently large, set a warning flag
    CBlockIndex *pfork   = pindexNewForkTip;
    CBlockIndex *plonger = chainActive.Tip();
    while (pfork && pfork != plonger) {
        while (plonger && plonger->nHeight > pfork->nHeight)
            plonger = plonger->pprev;
        if (pfork == plonger)
            break;
        pfork = pfork->pprev;
    }

    // We define a condition which we should warn the user about as a fork of at least 7 blocks
    // who's tip is within 72 blocks (+/- 12 hours if no one mines it) of ours
    // We use 7 blocks rather arbitrarily as it represents just under 10% of sustained network
    // hash rate operating on the fork.
    // or a chain that is entirely longer than ours and invalid (note that this should be detected by both)
    // We define it this way because it allows us to only store the highest fork tip (+ base) which meets
    // the 7-block condition and from this always have the most-likely-to-cause-warning fork
    if (pfork &&
        (!pindexBestForkTip || (pindexBestForkTip && pindexNewForkTip->nHeight > pindexBestForkTip->nHeight)) &&
        pindexNewForkTip->nChainWork - pfork->nChainWork > (GetBlockProof(*pfork) * 7) &&
        chainActive.Height() - pindexNewForkTip->nHeight < 72) {
        pindexBestForkTip  = pindexNewForkTip;
        pindexBestForkBase = pfork;
    }

    CheckForkWarningConditions();
}

// Requires cs_main.
void Misbehaving(NodeId pNode, int howmuch) {
    if (howmuch == 0)
        return;

    CNodeState *state = State(pNode);
    if (state == nullptr)
        return;

    state->nMisbehavior += howmuch;
    if (state->nMisbehavior >= SysCfg().GetArg("-banscore", 100)) {
        LogPrint("INFO", "Misbehaving: %s (%d -> %d) BAN THRESHOLD EXCEEDED\n", state->name,
                 state->nMisbehavior - howmuch, state->nMisbehavior);
        state->fShouldBan = true;
    } else {
        LogPrint("INFO", "Misbehaving: %s (%d -> %d)\n", state->name, state->nMisbehavior - howmuch,
                 state->nMisbehavior);
    }
}

void static InvalidChainFound(CBlockIndex *pIndexNew) {
    if (!pindexBestInvalid || pIndexNew->nChainWork > pindexBestInvalid->nChainWork) {
        pindexBestInvalid = pIndexNew;
        // The current code doesn't actually read the BestInvalidWork entry in
        // the block database anymore, as it is derived from the flags in block
        // index entry. We only write it for backward compatibility.
        // TODO: need to remove the indexBestInvalid
        //pCdMan->pBlockTreeDb->WriteBestInvalidWork(ArithToUint256(pindexBestInvalid->nChainWork));
    }
    LogPrint("INFO", "InvalidChainFound: invalid block=%s  height=%d  log2_work=%.8g  date=%s\n",
             pIndexNew->GetBlockHash().ToString(), pIndexNew->nHeight,
             log(pIndexNew->nChainWork.getdouble()) / log(2.0),
             DateTimeStrFormat("%Y-%m-%d %H:%M:%S", pIndexNew->GetBlockTime()));
    LogPrint("INFO", "InvalidChainFound:  current best=%s  height=%d  log2_work=%.8g  date=%s\n",
             chainActive.Tip()->GetBlockHash().ToString(), chainActive.Height(),
             log(chainActive.Tip()->nChainWork.getdouble()) / log(2.0),
             DateTimeStrFormat("%Y-%m-%d %H:%M:%S", chainActive.Tip()->GetBlockTime()));
    CheckForkWarningConditions();
}

void static InvalidBlockFound(CBlockIndex *pIndex, const CValidationState &state) {
    int nDoS = 0;
    if (state.IsInvalid(nDoS)) {
        map<uint256, NodeId>::iterator it = mapBlockSource.find(pIndex->GetBlockHash());
        if (it != mapBlockSource.end() && State(it->second)) {
            CBlockReject reject = {state.GetRejectCode(), state.GetRejectReason(), pIndex->GetBlockHash()};
            State(it->second)->rejects.push_back(reject);
            if (nDoS > 0) {
                LogPrint("INFO", "Misebehaving: found invalid block, hash:%s, Misbehavior add %d\n", it->first.GetHex(),
                         nDoS);
                Misbehaving(it->second, nDoS);
            }
        }
    }
    if (!state.CorruptionPossible()) {
        pIndex->nStatus |= BLOCK_FAILED_VALID;
        pCdMan->pBlockTreeDb->WriteBlockIndex(CDiskBlockIndex(pIndex));
        setBlockIndexValid.erase(pIndex);
        InvalidChainFound(pIndex);
    }
}

bool InvalidateBlock(CValidationState &state, CBlockIndex *pIndex) {
    AssertLockHeld(cs_main);

    // Mark the block itself as invalid.
    pIndex->nStatus |= BLOCK_FAILED_VALID;
    pCdMan->pBlockTreeDb->WriteBlockIndex(CDiskBlockIndex(pIndex));
    setBlockIndexValid.erase(pIndex);

    LogPrint("INFO", "Invalidate block[%d]: %s BLOCK_FAILED_VALID\n", pIndex->nHeight,
             pIndex->GetBlockHash().ToString());

    while (chainActive.Contains(pIndex)) {
        CBlockIndex *pindexWalk = chainActive.Tip();
        pindexWalk->nStatus |= BLOCK_FAILED_CHILD;
        pCdMan->pBlockTreeDb->WriteBlockIndex(CDiskBlockIndex(pindexWalk));
        setBlockIndexValid.erase(pindexWalk);

        LogPrint("INFO", "Invalidate block[%d]: %s BLOCK_FAILED_CHILD\n", pindexWalk->nHeight,
                 pindexWalk->GetBlockHash().ToString());

        // ActivateBestChain considers blocks already in chainActive
        // unconditionally valid already, so force disconnect away from it.
        if (!DisconnectBlockFromTip(state)) {
            return false;
        }
    }

    InvalidChainFound(pIndex);
    return true;
}

bool ReconsiderBlock(CValidationState &state, CBlockIndex *pIndex) {
    AssertLockHeld(cs_main);

    // Remove the invalidity flag from this block and all its descendants.
    map<uint256, CBlockIndex *>::const_iterator it = mapBlockIndex.begin();
    int nHeight                                    = pIndex->nHeight;
    while (it != mapBlockIndex.end()) {
        if (it->second->nStatus & BLOCK_FAILED_MASK && it->second->GetAncestor(nHeight) == pIndex) {
            it->second->nStatus &= ~BLOCK_FAILED_MASK;
            pCdMan->pBlockTreeDb->WriteBlockIndex(CDiskBlockIndex(it->second));
            setBlockIndexValid.insert(it->second);
            if (it->second == pindexBestInvalid) {
                // Reset invalid block marker if it was pointing to one of those.
                pindexBestInvalid = nullptr;
            }
        }
        it++;
    }

    // Remove the invalidity flag from all ancestors too.
    while (pIndex != nullptr) {
        if (pIndex->nStatus & BLOCK_FAILED_MASK) {
            pIndex->nStatus &= ~BLOCK_FAILED_MASK;
            setBlockIndexValid.insert(pIndex);
            pCdMan->pBlockTreeDb->WriteBlockIndex(CDiskBlockIndex(pIndex));
        }
        pIndex = pIndex->pprev;
    }
    return true;
}

void UpdateTime(CBlockHeader &block, const CBlockIndex *pIndexPrev) {
    block.SetTime(max(pIndexPrev->GetMedianTimePast() + 1, GetAdjustedTime()));
}

bool DisconnectBlock(CBlock &block, CCacheWrapper &cw, CBlockIndex *pIndex, CValidationState &state, bool *pfClean) {
    assert(pIndex->GetBlockHash() == cw.accountCache.GetBestBlock());

    if (pfClean)
        *pfClean = false;

    bool fClean = true;

    CBlockUndo blockUndo;
    CDiskBlockPos pos = pIndex->GetUndoPos();
    if (pos.IsNull())
        return ERRORMSG("DisconnectBlock() : no undo data available");

    if (!blockUndo.ReadFromDisk(pos, pIndex->pprev->GetBlockHash()))
        return ERRORMSG("DisconnectBlock() : failure reading undo data");

    if ((blockUndo.vtxundo.size() != block.vptx.size()) && (blockUndo.vtxundo.size() != (block.vptx.size() + 1)))
        return ERRORMSG("DisconnectBlock() : block and undo data inconsistent");

    if (pIndex->nHeight > COINBASE_MATURITY) {
        // Undo mature reward tx
        CTxUndo txUndo = blockUndo.vtxundo.back();
        blockUndo.vtxundo.pop_back();
        CBlockIndex *pMatureIndex = pIndex;
        for (int i = 0; i < COINBASE_MATURITY; ++i) {
            pMatureIndex = pMatureIndex->pprev;
        }
        if (nullptr != pMatureIndex) {
            CBlock matureBlock;
            if (!ReadBlockFromDisk(pMatureIndex, matureBlock)) {
                return state.DoS(100, ERRORMSG("DisconnectBlock() : read mature block error"), REJECT_INVALID,
                                 "bad-read-block");
            }
            cw.txUndo = txUndo;
            if (!matureBlock.vptx[0]->UndoExecuteTx(pIndex->nHeight, -1, cw, state))
                return ERRORMSG("DisconnectBlock() : undo execute mature block reward tx error");
        }
    }

    // Undo reward tx
    std::shared_ptr<CBaseTx> pBaseTx = block.vptx[0];
    cw.txUndo                        = blockUndo.vtxundo.back();
    if (!pBaseTx->UndoExecuteTx(pIndex->nHeight, 0, cw, state))
        return false;

    // Undo transactions in reverse order
    for (int i = block.vptx.size() - 1; i >= 1; i--) {
        std::shared_ptr<CBaseTx> pBaseTx = block.vptx[i];
        cw.txUndo                        = blockUndo.vtxundo[i - 1];
        if (!pBaseTx->UndoExecuteTx(pIndex->nHeight, i, cw, state)) {
            LogPrint("ERROR", "%s\n", cw.txUndo.ToString());
            return false;
        }
    }
    // Set previous block as the best block
    cw.accountCache.SetBestBlock(pIndex->pprev->GetBlockHash());

    if (!cw.txCache.DeleteBlockFromCache(block))
        return state.Abort(_("DisconnectBlock() : failed to delete block from cache"));

    // Load txs into cache
    if (pIndex->nHeight > SysCfg().GetTxCacheHeight()) {
        CBlockIndex *pReLoadBlockIndex = pIndex;
        int nCacheHeight               = SysCfg().GetTxCacheHeight();
        while (pReLoadBlockIndex && nCacheHeight-- > 0) {
            pReLoadBlockIndex = pReLoadBlockIndex->pprev;
        }
        CBlock reLoadblock;
        if (!ReadBlockFromDisk(pReLoadBlockIndex, reLoadblock))
            return state.Abort(_("DisconnectBlock() : Failed to read block"));

        if (!cw.txCache.AddBlockToCache(reLoadblock))
            return state.Abort(_("DisconnectBlock() : failed to reload all txs into cache"));
    }

    if (pfClean) {
        *pfClean = fClean;
        return true;
    } else {
        return fClean;
    }
}

void static FlushBlockFile(bool fFinalize = false) {
    LOCK(cs_LastBlockFile);

    CDiskBlockPos posOld(nLastBlockFile, 0);

    FILE *fileOld = OpenBlockFile(posOld);
    if (fileOld) {
        if (fFinalize)
            TruncateFile(fileOld, infoLastBlockFile.nSize);
        FileCommit(fileOld);
        fclose(fileOld);
    }

    fileOld = OpenUndoFile(posOld);
    if (fileOld) {
        if (fFinalize)
            TruncateFile(fileOld, infoLastBlockFile.nUndoSize);
        FileCommit(fileOld);
        fclose(fileOld);
    }
}

bool FindUndoPos(CValidationState &state, int nFile, CDiskBlockPos &pos, unsigned int nAddSize);

bool ConnectBlock(CBlock &block, CCacheWrapper &cw, CBlockIndex *pIndex, CValidationState &state, bool fJustCheck) {
    AssertLockHeld(cs_main);
    bool isGensisBlock = ( block.GetHeight() == 0 && block.GetHash() == SysCfg().GetGenesisBlockHash() );

    // Check it again in case a previous version let a bad block in
    if (!isGensisBlock && !CheckBlock(block, state, cw, !fJustCheck, !fJustCheck))
        return false;

    if (!fJustCheck) {
        // Verify that the view's current state corresponds to the previous block
        uint256 hashPrevBlock = pIndex->pprev == nullptr ? uint256() : pIndex->pprev->GetBlockHash();
        if (hashPrevBlock != cw.accountCache.GetBestBlock()) {
            LogPrint("INFO", "hashPrevBlock=%s, bestblock=%s\n",
                    hashPrevBlock.GetHex(), cw.accountCache.GetBestBlock().GetHex());

            assert(hashPrevBlock == cw.accountCache.GetBestBlock());
        }
    }

    // Special case for the genesis block, skipping connection of its transactions
    if (isGensisBlock) {
        cw.accountCache.SetBestBlock(pIndex->GetBlockHash());
        for (unsigned int i = 1; i < block.vptx.size(); i++) {
            if (block.vptx[i]->nTxType == BLOCK_REWARD_TX) {
                assert(i <= 1);
                std::shared_ptr<CBlockRewardTx> pRewardTx = dynamic_pointer_cast<CBlockRewardTx>(block.vptx[i]);
                CAccount sourceAccount;
                CRegID acctRegId(pIndex->nHeight, i);
                CPubKey pubKey       = pRewardTx->txUid.get<CPubKey>();
                CKeyID keyId         = pubKey.GetKeyId();
                sourceAccount.nickID = CNickID();
                sourceAccount.keyID  = keyId;
                sourceAccount.pubKey = pubKey;
                sourceAccount.SetRegId(acctRegId);
                sourceAccount.bcoins = pRewardTx->rewardValue;
                assert(cw.accountCache.SaveAccount(sourceAccount));
            } else if (block.vptx[i]->nTxType == DELEGATE_VOTE_TX) {
                std::shared_ptr<CDelegateVoteTx> pDelegateTx = dynamic_pointer_cast<CDelegateVoteTx>(block.vptx[i]);
                assert(pDelegateTx->txUid.type() == typeid(CRegID));  // Vote Tx must use RegId

                CAccount voterAcct;
                assert(cw.accountCache.GetAccount(pDelegateTx->txUid, voterAcct));
                CUserID voterCId(pDelegateTx->txUid);
                uint64_t maxVotes = 0;
                CDbOpLog operDbLog;
                int j = i;
                for (const auto &vote : pDelegateTx->candidateVotes) {
                    assert(vote.GetCandidateVoteType() == ADD_BCOIN);  // it has to be ADD in GensisBlock
                    if (vote.GetVotedBcoins() > maxVotes) {
                        maxVotes = vote.GetVotedBcoins();
                    }

                    CUserID votedUid = vote.GetCandidateUid();

                    if (voterCId == votedUid) {  // vote for self
                        voterAcct.receivedVotes = vote.GetVotedBcoins();
                        assert(cw.contractCache.SetDelegateData(voterAcct, operDbLog));
                    } else {  // vote for others
                        CAccount votedAcct;
                        assert(!cw.accountCache.GetAccount(votedUid, votedAcct));

                        CRegID votedRegId(pIndex->nHeight, j++);  // generate RegId in genesis block
                        votedAcct.SetRegId(votedRegId);
                        votedAcct.receivedVotes = vote.GetVotedBcoins();

                        if (votedUid.type() == typeid(CPubKey)) {
                            votedAcct.pubKey = votedUid.get<CPubKey>();
                            votedAcct.keyID  = votedAcct.pubKey.GetKeyId();
                        }

                        assert(cw.accountCache.SaveAccount(votedAcct));
                        assert(cw.contractCache.SetDelegateData(votedAcct, operDbLog));
                    }

                    voterAcct.candidateVotes.push_back(vote);
                    sort(voterAcct.candidateVotes.begin(), voterAcct.candidateVotes.end(),
                         [](CCandidateVote vote1, CCandidateVote vote2) {
                             return vote1.GetVotedBcoins() > vote2.GetVotedBcoins();
                         });
                }
                assert(voterAcct.bcoins >= maxVotes);
                voterAcct.bcoins -= maxVotes;
                assert(cw.accountCache.SaveAccount(voterAcct));
            }
        }
        return true;
    }

    if (!VerifyPosTx(&block, cw, false))
        return state.DoS(100, ERRORMSG("ConnectBlock() : the block Hash=%s check pos tx error",
                        block.GetHash().GetHex()), REJECT_INVALID, "bad-pos-tx");

    CBlockUndo blockundo;
    int64_t nStart = GetTimeMicros();
    CDiskTxPos pos(pIndex->GetBlockPos(), GetSizeOfCompactSize(block.vptx.size()));
    std::vector<pair<uint256, CDiskTxPos> > vPos;
    vPos.reserve(block.vptx.size());

    // Push BlockRewardTx pos
    vPos.push_back(make_pair(block.GetTxHash(0), pos));
    pos.nTxOffset += ::GetSerializeSize(block.vptx[0], SER_DISK, CLIENT_VERSION);

    LogPrint("op_account", "block height:%d block hash:%s\n", block.GetHeight(), block.GetHash().GetHex());
    uint64_t nTotalRunStep(0);
    int64_t nTotalFuel(0);
    if (block.vptx.size() > 1) {
        for (unsigned int i = 1; i < block.vptx.size(); i++) {
            std::shared_ptr<CBaseTx> pBaseTx = block.vptx[i];
            if (cw.txCache.HaveTx((pBaseTx->GetHash())))
                return state.DoS(100, ERRORMSG("ConnectBlock() : txid=%s duplicated",
                                pBaseTx->GetHash().GetHex()), REJECT_INVALID, "tx-duplicated");

            assert(mapBlockIndex.count(cw.accountCache.GetBestBlock()));
            if (!pBaseTx->IsValidHeight(mapBlockIndex[cw.accountCache.GetBestBlock()]->nHeight, SysCfg().GetTxCacheHeight()))
                return state.DoS(100, ERRORMSG("ConnectBlock() : txid=%s beyond the scope of valid height",
                                pBaseTx->GetHash().GetHex()), REJECT_INVALID, "tx-invalid-height");

            LogPrint("op_account", "tx index:%d tx hash:%s\n", i, pBaseTx->GetHash().GetHex());
            pBaseTx->nFuelRate = block.GetFuelRate();

            cw.txUndo.Clear();  // Clear first.
            if (!pBaseTx->ExecuteTx(pIndex->nHeight, i, cw, state))
                return false;

            nTotalRunStep += pBaseTx->nRunStep;
            if (nTotalRunStep > MAX_BLOCK_RUN_STEP)
                return state.DoS(100, ERRORMSG("block hash=%s total run steps exceed max run step",
                                block.GetHash().GetHex()), REJECT_INVALID, "exeed-max_step");

            uint64_t llFuel = ceil(pBaseTx->nRunStep / 100.f) * block.GetFuelRate();
            if (CONTRACT_DEPLOY_TX == pBaseTx->nTxType) {
                if (llFuel < 1 * COIN) {
                    llFuel = 1 * COIN;
                }
            }

            nTotalFuel += llFuel;
            LogPrint("fuel", "connect block total fuel:%d, tx fuel:%d runStep:%d fuelRate:%d txhash:%s \n",
                     nTotalFuel, llFuel, pBaseTx->nRunStep, block.GetFuelRate(), pBaseTx->GetHash().GetHex());
            vPos.push_back(make_pair(block.GetTxHash(i), pos));
            pos.nTxOffset += ::GetSerializeSize(pBaseTx, SER_DISK, CLIENT_VERSION);
            blockundo.vtxundo.push_back(cw.txUndo);
        }

        if (nTotalFuel != block.GetFuel())
            return ERRORMSG("fuel value at block header calculate error(actual fuel:%ld vs block fuel:%ld)",
                            nTotalFuel, block.GetFuel());
    }

    CBlockRewardTx *pRewardTx = (CBlockRewardTx *)block.vptx[0].get();
    CAccount minerAcct;
    if (!pCdMan->pAccountCache->GetAccount(pRewardTx->txUid, minerAcct)) {
        assert(0);
    }

    // Verify BlockRewardTx
    uint64_t llValidReward = block.GetFee() - block.GetFuel() + minerAcct.CalculateAccountProfit(block.GetHeight());
    if (pRewardTx->rewardValue != llValidReward) {
        LogPrint("ERROR", "block height:%u, block fee:%lld, block fuel:%u, vote profits:%llu\n", block.GetHeight(),
                 block.GetFee(), block.GetFuel(), minerAcct.CalculateAccountProfit(block.GetHeight()));
        return state.DoS(100, ERRORMSG("ConnectBlock() : invalid coinbase reward amount(actual=%d vs valid=%d)",
                        pRewardTx->rewardValue, llValidReward), REJECT_INVALID, "bad-reward-amount");
    }

    // Execute BlockRewardTx
    LogPrint("op_account", "tx index:%d tx hash:%s\n", 0, block.vptx[0]->GetHash().GetHex());
    cw.txUndo.Clear();  // Clear first
    if (!block.vptx[0]->ExecuteTx(pIndex->nHeight, 0, cw, state))
        return ERRORMSG("ConnectBlock() : execute reward tx error!");

    blockundo.vtxundo.push_back(cw.txUndo);

    if (pIndex->nHeight - COINBASE_MATURITY > 0) {
        // Deal mature BlockRewardTx
        CBlockIndex *pMatureIndex = pIndex;
        for (int i = 0; i < COINBASE_MATURITY; ++i) {
            pMatureIndex = pMatureIndex->pprev;
        }

        if (nullptr != pMatureIndex) {
            CBlock matureBlock;
            if (!ReadBlockFromDisk(pMatureIndex, matureBlock)) {
                return state.DoS(100, ERRORMSG("ConnectBlock() : read mature block error"),
                                REJECT_INVALID, "bad-read-block");
            }

            cw.txUndo.Clear();  // Clear first
            if (!matureBlock.vptx[0]->ExecuteTx(pIndex->nHeight, -1, cw, state))
                return ERRORMSG("ConnectBlock() : execute mature block reward tx error!");
        }
        blockundo.vtxundo.push_back(cw.txUndo);
    }
    int64_t nTime = GetTimeMicros() - nStart;
    if (SysCfg().IsBenchmark())
        LogPrint("INFO", "- Connect %u transactions: %.2fms (%.3fms/tx)\n",
                 (unsigned)block.vptx.size(), 0.001 * nTime, 0.001 * nTime / block.vptx.size());

    if (fJustCheck)
        return true;

    if (SysCfg().IsTxIndex()) {
<<<<<<< HEAD
        LogPrint("DEBUG", "Add transaction indexes, block hash:%s\n", pIndex->GetBlockHash().GetHex());
        vector<CContractDBOperLog> vTxIndexOperDB;
=======
        LogPrint("DEBUG", "add tx index, block hash:%s\n", pIndex->GetBlockHash().GetHex());
        vector<CDbOpLog> vTxIndexOperDB;
>>>>>>> 5bfdac90
        if (!cw.contractCache.WriteTxIndex(vPos, vTxIndexOperDB))
            return state.Abort(_("Failed to write transaction index"));
        // TODO: must undo these oplogs in DisconnectBlock()
        auto itTxUndo = blockundo.vtxundo.rbegin();
        CDbOpLogs &opLogs = itTxUndo->mapDbOpLogs[TX_FILE_POS];
        opLogs.insert(opLogs.begin(), vTxIndexOperDB.begin(), vTxIndexOperDB.end());
    }

    // Write undo information to disk
    if (pIndex->GetUndoPos().IsNull() || (pIndex->nStatus & BLOCK_VALID_MASK) < BLOCK_VALID_SCRIPTS) {
        if (pIndex->GetUndoPos().IsNull()) {
            CDiskBlockPos pos;
            if (!FindUndoPos(state, pIndex->nFile, pos, ::GetSerializeSize(blockundo, SER_DISK, CLIENT_VERSION) + 40))
                return ERRORMSG("ConnectBlock() : FindUndoPos failed");
            if (!blockundo.WriteToDisk(pos, pIndex->pprev->GetBlockHash()))
                return state.Abort(_("Failed to write undo data"));

            // Update nUndoPos in block index
            pIndex->nUndoPos = pos.nPos;
            pIndex->nStatus |= BLOCK_HAVE_UNDO;
        }

        pIndex->nStatus = (pIndex->nStatus & ~BLOCK_VALID_MASK) | BLOCK_VALID_SCRIPTS;

        CDiskBlockIndex blockindex(pIndex);
        if (!pCdMan->pBlockTreeDb->WriteBlockIndex(blockindex))
            return state.Abort(_("Failed to write block index"));
    }

    if (!cw.txCache.AddBlockToCache(block))
        return state.Abort(_("Connect tip block failed add block tx to txcache"));

    if (pIndex->nHeight - SysCfg().GetTxCacheHeight() > 0) {
        CBlockIndex *pDeleteBlockIndex = pIndex;
        int nCacheHeight               = SysCfg().GetTxCacheHeight();
        while (pDeleteBlockIndex && nCacheHeight-- > 0) {
            pDeleteBlockIndex = pDeleteBlockIndex->pprev;
        }
        CBlock deleteBlock;
        if (!ReadBlockFromDisk(pDeleteBlockIndex, deleteBlock))
            return state.Abort(_("Failed to read block"));
        if (!cw.txCache.DeleteBlockFromCache(deleteBlock))
            return state.Abort(_("Connect tip block failed delete block tx to txcache"));
    }

    // Add this block to the view's block chain
    assert(cw.accountCache.SetBestBlock(pIndex->GetBlockHash()));
    return true;
}

// Update the on-disk chain state.
bool static WriteChainState(CValidationState &state) {
    static int64_t nLastWrite = 0;
    unsigned int cachesize    = pCdMan->pAccountCache->GetCacheSize() + pCdMan->pContractCache->GetCacheSize();
    if (!IsInitialBlockDownload()
        || cachesize > SysCfg().GetViewCacheSize()
        || GetTimeMicros() > nLastWrite + 600 * 1000000) {
        // Typical CCoins structures on disk are around 100 bytes in size.
        // Pushing a new one to the database can cause it to be written
        // twice (once in the log, and once in the tables). This is already
        // an overestimation, as most will delete an existing entry or
        // overwrite one. Still, use a conservative safety factor of 2.
        if (!CheckDiskSpace(cachesize))
            return state.Error("out of disk space");

        FlushBlockFile();
        pCdMan->pBlockTreeDb->Sync();
        if (!pCdMan->pAccountCache->Flush())
            return state.Abort(_("Failed to write to account database"));

        if (!pCdMan->pContractCache->Flush())
            return state.Abort(_("Failed to write to script db database"));

        mapForkCache.clear();
        nLastWrite = GetTimeMicros();
    }
    return true;
}

// Update chainActive and related internal data structures.
void static UpdateTip(CBlockIndex *pIndexNew, const CBlock &block) {
    chainActive.SetTip(pIndexNew);

    SyncTransaction(uint256(), nullptr, &block);

    // Update best block in wallet (so we can detect restored wallets)
    bool fIsInitialDownload = IsInitialBlockDownload();
    if ((chainActive.Height() % 20160) == 0 || (!fIsInitialDownload && (chainActive.Height() % 144) == 0))
        g_signals.SetBestChain(chainActive.GetLocator());

    // New best block
    SysCfg().SetBestRecvTime(GetTime());
    mempool.AddUpdatedTransactionNum(1);
    LogPrint("INFO", "UpdateTip: new best=%s  height=%d  log2_work=%.8g  tx=%lu  date=%s progress=%f txnumber=%d dFeePerKb=%lf nFuelRate=%d\n",
             chainActive.Tip()->GetBlockHash().ToString(), chainActive.Height(), log(chainActive.Tip()->nChainWork.getdouble()) / log(2.0), (unsigned long)chainActive.Tip()->nChainTx,
             DateTimeStrFormat("%Y-%m-%d %H:%M:%S", chainActive.Tip()->GetBlockTime()),
             Checkpoints::GuessVerificationProgress(chainActive.Tip()), block.vptx.size(), chainActive.Tip()->dFeePerKb, chainActive.Tip()->nFuelRate);
    LogPrint("updatetip", "UpdateTip: new best=%s  height=%d  log2_work=%.8g  tx=%lu  date=%s progress=%f txnumber=%d dFeePerKb=%lf nFuelRate=%d difficulty=%.8lf\n",
             chainActive.Tip()->GetBlockHash().ToString(), chainActive.Height(), log(chainActive.Tip()->nChainWork.getdouble()) / log(2.0), (unsigned long)chainActive.Tip()->nChainTx,
             DateTimeStrFormat("%Y-%m-%d %H:%M:%S", chainActive.Tip()->GetBlockTime()),
             Checkpoints::GuessVerificationProgress(chainActive.Tip()), block.vptx.size(), chainActive.Tip()->dFeePerKb, chainActive.Tip()->nFuelRate, CaculateDifficulty(chainActive.Tip()->nBits));
    // Check the version of the last 100 blocks to see if we need to upgrade:
    if (!fIsInitialDownload) {
        int nUpgraded             = 0;
        const CBlockIndex *pIndex = chainActive.Tip();
        for (int i = 0; i < 100 && pIndex != nullptr; i++) {
            if (pIndex->nVersion > CBlock::CURRENT_VERSION)
                ++nUpgraded;
            pIndex = pIndex->pprev;
        }
        if (nUpgraded > 0)
            LogPrint("INFO", "SetBestChain: %d of last 100 blocks above version %d\n", nUpgraded, (int)CBlock::CURRENT_VERSION);
        if (nUpgraded > 100 / 2)
            // strMiscWarning is read by GetWarnings(), called by Qt and the JSON-RPC code to warn the user:
            strMiscWarning = _("Warning: This version is obsolete, upgrade required!");
    }
}

// Disconnect chainActive's tip.
bool static DisconnectTip(CValidationState &state) {
    CBlockIndex *pIndexDelete = chainActive.Tip();
    assert(pIndexDelete);
    // Read block from disk.
    CBlock block;
    if (!ReadBlockFromDisk(pIndexDelete, block))
        return state.Abort(_("Failed to read blocks from disk."));
    // Apply the block atomically to the chain state.
    int64_t nStart = GetTimeMicros();
    {
        auto spCW = std::make_shared<CCacheWrapper>();
        spCW->accountCache = *(pCdMan->pAccountCache);
        spCW->txCache = *(pCdMan->pTxCache);
        spCW->contractCache = *(pCdMan->pContractCache);

        if (!DisconnectBlock(block, *spCW, pIndexDelete, state))
            return ERRORMSG("DisconnectTip() : DisconnectBlock %s failed",
                            pIndexDelete->GetBlockHash().ToString());

        // Need to re-sync all to global cache layer.
        spCW->accountCache.Flush(pCdMan->pAccountCache);
        spCW->txCache.Flush(pCdMan->pTxCache);
        spCW->contractCache.Flush(pCdMan->pContractCache);

    }
    if (SysCfg().IsBenchmark())
        LogPrint("INFO", "- Disconnect: %.2fms\n", (GetTimeMicros() - nStart) * 0.001);
    // Write the chain state to disk, if necessary.
    if (!WriteChainState(state))
        return false;
    // Update chainActive and related variables.
    UpdateTip(pIndexDelete->pprev, block);
    // Resurrect mempool transactions from the disconnected block.
    for (const auto &ptx : block.vptx) {
        list<std::shared_ptr<CBaseTx> > removed;
        CValidationState stateDummy;
        if (!ptx->IsCoinBase()) {
            if (!AcceptToMemoryPool(mempool, stateDummy, ptx.get(), false)) {
                mempool.Remove(ptx.get(), removed, true);
            }
        } else {
            EraseTransaction(ptx->GetHash());
        }
    }

    if (SysCfg().GetArg("-blocklog", 0) != 0) {
        if (chainActive.Height() % SysCfg().GetArg("-blocklog", 0) == 0) {
            if (!pCdMan->pAccountCache->Flush())
                return state.Abort(_("Failed to write to account database"));

            if (!pCdMan->pContractCache->Flush())
                return state.Abort(_("Failed to write to script db database"));

            WriteBlockLog(true, "DisConnectTip");
        }
    }
    return true;
}

// Connect a new block to chainActive.
bool static ConnectTip(CValidationState &state, CBlockIndex *pIndexNew) {
    assert(pIndexNew->pprev == chainActive.Tip());
    // Read block from disk.
    CBlock block;
    if (!ReadBlockFromDisk(pIndexNew, block))
        return state.Abort(strprintf("Failed to read block hash:%s\n", pIndexNew->GetBlockHash().GetHex()));

    // Apply the block automatically to the chain state.
    int64_t nStart = GetTimeMicros();
    {
        CInv inv(MSG_BLOCK, pIndexNew->GetBlockHash());

        auto spCW           = std::make_shared<CCacheWrapper>();
        spCW->accountCache  = *pCdMan->pAccountCache;
        spCW->txCache       = *pCdMan->pTxCache;
        spCW->contractCache = *pCdMan->pContractCache;

        if (!ConnectBlock(block, *spCW, pIndexNew, state)) {
            if (state.IsInvalid()) {
                InvalidBlockFound(pIndexNew, state);
            }
            return ERRORMSG("ConnectTip() : ConnectBlock %s failed", pIndexNew->GetBlockHash().ToString());
        }
        mapBlockSource.erase(inv.hash);

        // Need to re-sync all to global cache layer.
        spCW->accountCache.Flush(pCdMan->pAccountCache);
        spCW->txCache.Flush(pCdMan->pTxCache);
        spCW->contractCache.Flush(pCdMan->pContractCache);

        CAccountCache accountCache(*pCdMan->pAccountCache);
        uint256 uBestblockHash = accountCache.GetBestBlock();
        LogPrint("INFO", "uBestBlockHash[%d]: %s\n", nSyncTipHeight, uBestblockHash.GetHex());
    }

    if (SysCfg().IsBenchmark())
        LogPrint("INFO", "- Connect: %.2fms\n", (GetTimeMicros() - nStart) * 0.001);

    // Write the chain state to disk, if necessary.
    if (!WriteChainState(state))
        return false;

    // Update chainActive & related variables.
    UpdateTip(pIndexNew, block);

    // Write new block info to log, if necessary.
    if (SysCfg().GetArg("-blocklog", 0) != 0) {
        if (chainActive.Height() % SysCfg().GetArg("-blocklog", 0) == 0) {
            if (!pCdMan->pAccountCache->Flush())
                return state.Abort(_("Failed to write to account database"));

            if (!pCdMan->pContractCache->Flush())
                return state.Abort(_("Failed to write to script db database"));

            WriteBlockLog(true, "ConnectTip");
        }
    }

    for (auto &pTxItem : block.vptx) {
        mempool.memPoolTxs.erase(pTxItem->GetHash());
    }
    return true;
}

// Make chainMostWork correspond to the chain with the most work in it, that isn't
// known to be invalid (it's however far from certain to be valid).
void static FindMostWorkChain() {
    CBlockIndex *pIndexNew = nullptr;

    // In case the current best is invalid, do not consider it.
    while (chainMostWork.Tip() && (chainMostWork.Tip()->nStatus & BLOCK_FAILED_MASK)) {
        setBlockIndexValid.erase(chainMostWork.Tip());
        chainMostWork.SetTip(chainMostWork.Tip()->pprev);
    }

    do {
        // Find the best candidate header.
        {
            set<CBlockIndex *, CBlockIndexWorkComparator>::reverse_iterator it = setBlockIndexValid.rbegin();
            if (it == setBlockIndexValid.rend())
                return;
            pIndexNew = *it;
        }

        // Check whether all blocks on the path between the currently active chain and the candidate are valid.
        // Just going until the active chain is an optimization, as we know all blocks in it are valid already.
        CBlockIndex *pindexTest = pIndexNew;
        bool fInvalidAncestor   = false;
        while (pindexTest && !chainActive.Contains(pindexTest)) {
            if (pindexTest->nStatus & BLOCK_FAILED_MASK) {
                // Candidate has an invalid ancestor, remove entire chain from the set.
                if (pindexBestInvalid == nullptr || pIndexNew->nChainWork > pindexBestInvalid->nChainWork)
                    pindexBestInvalid = pIndexNew;
                CBlockIndex *pindexFailed = pIndexNew;
                while (pindexTest != pindexFailed) {
                    pindexFailed->nStatus |= BLOCK_FAILED_CHILD;
                    setBlockIndexValid.erase(pindexFailed);
                    pindexFailed = pindexFailed->pprev;
                }
                fInvalidAncestor = true;
                break;
            }
            pindexTest = pindexTest->pprev;
        }
        if (fInvalidAncestor)
            continue;

        break;
    } while (true);

    // Check whether it's actually an improvement.
    if (chainMostWork.Tip() && !CBlockIndexWorkComparator()(chainMostWork.Tip(), pIndexNew))
        return;

    // We have a new best.
    chainMostWork.SetTip(pIndexNew);
}

// Try to activate to the most-work chain (thereby connecting it).
bool ActivateBestChain(CValidationState &state) {
    LOCK(cs_main);
    CBlockIndex *pindexOldTip = chainActive.Tip();
    bool fComplete            = false;
    while (!fComplete) {
        FindMostWorkChain();
        fComplete = true;

        // Check whether we have something to do.
        if (chainMostWork.Tip() == nullptr) break;

        // Disconnect active blocks which are no longer in the best chain.
        while (chainActive.Tip() && !chainMostWork.Contains(chainActive.Tip())) {
            if (!DisconnectTip(state))
                return false;
            if (chainActive.Tip() && chainMostWork.Contains(chainActive.Tip())) {
                mempool.ReScanMemPoolTx(pCdMan->pAccountCache, pCdMan->pContractCache);
            }
        }

        // Connect new blocks.
        while (!chainActive.Contains(chainMostWork.Tip())) {
            CBlockIndex *pindexConnect = chainMostWork[chainActive.Height() + 1];
            if (!ConnectTip(state, pindexConnect)) {
                if (state.IsInvalid()) {
                    // The block violates a consensus rule.
                    if (!state.CorruptionPossible())
                        InvalidChainFound(chainMostWork.Tip());
                    fComplete = false;
                    state     = CValidationState();
                    break;
                } else {
                    // A system error occurred (disk space, database error, ...).
                    return false;
                }
            }

            if (chainActive.Contains(chainMostWork.Tip())) {
                mempool.ReScanMemPoolTx(pCdMan->pAccountCache, pCdMan->pContractCache);
            }
        }
    }

    if (chainActive.Tip() != pindexOldTip) {
        string strCmd = SysCfg().GetArg("-blocknotify", "");
        if (!IsInitialBlockDownload() && !strCmd.empty()) {
            boost::replace_all(strCmd, "%s", chainActive.Tip()->GetBlockHash().GetHex());
            boost::thread t(runCommand, strCmd);  // thread runs free
        }
    }

    return true;
}

bool AddToBlockIndex(CBlock &block, CValidationState &state, const CDiskBlockPos &pos) {
    // Check for duplicate
    uint256 hash = block.GetHash();
    if (mapBlockIndex.count(hash))
        return state.Invalid(ERRORMSG("AddToBlockIndex() : %s already exists", hash.ToString()), 0, "duplicate");

    // Construct new block index object
    CBlockIndex *pIndexNew = new CBlockIndex(block);
    assert(pIndexNew);
    {
        LOCK(cs_nBlockSequenceId);
        pIndexNew->nSequenceId = nBlockSequenceId++;
    }
    map<uint256, CBlockIndex *>::iterator mi = mapBlockIndex.insert(make_pair(hash, pIndexNew)).first;
    // LogPrint("INFO", "in map hash:%s map size:%d\n", hash.GetHex(), mapBlockIndex.size());
    pIndexNew->pBlockHash                        = &((*mi).first);
    map<uint256, CBlockIndex *>::iterator miPrev = mapBlockIndex.find(block.GetPrevBlockHash());
    if (miPrev != mapBlockIndex.end()) {
        pIndexNew->pprev   = (*miPrev).second;
        pIndexNew->nHeight = pIndexNew->pprev->nHeight + 1;
        pIndexNew->BuildSkip();
    }
    pIndexNew->nTx        = block.vptx.size();
    pIndexNew->nChainWork = pIndexNew->nHeight;
    pIndexNew->nChainTx   = (pIndexNew->pprev ? pIndexNew->pprev->nChainTx : 0) + pIndexNew->nTx;
    pIndexNew->nFile      = pos.nFile;
    pIndexNew->nDataPos   = pos.nPos;
    pIndexNew->nUndoPos   = 0;
    pIndexNew->nStatus    = BLOCK_VALID_TRANSACTIONS | BLOCK_HAVE_DATA;
    setBlockIndexValid.insert(pIndexNew);

    if (!pCdMan->pBlockTreeDb->WriteBlockIndex(CDiskBlockIndex(pIndexNew)))
        return state.Abort(_("Failed to write block index"));
    int64_t tempTime = GetTimeMillis();
    // New best?
    if (!ActivateBestChain(state)) {
        LogPrint("INFO", "ActivateBestChain() elapse time:%lld ms\n", GetTimeMillis() - tempTime);
        return false;
    }
    // LogPrint("INFO", "ActivateBestChain() elapse time:%lld ms\n", GetTimeMillis() - tempTime);
    LOCK(cs_main);
    if (pIndexNew == chainActive.Tip()) {
        // Clear fork warning if its no longer applicable
        CheckForkWarningConditions();
    } else
        CheckForkWarningConditionsOnNewFork(pIndexNew);

    if (!pCdMan->pBlockTreeDb->Flush())
        return state.Abort(_("Failed to sync block index"));

    if (chainActive.Tip()->nHeight > nSyncTipHeight)
        nSyncTipHeight = chainActive.Tip()->nHeight;

    return true;
}

bool FindBlockPos(CValidationState &state, CDiskBlockPos &pos, unsigned int nAddSize, unsigned int nHeight, uint64_t nTime, bool fKnown = false) {
    bool fUpdatedLast = false;

    LOCK(cs_LastBlockFile);

    if (fKnown) {
        if (nLastBlockFile != pos.nFile) {
            nLastBlockFile = pos.nFile;
            infoLastBlockFile.SetNull();
            pCdMan->pBlockTreeDb->ReadBlockFileInfo(nLastBlockFile, infoLastBlockFile);
            fUpdatedLast = true;
        }
    } else {
        while (infoLastBlockFile.nSize + nAddSize >= MAX_BLOCKFILE_SIZE) {
            LogPrint("INFO", "Leaving block file %i: %s\n", nLastBlockFile, infoLastBlockFile.ToString());
            FlushBlockFile(true);
            nLastBlockFile++;
            infoLastBlockFile.SetNull();
            pCdMan->pBlockTreeDb->ReadBlockFileInfo(nLastBlockFile, infoLastBlockFile);  // check whether data for the new file somehow already exist; can fail just fine
            fUpdatedLast = true;
        }
        pos.nFile = nLastBlockFile;
        pos.nPos  = infoLastBlockFile.nSize;
    }

    infoLastBlockFile.nSize += nAddSize;
    infoLastBlockFile.AddBlock(nHeight, nTime);

    if (!fKnown) {
        unsigned int nOldChunks = (pos.nPos + BLOCKFILE_CHUNK_SIZE - 1) / BLOCKFILE_CHUNK_SIZE;
        unsigned int nNewChunks = (infoLastBlockFile.nSize + BLOCKFILE_CHUNK_SIZE - 1) / BLOCKFILE_CHUNK_SIZE;
        if (nNewChunks > nOldChunks) {
            if (CheckDiskSpace(nNewChunks * BLOCKFILE_CHUNK_SIZE - pos.nPos)) {
                FILE *file = OpenBlockFile(pos);
                if (file) {
                    LogPrint("INFO", "Pre-allocating up to position 0x%x in blk%05u.dat\n", nNewChunks * BLOCKFILE_CHUNK_SIZE, pos.nFile);
                    AllocateFileRange(file, pos.nPos, nNewChunks * BLOCKFILE_CHUNK_SIZE - pos.nPos);
                    fclose(file);
                }
            } else
                return state.Error("out of disk space");
        }
    }

    if (!pCdMan->pBlockTreeDb->WriteBlockFileInfo(nLastBlockFile, infoLastBlockFile))
        return state.Abort(_("Failed to write file info"));
    if (fUpdatedLast)
        pCdMan->pBlockTreeDb->WriteLastBlockFile(nLastBlockFile);

    return true;
}

bool FindUndoPos(CValidationState &state, int nFile, CDiskBlockPos &pos, unsigned int nAddSize) {
    pos.nFile = nFile;

    LOCK(cs_LastBlockFile);

    unsigned int nNewSize;
    if (nFile == nLastBlockFile) {
        pos.nPos = infoLastBlockFile.nUndoSize;
        nNewSize = (infoLastBlockFile.nUndoSize += nAddSize);
        if (!pCdMan->pBlockTreeDb->WriteBlockFileInfo(nLastBlockFile, infoLastBlockFile))
            return state.Abort(_("Failed to write block info"));
    } else {
        CBlockFileInfo info;
        if (!pCdMan->pBlockTreeDb->ReadBlockFileInfo(nFile, info))
            return state.Abort(_("Failed to read block info"));
        pos.nPos = info.nUndoSize;
        nNewSize = (info.nUndoSize += nAddSize);
        if (!pCdMan->pBlockTreeDb->WriteBlockFileInfo(nFile, info))
            return state.Abort(_("Failed to write block info"));
    }

    unsigned int nOldChunks = (pos.nPos + UNDOFILE_CHUNK_SIZE - 1) / UNDOFILE_CHUNK_SIZE;
    unsigned int nNewChunks = (nNewSize + UNDOFILE_CHUNK_SIZE - 1) / UNDOFILE_CHUNK_SIZE;
    if (nNewChunks > nOldChunks) {
        if (CheckDiskSpace(nNewChunks * UNDOFILE_CHUNK_SIZE - pos.nPos)) {
            FILE *file = OpenUndoFile(pos);
            if (file) {
                LogPrint("INFO", "Pre-allocating up to position 0x%x in rev%05u.dat\n", nNewChunks * UNDOFILE_CHUNK_SIZE, pos.nFile);
                AllocateFileRange(file, pos.nPos, nNewChunks * UNDOFILE_CHUNK_SIZE - pos.nPos);
                fclose(file);
            }
        } else
            return state.Error("out of disk space");
    }

    return true;
}

bool ProcessForkedChain(const CBlock &block, CBlockIndex *pPreBlockIndex, CValidationState &state) {
    if (pPreBlockIndex->GetBlockHash() == chainActive.Tip()->GetBlockHash())
        return true;  // no fork

    std::shared_ptr<CAccountCache> pForkAccountCache;
    std::shared_ptr<CTransactionCache> pForkTxCache;
    std::shared_ptr<CContractCache> pForkContractCache;

    std::shared_ptr<CAccountCache> pAccountCache =
        std::make_shared<CAccountCache>(pCdMan->pAccountDb, pCdMan->pAccountCache);

    std::shared_ptr<CTransactionCache> pTxCache = std::make_shared<CTransactionCache>();
    pTxCache->SetTxHashCache(pCdMan->pTxCache->GetTxHashCache());

    std::shared_ptr<CContractCache> pContractCache = std::make_shared<CContractCache>(*pCdMan->pContractDb);
    pContractCache->mapContractDb                  = pCdMan->pContractCache->mapContractDb;

    bool forkChainTipFound = false;
    uint256 forkChainTipBlockHash;
    vector<CBlock> vPreBlocks;

    while (!chainActive.Contains(pPreBlockIndex)) {
        if (!forkChainTipFound) {
            if (mapForkCache.count(pPreBlockIndex->GetBlockHash())) {
                forkChainTipBlockHash = pPreBlockIndex->GetBlockHash();
                forkChainTipFound     = true;
                LogPrint("INFO", "ForkChainTip hash=%s, height=%d\n", forkChainTipBlockHash.GetHex(), pPreBlockIndex->nHeight);
            } else {
                CBlock block;
                if (!ReadBlockFromDisk(pPreBlockIndex, block))
                    return state.Abort(_("Failed to read block"));

                vPreBlocks.push_back(block);  //将支链的block保存起来
            }
        }

        pPreBlockIndex = pPreBlockIndex->pprev;
        // if (chainActive.Tip()->nHeight - pPreBlockIndex->nHeight > SysCfg().GetMaxForkHeight())
        //     return state.DoS(100, ERRORMSG("ProcessForkedChain() : block at fork chain too earlier than tip block hash=%s block height=%d\n",
        //         block.GetHash().GetHex(), block.GetHeight()));

        if (mapBlockIndex.find(pPreBlockIndex->GetBlockHash()) == mapBlockIndex.end())
            return state.DoS(10, ERRORMSG("ProcessForkedChain() : prev block not found"), 0, "bad-prevblk");
    }  //如果进来的preBlockHash不为tip的hash, 找到主链中分叉处

    if (mapForkCache.count(pPreBlockIndex->GetBlockHash())) {
        pAccountCache  = std::get<0>(mapForkCache[pPreBlockIndex->GetBlockHash()]);
        pTxCache       = std::get<1>(mapForkCache[pPreBlockIndex->GetBlockHash()]);
        pContractCache = std::get<2>(mapForkCache[pPreBlockIndex->GetBlockHash()]);
        LogPrint("INFO", "hash=%s, height=%d\n", pPreBlockIndex->GetBlockHash().GetHex(), pPreBlockIndex->nHeight);
    } else {
        int64_t beginTime        = GetTimeMillis();
        CBlockIndex *pBlockIndex = chainActive.Tip();

        auto spCW                = std::make_shared<CCacheWrapper>();
        spCW->accountCache       = *pAccountCache;
        spCW->txCache            = *pTxCache;
        spCW->contractCache      = *pContractCache;

        while (pPreBlockIndex != pBlockIndex) {
            LogPrint("INFO", "ProcessForkedChain() DisconnectBlock block nHeight=%d hash=%s\n", pBlockIndex->nHeight,
                     pBlockIndex->GetBlockHash().GetHex());

            CBlock block;
            if (!ReadBlockFromDisk(pBlockIndex, block))
                return state.Abort(_("Failed to read block"));

            bool bfClean        = true;
            if (!DisconnectBlock(block, *spCW, pBlockIndex, state, &bfClean)) {
                return ERRORMSG("ProcessForkedChain() : DisconnectBlock %s failed",
                                pBlockIndex->GetBlockHash().ToString());
            }

            pBlockIndex = pBlockIndex->pprev;
        }  //数据库状态回滚到主链分叉处

        // Need to re-sync all to cache layer.
        spCW->accountCache.Flush(pAccountCache.get());
        spCW->txCache.Flush(pTxCache.get());
        spCW->contractCache.Flush(pContractCache.get());

        LogPrint("INFO", "ProcessForkedChain() DisconnectBlock elapse: %lld ms\n", GetTimeMillis() - beginTime);

        mapForkCache[pPreBlockIndex->GetBlockHash()] = std::make_tuple(pAccountCache, pTxCache, pContractCache);

        LogPrint("INFO", "add mapForkCache Key:%s height:%d\n", pPreBlockIndex->GetBlockHash().GetHex(), pPreBlockIndex->nHeight);
        LogPrint("INFO", "add pAccountCache:%x\n", pAccountCache.get());
        LogPrint("INFO", "view best block hash:%s\n", pAccountCache->GetBestBlock().GetHex());
    }

    if (forkChainTipFound) {
        pForkAccountCache  = std::get<0>(mapForkCache[forkChainTipBlockHash]);
        pForkTxCache       = std::get<1>(mapForkCache[forkChainTipBlockHash]);
        pForkContractCache = std::get<2>(mapForkCache[forkChainTipBlockHash]);

        pForkAccountCache->SetBaseView(pAccountCache.get());
        pForkContractCache->SetBaseView(pContractCache.get());
    } else {
        pForkAccountCache.reset(new CAccountCache(*pAccountCache));
        pForkTxCache.reset(new CTransactionCache(*pTxCache));
        pForkContractCache.reset(new CContractCache(*pContractCache));
    }

    LogPrint("INFO", "pForkAcctView:%x\n", pForkAccountCache.get());
    LogPrint("INFO", "view best block hash:%s height:%d\n", pForkAccountCache->GetBestBlock().GetHex(),
            mapBlockIndex[pForkAccountCache->GetBestBlock()]->nHeight);

    // Reset spCW first.
    auto spForkCW           = std::make_shared<CCacheWrapper>();
    spForkCW->accountCache  = *pForkAccountCache;
    spForkCW->txCache       = *pForkTxCache;
    spForkCW->contractCache = *pForkContractCache;

    vector<CBlock>::reverse_iterator rIter = vPreBlocks.rbegin();
    for (; rIter != vPreBlocks.rend(); ++rIter) {  //连接支链的block
        LogPrint("INFO", "ProcessForkedChain() : ConnectBlock block nHeight=%d hash=%s\n", rIter->GetHeight(),
                 rIter->GetHash().GetHex());

        if (!ConnectBlock(*rIter, *spForkCW, mapBlockIndex[rIter->GetHash()], state, false)) {
            return ERRORMSG("ProcessForkedChain() : ConnectBlock %s failed", rIter->GetHash().ToString());
        }

        CBlockIndex *pConnBlockIndex = mapBlockIndex[rIter->GetHash()];
        if (pConnBlockIndex->nStatus | BLOCK_FAILED_MASK) {
            pConnBlockIndex->nStatus = BLOCK_VALID_TRANSACTIONS | BLOCK_HAVE_DATA;
        }
    }

    // Need to re-sync all to cache layer.
    spForkCW->accountCache.Flush(pForkAccountCache.get());
    spForkCW->txCache.Flush(pForkTxCache.get());
    spForkCW->contractCache.Flush(pForkContractCache.get());

    // Verify reward transaction
    if (!VerifyPosTx(&block, *spForkCW, true)) {
        return state.DoS(100, ERRORMSG("ProcessForkedChain() : txid=%s check pos tx error",
                        block.GetHash().GetHex()), REJECT_INVALID, "bad-pos-tx");
    }

    // Verify reward value
    CBlockRewardTx *pRewardTx = (CBlockRewardTx *)block.vptx[0].get();
    CAccount minerAcct;
    if (!pForkAccountCache->GetAccount(pRewardTx->txUid, minerAcct)) {
        assert(0);
    }

    uint64_t llValidReward = block.GetFee() - block.GetFuel() + minerAcct.CalculateAccountProfit(block.GetHeight());
    if (pRewardTx->rewardValue != llValidReward) {
        LogPrint("ERROR", "block height:%u, block fee:%lld, block fuel:%u, vote profits:%llu\n", block.GetHeight(),
                 block.GetFee(), block.GetFuel(), minerAcct.CalculateAccountProfit(block.GetHeight()));
        return state.DoS(100, ERRORMSG("ProcessForkedChain() : invalid coinbase reward amount(actual=%d vs valid=%d)",
                        pRewardTx->rewardValue, llValidReward), REJECT_INVALID, "bad-reward-amount");
    }

    for (auto &item : block.vptx) {
        // Verify height
        if (!item->IsValidHeight(mapBlockIndex[pForkAccountCache->GetBestBlock()]->nHeight, SysCfg().GetTxCacheHeight())) {
            return state.DoS(100, ERRORMSG("ProcessForkedChain() : txid=%s beyond the scope of valid height\n ",
                            item->GetHash().GetHex()), REJECT_INVALID, "tx-invalid-height");
        }
        // Verify duplicated transaction
        if (pForkTxCache->HaveTx(item->GetHash()))
            return state.DoS(100, ERRORMSG("ProcessForkedChain() : txid=%s has been confirmed",
                            item->GetHash().GetHex()), REJECT_INVALID, "duplicated-txid");
    }

    if (!vPreBlocks.empty()) {
        vector<CBlock>::iterator iterBlock = vPreBlocks.begin();
        if (forkChainTipFound) {
            mapForkCache.erase(forkChainTipBlockHash);
            LogPrint("INFO", "delete mapForkCache Key:%s\n", forkChainTipBlockHash.GetHex());
        }

        std::tuple<std::shared_ptr<CAccountCache>, std::shared_ptr<CTransactionCache>, std::shared_ptr<CContractCache> > cache =
            std::make_tuple(pForkAccountCache, pForkTxCache, pForkContractCache);
        mapForkCache[iterBlock->GetHash()] = cache;
        LogPrint("INFO", "add mapForkCache Key:%s\n", iterBlock->GetHash().GetHex());
    }

    return true;
}

bool CheckBlock(const CBlock &block, CValidationState &state, CCacheWrapper &cw, bool fCheckTx, bool fCheckMerkleRoot) {
    if (block.vptx.empty() || block.vptx.size() > MAX_BLOCK_SIZE ||
        ::GetSerializeSize(block, SER_NETWORK, PROTOCOL_VERSION) > MAX_BLOCK_SIZE)
        return state.DoS(100, ERRORMSG("CheckBlock() : size limits failed"), REJECT_INVALID, "bad-blk-length");

    if ( (block.GetHeight() != 0 || block.GetHash() != SysCfg().GetGenesisBlockHash())
            && block.GetVersion() != CBlockHeader::CURRENT_VERSION) {
        return state.Invalid(ERRORMSG("CheckBlock() : block version must be set 3"),
                            REJECT_INVALID, "block-version-error");
    }

    // Check timestamp 12 seconds limits
    if (block.GetBlockTime() > GetAdjustedTime() + 12)
        return state.Invalid(ERRORMSG("CheckBlock() : block timestamp too far in the future"), REJECT_INVALID,
                             "time-too-new");

    // First transaction must be coinbase, the rest must not be
    if (block.vptx.empty() || !block.vptx[0]->IsCoinBase())
        return state.DoS(100, ERRORMSG("CheckBlock() : first tx is not coinbase"), REJECT_INVALID, "bad-cb-missing");

    // Build the merkle tree already. We need it anyway later, and it makes the
    // block cache the transaction hashes, which means they don't need to be
    // recalculated many times during this block's validation.
    block.BuildMerkleTree();

    // Check for duplicate txids. This is caught by ConnectInputs(),
    // but catching it earlier avoids a potential DoS attack:
    set<uint256> uniqueTx;
    for (unsigned int i = 0; i < block.vptx.size(); i++) {
        uniqueTx.insert(block.GetTxHash(i));

        if (fCheckTx && !CheckTx(block.vptx[i].get(), cw, state))
            return ERRORMSG("CheckBlock() :tx hash:%s CheckTx failed", block.vptx[i]->GetHash().GetHex());

        if (block.GetHeight() != 0 || block.GetHash() != SysCfg().GetGenesisBlockHash()) {
            if (0 != i && block.vptx[i]->IsCoinBase())
                return state.DoS(100, ERRORMSG("CheckBlock() : more than one coinbase"), REJECT_INVALID, "bad-cb-multiple");
        }
    }

    if (uniqueTx.size() != block.vptx.size())
        return state.DoS(100, ERRORMSG("CheckBlock() : duplicate transaction"),
                         REJECT_INVALID, "bad-txns-duplicate", true);

    // Check merkle root
    if (fCheckMerkleRoot && block.GetMerkleRootHash() != block.vMerkleTree.back())
        return state.DoS(100, ERRORMSG("CheckBlock() : merkleRootHash mismatch, height: %u, merkleRootHash(in block: %s vs calculate: %s)",
                        block.GetHeight(), block.GetMerkleRootHash().ToString(), block.vMerkleTree.back().ToString()),
                        REJECT_INVALID, "bad-txnmrklroot", true);

    // Check nonce
    static uint64_t maxNonce = SysCfg().GetBlockMaxNonce();
    if (block.GetNonce() > maxNonce) {
        return state.Invalid(ERRORMSG("CheckBlock() : Nonce is larger than maxNonce"), REJECT_INVALID, "Nonce-too-large");
    }

    return true;
}

bool AcceptBlock(CBlock &block, CValidationState &state, CDiskBlockPos *dbp) {
    AssertLockHeld(cs_main);

    uint256 blockHash = block.GetHash();
    LogPrint("INFO", "AcceptBlock[%d]: %s\n", block.GetHeight(), blockHash.GetHex());
    // Check for duplicated block
    if (mapBlockIndex.count(blockHash))
        return state.Invalid(ERRORMSG("AcceptBlock() : block already in mapBlockIndex"), 0, "duplicated");

    assert(block.GetHeight() == 0 || mapBlockIndex.count(block.GetPrevBlockHash()));

    if (block.GetHeight() != 0 &&
        block.GetFuelRate() != GetElementForBurn(mapBlockIndex[block.GetPrevBlockHash()]))
        return state.DoS(100, ERRORMSG("CheckBlock() : block fuel rate unmatched"), REJECT_INVALID, "fuel-rate-unmatch");

    // Get prev block index
    CBlockIndex *pBlockIndexPrev = nullptr;
    int nHeight = 0;
    if (block.GetHeight() != 0 || blockHash != SysCfg().GetGenesisBlockHash()) {
        map<uint256, CBlockIndex *>::iterator mi = mapBlockIndex.find(block.GetPrevBlockHash());
        if (mi == mapBlockIndex.end())
            return state.DoS(10, ERRORMSG("AcceptBlock() : prev block not found"), 0, "bad-prevblk");

        pBlockIndexPrev = (*mi).second;
        nHeight = pBlockIndexPrev->nHeight + 1;

        if (block.GetHeight() != (unsigned int) nHeight) {
            return state.DoS(100, ERRORMSG("AcceptBlock() : height given in block unmatches with its actual height"),
                            REJECT_INVALID, "incorrect-height");
        }

        int64_t tempTime = GetTimeMillis();

        // Check timestamp against prev
        if (block.GetBlockTime() <= pBlockIndexPrev->GetBlockTime() ||
            (block.GetBlockTime() - pBlockIndexPrev->GetBlockTime()) < SysCfg().GetBlockInterval()) {
            return state.Invalid(ERRORMSG("AcceptBlock() : the new block came in too early"),
                                REJECT_INVALID, "time-too-early");
        }

        // Check that the block chain matches the known blockchain up to a checkpoint
        if (!Checkpoints::CheckBlock(nHeight, blockHash)) {
            return state.DoS(100, ERRORMSG("AcceptBlock() : rejected by checkpoint lock-in at %d", nHeight),
                            REJECT_CHECKPOINT, "checkpoint mismatch");
        }

        // Don't accept any forks from the main chain prior to last checkpoint
        CBlockIndex *pCheckpoint = Checkpoints::GetLastCheckpoint(mapBlockIndex);
        if (pCheckpoint && (nHeight < pCheckpoint->nHeight))
            return state.DoS(100, ERRORMSG("AcceptBlock() : forked chain older than last checkpoint (height %d)", nHeight));

        // Process forked branch
        if (!ProcessForkedChain(block, pBlockIndexPrev, state)) {
            LogPrint("INFO", "ProcessForkedChain() end: %lld ms\n", GetTimeMillis() - tempTime);
            return state.DoS(100, ERRORMSG("AcceptBlock() : check proof of pos tx"), REJECT_INVALID, "bad-pos-tx");
        }

        // Reject block.nVersion=1 blocks when 95% (75% on testnet) of the network has been upgraded:
        if (block.GetVersion() < 2) {
            if ((!TestNet() && CBlockIndex::IsSuperMajority(2, pBlockIndexPrev, 950, 1000)) ||
                (TestNet() && CBlockIndex::IsSuperMajority(2, pBlockIndexPrev, 75, 100))) {
                return state.Invalid(ERRORMSG("AcceptBlock() : rejected nVersion=1 block"), REJECT_OBSOLETE, "bad-version");
            }
        }
    }

    // Write block to history file
    try {
        unsigned int nBlockSize = ::GetSerializeSize(block, SER_DISK, CLIENT_VERSION);
        CDiskBlockPos blockPos;
        if (dbp != nullptr)
            blockPos = *dbp;

        if (!FindBlockPos(state, blockPos, nBlockSize + 8, nHeight, block.GetTime(), dbp != nullptr))
            return ERRORMSG("AcceptBlock() : FindBlockPos failed");

        if (dbp == nullptr && !WriteBlockToDisk(block, blockPos))
            return state.Abort(_("Failed to write block"));

        if (!AddToBlockIndex(block, state, blockPos))
            return ERRORMSG("AcceptBlock() : AddToBlockIndex failed");

    } catch (std::runtime_error &e) {
        return state.Abort(_("System error: ") + e.what());
    }

    // Relay inventory, but don't relay old inventory during initial block download
    int nBlockEstimate = Checkpoints::GetTotalBlocksEstimate();
    if (chainActive.Tip()->GetBlockHash() == blockHash) {
        LOCK(cs_vNodes);
        for (auto pNode : vNodes) {
            if (chainActive.Height() > (pNode->nStartingHeight != -1 ? pNode->nStartingHeight - 2000 : nBlockEstimate))
                pNode->PushInventory(CInv(MSG_BLOCK, blockHash));
        }
    }

    return true;
}

bool CBlockIndex::IsSuperMajority(int minVersion, const CBlockIndex *pstart, unsigned int nRequired, unsigned int nToCheck) {
    unsigned int nFound = 0;
    for (unsigned int i = 0; i < nToCheck && nFound < nRequired && pstart != nullptr; i++) {
        if (pstart->nVersion >= minVersion)
            ++nFound;
        pstart = pstart->pprev;
    }
    return (nFound >= nRequired);
}

int64_t CBlockIndex::GetMedianTime() const {
    AssertLockHeld(cs_main);
    const CBlockIndex *pIndex = this;
    for (int i = 0; i < nMedianTimeSpan / 2; i++) {
        if (!chainActive.Next(pIndex))
            return GetBlockTime();
        pIndex = chainActive.Next(pIndex);
    }
    return pIndex->GetMedianTimePast();
}

/** Turn the lowest '1' bit in the binary representation of a number into a '0'. */
int static inline InvertLowestOne(int n) { return n & (n - 1); }

/** Compute what height to jump back to with the CBlockIndex::pskip pointer. */
int static inline GetSkipHeight(int height) {
    if (height < 2)
        return 0;

    // Determine which height to jump back to. Any number strictly lower than height is acceptable,
    // but the following expression seems to perform well in simulations (max 110 steps to go back
    // up to 2**18 blocks).
    return (height & 1) ? InvertLowestOne(InvertLowestOne(height - 1)) + 1 : InvertLowestOne(height);
}

CBlockIndex *CBlockIndex::GetAncestor(int height) {
    if (height > nHeight || height < 0)
        return nullptr;

    CBlockIndex *pindexWalk = this;
    int heightWalk          = nHeight;
    while (heightWalk > height) {
        int heightSkip     = GetSkipHeight(heightWalk);
        int heightSkipPrev = GetSkipHeight(heightWalk - 1);
        if (heightSkip == height ||
            (heightSkip > height && !(heightSkipPrev < heightSkip - 2 && heightSkipPrev >= height))) {
            // Only follow pskip if pprev->pskip isn't better than pskip->pprev.
            pindexWalk = pindexWalk->pskip;
            heightWalk = heightSkip;
        } else {
            pindexWalk = pindexWalk->pprev;
            heightWalk--;
        }
    }
    return pindexWalk;
}

const CBlockIndex *CBlockIndex::GetAncestor(int height) const {
    return const_cast<CBlockIndex *>(this)->GetAncestor(height);
}

void CBlockIndex::BuildSkip() {
    if (pprev)
        pskip = pprev->GetAncestor(GetSkipHeight(nHeight));
}

void PushGetBlocks(CNode *pNode, CBlockIndex *pindexBegin, uint256 hashEnd) {
    // Ask this guy to fill in what we're missing
    AssertLockHeld(cs_main);
    // Filter out duplicate requests
    if (pindexBegin == pNode->pindexLastGetBlocksBegin && hashEnd == pNode->hashLastGetBlocksEnd) {
        LogPrint("net", "filter the same GetLocator\n");
        return;
    }
    pNode->pindexLastGetBlocksBegin = pindexBegin;
    pNode->hashLastGetBlocksEnd     = hashEnd;
    CBlockLocator blockLocator      = chainActive.GetLocator(pindexBegin);
    pNode->PushMessage("getblocks", blockLocator, hashEnd);
    LogPrint("net", "getblocks from peer %s, hashEnd:%s\n", pNode->addr.ToString(), hashEnd.GetHex());
}

void PushGetBlocksOnCondition(CNode *pNode, CBlockIndex *pindexBegin, uint256 hashEnd) {
    // Ask this guy to fill in what we're missing
    AssertLockHeld(cs_main);
    // Filter out duplicate requests
    if (pindexBegin == pNode->pindexLastGetBlocksBegin && hashEnd == pNode->hashLastGetBlocksEnd) {
        LogPrint("net", "filter the same GetLocator\n");
        static CBloomFilter filter(5000, 0.0001, 0, BLOOM_UPDATE_NONE);
        static unsigned int count = 0;
        string key                = to_string(pNode->id) + ":" + to_string((GetTime() / 2));
        if (!filter.contains(vector<unsigned char>(key.begin(), key.end()))) {
            filter.insert(vector<unsigned char>(key.begin(), key.end()));
            ++count;
            pNode->pindexLastGetBlocksBegin = pindexBegin;
            pNode->hashLastGetBlocksEnd     = hashEnd;
            CBlockLocator blockLocator      = chainActive.GetLocator(pindexBegin);
            pNode->PushMessage("getblocks", blockLocator, hashEnd);
            LogPrint("net", "getblocks from peer %s, hashEnd:%s\n", pNode->addr.ToString(), hashEnd.GetHex());
        } else {
            if (count >= 5000) {
                count = 0;
                filter.Clear();
            }
        }
    } else {
        pNode->pindexLastGetBlocksBegin = pindexBegin;
        pNode->hashLastGetBlocksEnd     = hashEnd;
        CBlockLocator blockLocator      = chainActive.GetLocator(pindexBegin);
        pNode->PushMessage("getblocks", blockLocator, hashEnd);
        LogPrint("net", "getblocks from peer %s, hashEnd:%s\n", pNode->addr.ToString(), hashEnd.GetHex());
    }
}

bool ProcessBlock(CValidationState &state, CNode *pFrom, CBlock *pBlock, CDiskBlockPos *dbp) {
    int64_t llBeginTime = GetTimeMillis();
    //  LogPrint("INFO", "ProcessBlock() enter:%lld\n", llBeginTime);
    AssertLockHeld(cs_main);
    // Check for duplicate
    uint256 blockHash = pBlock->GetHash();
    if (mapBlockIndex.count(blockHash))
        return state.Invalid(ERRORMSG("ProcessBlock() : block exists: %d %s",
                            mapBlockIndex[blockHash]->nHeight, blockHash.ToString()), 0, "duplicate");

    if (mapOrphanBlocks.count(blockHash))
        return state.Invalid(ERRORMSG("ProcessBlock() : block (orphan) exists %s", blockHash.ToString()), 0, "duplicate");

    int64_t llBeginCheckBlockTime = GetTimeMillis();
    auto spCW = std::make_shared<CCacheWrapper>();
    spCW->accountCache = *pCdMan->pAccountCache;
    spCW->contractCache = *pCdMan->pContractCache;

    // Preliminary checks
    if (!CheckBlock(*pBlock, state, *spCW, false)) {
        LogPrint("INFO", "CheckBlock() height: %d elapse time:%lld ms\n",
                chainActive.Height(), GetTimeMillis() - llBeginCheckBlockTime);

        return ERRORMSG("ProcessBlock() : block hash:%s CheckBlock FAILED", pBlock->GetHash().GetHex());
    }

    // If we don't already have its previous block, shunt it off to holding area until we get it
    if (!pBlock->GetPrevBlockHash().IsNull() && !mapBlockIndex.count(pBlock->GetPrevBlockHash())) {
        if (pBlock->GetHeight() > (unsigned int) nSyncTipHeight) {
            LogPrint("DEBUG", "blockHeight=%d syncTipHeight=%d\n", pBlock->GetHeight(), nSyncTipHeight );
            nSyncTipHeight = pBlock->GetHeight();
        }

        // Accept orphans as long as there is a node to request its parents from
        if (pFrom) {
            bool success = PruneOrphanBlocks(pBlock->GetHeight());
            if (success) {
                COrphanBlock *pblock2 = new COrphanBlock();
                {
                    CDataStream ss(SER_DISK, CLIENT_VERSION);
                    ss << *pBlock;
                    pblock2->vchBlock = vector<unsigned char>(ss.begin(), ss.end());
                }
                pblock2->blockHash = blockHash;
                pblock2->prevBlockHash = pBlock->GetPrevBlockHash();
                pblock2->height = pBlock->GetHeight();
                mapOrphanBlocks.insert(make_pair(blockHash, pblock2));
                mapOrphanBlocksByPrev.insert(make_pair(pblock2->prevBlockHash, pblock2));
                setOrphanBlock.insert(pblock2);
            }

            // Ask this guy to fill in what we're missing
            LogPrint("net", "receive an orphan block height=%d hash=%s, %s it, leading to getblocks (current height=%d & orphan blocks=%d)\n",
                    pBlock->GetHeight(), pBlock->GetHash().GetHex(), success ? "keep" : "abandon",
                    chainActive.Tip()->nHeight, mapOrphanBlocksByPrev.size());

            PushGetBlocksOnCondition(pFrom, chainActive.Tip(), GetOrphanRoot(blockHash));
        }
        return true;
    }

    int64_t llAcceptBlockTime = GetTimeMillis();
    // Store to disk
    if (!AcceptBlock(*pBlock, state, dbp)) {
        LogPrint("INFO", "AcceptBlock() elapse time: %lld ms\n", GetTimeMillis() - llAcceptBlockTime);
        return ERRORMSG("ProcessBlock() : AcceptBlock FAILED");
    }
    // LogPrint("INFO", "AcceptBlock() elapse time:%lld ms\n", GetTimeMillis() - llAcceptBlockTime);

    // Recursively process any orphan blocks that depended on this one
    vector<uint256> vWorkQueue;
    vWorkQueue.push_back(blockHash);
    for (unsigned int i = 0; i < vWorkQueue.size(); i++) {
        uint256 prevBlockHash = vWorkQueue[i];
        for (multimap<uint256, COrphanBlock *>::iterator mi = mapOrphanBlocksByPrev.lower_bound(prevBlockHash);
             mi != mapOrphanBlocksByPrev.upper_bound(prevBlockHash); ++mi) {
            CBlock block;
            {
                CDataStream ss(mi->second->vchBlock, SER_DISK, CLIENT_VERSION);
                ss >> block;
            }
            block.BuildMerkleTree();
            /**
             * Use a dummy CValidationState so someone can't setup nodes to counter-DoS based on orphan resolution
             * (that is, feeding people an invalid block based on LegitBlockX in order to get anyone relaying LegitBlockX banned)
             */
            CValidationState stateDummy;
            if (AcceptBlock(block, stateDummy)) {
                vWorkQueue.push_back(mi->second->blockHash);
            }
            setOrphanBlock.erase(mi->second);
            mapOrphanBlocks.erase(mi->second->blockHash);
            delete mi->second;
        }
        mapOrphanBlocksByPrev.erase(prevBlockHash);
    }

    LogPrint("INFO", "ProcessBlock() elapse time:%lld ms\n", GetTimeMillis() - llBeginTime);
    return true;
}

bool CheckActiveChain(int nHeight, uint256 hash) {
    LogPrint("CHECKPOINT", "CheckActiveChain Enter====\n");
    LogPrint("CHECKPOINT", "check point hash:%s\n", hash.ToString());
    if (nHeight < 1) {
        return true;
    }
    LOCK(cs_main);
    CBlockIndex *pindexOldTip = chainActive.Tip();
    LogPrint("CHECKPOINT", "Current tip block:\n");
    LogPrint("CHECKPOINT", pindexOldTip->ToString().c_str());

    // Find the active chain dismatch checkpoint
    if (nullptr == chainActive[nHeight] || hash != chainActive[nHeight]->GetBlockHash()) {
        CBlockIndex *pcheckpoint = Checkpoints::GetLastCheckpoint(mapBlockIndex);
        LogPrint("CHECKPOINT", "Get Last check point:\n");
        if (pcheckpoint) {
            if (nullptr == chainActive[nHeight] && chainActive.Contains(pcheckpoint)) {
                return true;
            }
            pcheckpoint->Print();
            chainMostWork.SetTip(pcheckpoint);
            bool bInvalidBlock                                                      = false;
            std::set<CBlockIndex *, CBlockIndexWorkComparator>::reverse_iterator it = setBlockIndexValid.rbegin();
            for (; (it != setBlockIndexValid.rend()) && !chainMostWork.Contains(*it);) {
                bInvalidBlock           = false;
                CBlockIndex *pIndexTest = *it;
                LogPrint("CHECKPOINT", "iterator:height=%d, hash=%s\n",
                        pIndexTest->nHeight, pIndexTest->GetBlockHash().GetHex());

                if (pcheckpoint->nHeight < nHeight) {
                    if (pIndexTest->nHeight >= nHeight) {
                        LogPrint("CHECKPOINT", "CheckActiveChain delete blockindex:%s\n",
                            pIndexTest->GetBlockHash().GetHex());

                        setBlockIndexValid.erase(pIndexTest);
                        it            = setBlockIndexValid.rbegin();
                        bInvalidBlock = true;
                    }

                } else {
                    CBlockIndex *pIndexCheck = pIndexTest->pprev;
                    while (pIndexCheck && !chainMostWork.Contains(pIndexCheck)) {
                        pIndexCheck = pIndexCheck->pprev;
                    }
                    if (nullptr == pIndexCheck || pIndexCheck->nHeight < pcheckpoint->nHeight) {
                        CBlockIndex *pIndexFailed = pIndexCheck;
                        while (pIndexTest != pIndexFailed) {
                            LogPrint("CHECKPOINT", "CheckActiveChain delete blockindex height=%d hash=%s\n",
                                    pIndexTest->nHeight, pIndexTest->GetBlockHash().GetHex());

                            setBlockIndexValid.erase(pIndexTest);
                            it            = setBlockIndexValid.rbegin();
                            bInvalidBlock = true;
                            pIndexTest    = pIndexTest->pprev;
                        }
                    }
                    if (chainMostWork.Contains(pIndexCheck) &&
                        chainMostWork.Height() == pIndexCheck->nHeight &&
                        pIndexTest->nChainWork > chainMostWork.Tip()->nChainWork) {

                        chainMostWork.SetTip(pIndexTest);
                        LogPrint("CHECKPOINT", "chainMostWork tip:height=%d, hash=%s\n",
                                pIndexTest->nHeight, pIndexTest->GetBlockHash().GetHex());
                    }
                }
                if (!bInvalidBlock)
                    ++it;
            }

        } else {
            if (nullptr == chainActive[ nHeight ])
                return true;

            bool bInvalidBlock = false;
            std::set<CBlockIndex *, CBlockIndexWorkComparator>::reverse_iterator it =
                setBlockIndexValid.rbegin();

            for (; it != setBlockIndexValid.rend();) {
                bInvalidBlock           = false;
                CBlockIndex *pBlockTest = *it;
                while (pBlockTest->nHeight > nHeight) {
                    pBlockTest = pBlockTest->pprev;
                }
                if (pBlockTest->GetBlockHash() != hash) {
                    CBlockIndex *pBlockIndexFailed = *it;
                    while (pBlockIndexFailed != pBlockTest) {
                        LogPrint("CHECKPOINT", "CheckActiveChain delete blockindex height=%d hash=%s\n",
                                pBlockIndexFailed->nHeight, pBlockIndexFailed->GetBlockHash().GetHex());

                        setBlockIndexValid.erase(pBlockIndexFailed);
                        pBlockIndexFailed = pBlockIndexFailed->pprev;
                        it                = setBlockIndexValid.rbegin();
                        bInvalidBlock     = true;
                        LogPrint("CHECKPOINT", "setBlockIndexValid size:%d\n", setBlockIndexValid.size());
                    }
                }
                if (!bInvalidBlock)
                    ++it;
            }
            assert(chainActive[nHeight - 1]);
            chainMostWork.SetTip(chainActive[nHeight - 1]);
        }

        // Check whether we have something to do. sync chainMostWork to chainActive;disconnect block or connect block;
        if (chainMostWork.Tip() == nullptr)
            return false;
        CValidationState state;
        while (chainActive.Tip() && !chainMostWork.Contains(chainActive.Tip())) {
            if (!DisconnectTip(state))
                return false;
        }
        while (nullptr != chainMostWork[chainActive.Height() + 1]) {
            CBlockIndex *pindexConnect = chainMostWork[chainActive.Height() + 1];
            if (!ConnectTip(state, pindexConnect)) {
                if (state.IsInvalid()) {
                    // The block violates a consensus rule.
                    if (!state.CorruptionPossible())
                        InvalidChainFound(chainMostWork.Tip());
                    state = CValidationState();
                    break;
                } else {
                    // A system error occurred (disk space, database error, ...).
                    return false;
                }
            }
            setBlockIndexValid.insert(pindexConnect);
        }
    }

    if (chainActive.Tip() != pindexOldTip) {
        std::string strCmd = SysCfg().GetArg("-blocknotify", "");
        if (!IsInitialBlockDownload() && !strCmd.empty()) {
            boost::replace_all(strCmd, "%s", chainActive.Tip()->GetBlockHash().GetHex());
            boost::thread t(runCommand, strCmd);  // thread runs free
        }
    }
    LogPrint("CHECKPOINT", "CheckActiveChain End====\n");
    return true;
}

CMerkleBlock::CMerkleBlock(const CBlock &block, CBloomFilter &filter) {
    header = block.GetBlockHeader();

    vector<bool> vMatch;
    vector<uint256> vHashes;

    vMatch.reserve(block.vptx.size());
    vHashes.reserve(block.vptx.size());

    for (unsigned int i = 0; i < block.vptx.size(); i++) {
        uint256 hash = block.vptx[i]->GetHash();
        if (filter.contains(block.vptx[i]->GetHash())) {
            vMatch.push_back(true);
            vMatchedTxn.push_back(make_pair(i, hash));
        } else
            vMatch.push_back(false);
        vHashes.push_back(hash);
    }

    txn = CPartialMerkleTree(vHashes, vMatch);
}

uint256 CPartialMerkleTree::CalcHash(int height, unsigned int pos, const vector<uint256> &vTxid) {
    if (height == 0) {
        // hash at height 0 is the txids themself
        return vTxid[pos];
    } else {
        // calculate left hash
        uint256 left = CalcHash(height - 1, pos * 2, vTxid), right;
        // calculate right hash if not beyond the end of the array - copy left hash otherwise1
        if (pos * 2 + 1 < CalcTreeWidth(height - 1))
            right = CalcHash(height - 1, pos * 2 + 1, vTxid);
        else
            right = left;
        // combine subhashes
        return Hash(BEGIN(left), END(left), BEGIN(right), END(right));
    }
}

void CPartialMerkleTree::TraverseAndBuild(int height, unsigned int pos, const vector<uint256> &vTxid, const vector<bool> &vMatch) {
    // determine whether this node is the parent of at least one matched txid
    bool fParentOfMatch = false;
    for (unsigned int p = pos << height; p < (pos + 1) << height && p < nTransactions; p++)
        fParentOfMatch |= vMatch[p];
    // store as flag bit
    vBits.push_back(fParentOfMatch);
    if (height == 0 || !fParentOfMatch) {
        // if at height 0, or nothing interesting below, store hash and stop
        vHash.push_back(CalcHash(height, pos, vTxid));
    } else {
        // otherwise, don't store any hash, but descend into the subtrees
        TraverseAndBuild(height - 1, pos * 2, vTxid, vMatch);
        if (pos * 2 + 1 < CalcTreeWidth(height - 1))
            TraverseAndBuild(height - 1, pos * 2 + 1, vTxid, vMatch);
    }
}

uint256 CPartialMerkleTree::TraverseAndExtract(int height, unsigned int pos,
                                               unsigned int &nBitsUsed, unsigned int &nHashUsed, vector<uint256> &vMatch) {
    if (nBitsUsed >= vBits.size()) {
        // overflowed the bits array - failure
        fBad = true;
        return uint256();
    }
    bool fParentOfMatch = vBits[nBitsUsed++];
    if (height == 0 || !fParentOfMatch) {
        // if at height 0, or nothing interesting below, use stored hash and do not descend
        if (nHashUsed >= vHash.size()) {
            // overflowed the hash array - failure
            fBad = true;
            return uint256();
        }
        const uint256 &hash = vHash[nHashUsed++];
        if (height == 0 && fParentOfMatch)  // in case of height 0, we have a matched txid
            vMatch.push_back(hash);
        return hash;
    } else {
        // otherwise, descend into the subtrees to extract matched txids and hashes
        uint256 left = TraverseAndExtract(height - 1, pos * 2, nBitsUsed, nHashUsed, vMatch), right;
        if (pos * 2 + 1 < CalcTreeWidth(height - 1))
            right = TraverseAndExtract(height - 1, pos * 2 + 1, nBitsUsed, nHashUsed, vMatch);
        else
            right = left;
        // and combine them before returning
        return Hash(BEGIN(left), END(left), BEGIN(right), END(right));
    }
}

CPartialMerkleTree::CPartialMerkleTree(const vector<uint256> &vTxid, const vector<bool> &vMatch) : nTransactions(vTxid.size()), fBad(false) {
    // reset state
    vBits.clear();
    vHash.clear();

    // calculate height of tree
    int nHeight = 0;
    while (CalcTreeWidth(nHeight) > 1)
        nHeight++;

    // traverse the partial tree
    TraverseAndBuild(nHeight, 0, vTxid, vMatch);
}

CPartialMerkleTree::CPartialMerkleTree() : nTransactions(0), fBad(true) {}

uint256 CPartialMerkleTree::ExtractMatches(vector<uint256> &vMatch) {
    vMatch.clear();
    // An empty set will not work
    if (nTransactions == 0)
        return uint256();
    // check for excessively high numbers of transactions
    if (nTransactions > MAX_BLOCK_SIZE / 60)  // 60 is the lower bound for the size of a serialized Transaction
        return uint256();
    // there can never be more hashes provided than one for every txid
    if (vHash.size() > nTransactions)
        return uint256();
    // there must be at least one bit per node in the partial tree, and at least one node per hash
    if (vBits.size() < vHash.size())
        return uint256();
    // calculate height of tree
    int nHeight = 0;
    while (CalcTreeWidth(nHeight) > 1)
        nHeight++;
    // traverse the partial tree
    unsigned int nBitsUsed = 0, nHashUsed = 0;
    uint256 merkleRootHash = TraverseAndExtract(nHeight, 0, nBitsUsed, nHashUsed, vMatch);
    // verify that no problems occurred during the tree traversal
    if (fBad)
        return uint256();
    // verify that all bits were consumed (except for the padding caused by serializing it as a byte sequence)
    if ((nBitsUsed + 7) / 8 != (vBits.size() + 7) / 8)
        return uint256();
    // verify that all hashes were consumed
    if (nHashUsed != vHash.size())
        return uint256();
    return merkleRootHash;
}

bool AbortNode(const string &strMessage) {
    strMiscWarning = strMessage;
    LogPrint("INFO", "*** %s\n", strMessage);
    StartShutdown();

    return false;
}

bool CheckDiskSpace(uint64_t nAdditionalBytes) {
    uint64_t nFreeBytesAvailable = filesystem::space(GetDataDir()).available;

    // Check for kMinDiskSpace bytes (currently 50MB)
    if (nFreeBytesAvailable < kMinDiskSpace + nAdditionalBytes)
        return AbortNode(_("Error: Disk space is low!"));

    return true;
}

bool static LoadBlockIndexDB() {
    if (!pCdMan->pBlockTreeDb->LoadBlockIndexGuts())
        return false;

    boost::this_thread::interruption_point();

    // Calculate nChainWork
    vector<pair<int, CBlockIndex *> > vSortedByHeight;
    vSortedByHeight.reserve(mapBlockIndex.size());
    for (const auto &item : mapBlockIndex) {
        CBlockIndex *pIndex = item.second;
        vSortedByHeight.push_back(make_pair(pIndex->nHeight, pIndex));
    }
    sort(vSortedByHeight.begin(), vSortedByHeight.end());
    for (const auto &item : vSortedByHeight) {
        CBlockIndex *pIndex = item.second;
        pIndex->nChainWork  = pIndex->nHeight;
        pIndex->nChainTx    = (pIndex->pprev ? pIndex->pprev->nChainTx : 0) + pIndex->nTx;
        if ((pIndex->nStatus & BLOCK_VALID_MASK) >= BLOCK_VALID_TRANSACTIONS && !(pIndex->nStatus & BLOCK_FAILED_MASK))
            setBlockIndexValid.insert(pIndex);
        if (pIndex->nStatus & BLOCK_FAILED_MASK &&
            (!pindexBestInvalid || pIndex->nChainWork > pindexBestInvalid->nChainWork))
            pindexBestInvalid = pIndex;
        if (pIndex->pprev) pIndex->BuildSkip();
    }

    // Load block file info
    pCdMan->pBlockTreeDb->ReadLastBlockFile(nLastBlockFile);
    LogPrint("INFO", "LoadBlockIndexDB(): last block file = %i\n", nLastBlockFile);
    if (pCdMan->pBlockTreeDb->ReadBlockFileInfo(nLastBlockFile, infoLastBlockFile))
        LogPrint("INFO", "LoadBlockIndexDB(): last block file info: %s\n", infoLastBlockFile.ToString());

    // Check whether we need to continue reindexing
    bool fReindexing = false;
    pCdMan->pBlockTreeDb->ReadReindexing(fReindexing);

    bool fcurReinx = SysCfg().IsReindex();
    SysCfg().SetReIndex(fcurReinx |= fReindexing);

    // Check whether we have a transaction index
    bool bTxIndex = SysCfg().IsTxIndex();
    pCdMan->pBlockTreeDb->ReadFlag("txindex", bTxIndex);
    SysCfg().SetTxIndex(bTxIndex);
    LogPrint("INFO", "LoadBlockIndexDB(): transaction index %s\n", bTxIndex ? "enabled" : "disabled");

    // Load pointer to end of best chain
    uint256 bestBlockHash = pCdMan->pAccountCache->GetBestBlock();
    const auto &it = mapBlockIndex.find(bestBlockHash);
    if (it == mapBlockIndex.end()) {
        return true;
    }

    chainActive.SetTip(it->second);
    LogPrint("INFO", "LoadBlockIndexDB(): hashBestChain=%s height=%d date=%s progress=%f\n",
             chainActive.Tip()->GetBlockHash().ToString(), chainActive.Height(),
             DateTimeStrFormat("%Y-%m-%d %H:%M:%S", chainActive.Tip()->GetBlockTime()),
             Checkpoints::GuessVerificationProgress(chainActive.Tip()));

    return true;
}

bool VerifyDB(int nCheckLevel, int nCheckDepth) {
    LOCK(cs_main);
    if (chainActive.Tip() == nullptr || chainActive.Tip()->pprev == nullptr)
        return true;

    // Verify blocks in the best chain
    if (nCheckDepth <= 0)
        nCheckDepth = 1000000000;  // suffices until the year 19000
    if (nCheckDepth > chainActive.Height())
        nCheckDepth = chainActive.Height();
    nCheckLevel = max(0, min(4, nCheckLevel));
    LogPrint("INFO", "Verifying last %i blocks at level %i\n", nCheckDepth, nCheckLevel);

    // Copy global view cache before disconnect and connect.
    auto spCW = std::make_shared<CCacheWrapper>();
    spCW->accountCache = *pCdMan->pAccountCache;
    spCW->txCache = *pCdMan->pTxCache;
    spCW->contractCache = *pCdMan->pContractCache;

    CBlockIndex *pIndexState   = chainActive.Tip();
    CBlockIndex *pIndexFailure = nullptr;
    int nGoodTransactions      = 0;
    CValidationState state;

    for (CBlockIndex *pIndex = chainActive.Tip(); pIndex && pIndex->pprev; pIndex = pIndex->pprev) {
        boost::this_thread::interruption_point();
        if (pIndex->nHeight < chainActive.Height() - nCheckDepth)
            break;
        CBlock block;
        // check level 0: read from disk
        if (!ReadBlockFromDisk(pIndex, block))
            return ERRORMSG("VerifyDB() : *** ReadBlockFromDisk failed at %d, hash=%s",
                            pIndex->nHeight, pIndex->GetBlockHash().ToString());

        // check level 1: verify block validity
        if (nCheckLevel >= 1 && !CheckBlock(block, state, *spCW))
            return ERRORMSG("VerifyDB() : *** found bad block at %d, hash=%s\n",
                            pIndex->nHeight, pIndex->GetBlockHash().ToString());

        // check level 2: verify undo validity
        if (nCheckLevel >= 2 && pIndex) {
            CBlockUndo undo;
            CDiskBlockPos pos = pIndex->GetUndoPos();
            if (!pos.IsNull()) {
                if (!undo.ReadFromDisk(pos, pIndex->pprev->GetBlockHash()))
                    return ERRORMSG("VerifyDB() : *** found bad undo data at %d, hash=%s\n",
                                    pIndex->nHeight, pIndex->GetBlockHash().ToString());
            }
        }
        // check level 3: check for inconsistencies during memory-only disconnect of tip blocks
        if (nCheckLevel >= 3 && pIndex == pIndexState) {
            bool fClean = true;

            if (!DisconnectBlock(block, *spCW, pIndex, state, &fClean))
                return ERRORMSG("VerifyDB() : *** irrecoverable inconsistency in block data at %d, hash=%s",
                                pIndex->nHeight, pIndex->GetBlockHash().ToString());

            pIndexState = pIndex->pprev;
            if (!fClean) {
                nGoodTransactions = 0;
                pIndexFailure     = pIndex;
            } else
                nGoodTransactions += block.vptx.size();
        }
    }
    if (pIndexFailure)
        return ERRORMSG("VerifyDB() : *** coin database inconsistencies found (last %i blocks, %i good transactions before that)\n",
                        chainActive.Height() - pIndexFailure->nHeight + 1, nGoodTransactions);

    // check level 4: try reconnecting blocks
    if (nCheckLevel >= 4) {
        CBlockIndex *pIndex = pIndexState;
        while (pIndex != chainActive.Tip()) {
            boost::this_thread::interruption_point();
            pIndex = chainActive.Next(pIndex);
            CBlock block;
            if (!ReadBlockFromDisk(pIndex, block))
                return ERRORMSG("VerifyDB() : *** ReadBlockFromDisk failed at %d, hash=%s",
                                pIndex->nHeight, pIndex->GetBlockHash().ToString());

            if (!ConnectBlock(block, *spCW, pIndex, state, false))
                return ERRORMSG("VerifyDB() : *** found un-connectable block at %d, hash=%s",
                                pIndex->nHeight, pIndex->GetBlockHash().ToString());
        }
    }

    LogPrint("INFO", "No coin database inconsistencies in last %i blocks (%i transactions)\n",
            chainActive.Height() - pIndexState->nHeight, nGoodTransactions);

    return true;
}

void UnloadBlockIndex() {
    mapBlockIndex.clear();
    setBlockIndexValid.clear();
    chainActive.SetTip(nullptr);
    pindexBestInvalid = nullptr;
}

bool LoadBlockIndex() {
    // Load block index from databases
    if (!SysCfg().IsReindex() && !LoadBlockIndexDB())
        return false;
    return true;
}

bool InitBlockIndex() {
    LOCK(cs_main);
    // Check whether we're already initialized
    if (chainActive.Genesis() != nullptr)
        return true;

    // Use the provided setting for -txindex in the new database
    SysCfg().SetTxIndex(SysCfg().GetBoolArg("-txindex", true));
    pCdMan->pBlockTreeDb->WriteFlag("txindex", SysCfg().IsTxIndex());
    LogPrint("INFO", "Initializing databases...\n");

    // Only add the genesis block if not reindexing (in which case we reuse the one already on disk)
    if (!SysCfg().IsReindex()) {
        try {
            CBlock &block = const_cast<CBlock &>(SysCfg().GenesisBlock());
            // Start new block file
            unsigned int nBlockSize = ::GetSerializeSize(block, SER_DISK, CLIENT_VERSION);
            CDiskBlockPos blockPos;
            CValidationState state;
            if (!FindBlockPos(state, blockPos, nBlockSize + 8, 0, block.GetTime()))
                return ERRORMSG("InitBlockIndex() : FindBlockPos failed");
            if (!WriteBlockToDisk(block, blockPos))
                return ERRORMSG("InitBlockIndex() : writing genesis block to disk failed");
            if (!AddToBlockIndex(block, state, blockPos))
                return ERRORMSG("InitBlockIndex() : genesis block not accepted");
        } catch (runtime_error &e) {
            return ERRORMSG("InitBlockIndex() : failed to initialize block database: %s", e.what());
        }
    }

    return true;
}

void PrintBlockTree() {
    AssertLockHeld(cs_main);
    // pre-compute tree structure
    map<CBlockIndex *, vector<CBlockIndex *> > mapNext;
    for (map<uint256, CBlockIndex *>::iterator mi = mapBlockIndex.begin(); mi != mapBlockIndex.end(); ++mi) {
        CBlockIndex *pIndex = (*mi).second;
        mapNext[pIndex->pprev].push_back(pIndex);
    }

    vector<pair<int, CBlockIndex *> > vStack;
    vStack.push_back(make_pair(0, chainActive.Genesis()));

    int nPrevCol = 0;
    while (!vStack.empty()) {
        int nCol            = vStack.back().first;
        CBlockIndex *pIndex = vStack.back().second;
        vStack.pop_back();

        // print split or gap
        if (nCol > nPrevCol) {
            for (int i = 0; i < nCol - 1; i++)
                LogPrint("INFO", "| ");
            LogPrint("INFO", "|\\\n");
        } else if (nCol < nPrevCol) {
            for (int i = 0; i < nCol; i++)
                LogPrint("INFO", "| ");
            LogPrint("INFO", "|\n");
        }
        nPrevCol = nCol;

        // print columns
        for (int i = 0; i < nCol; i++)
            LogPrint("INFO", "| ");

        // print item
        CBlock block;
        ReadBlockFromDisk(pIndex, block);
        LogPrint("INFO", "%d (blk%05u.dat:0x%x)  %s  tx %u\n",
                 pIndex->nHeight,
                 pIndex->GetBlockPos().nFile, pIndex->GetBlockPos().nPos,
                 DateTimeStrFormat("%Y-%m-%d %H:%M:%S", block.GetBlockTime()),
                 block.vptx.size());

        // put the main time-chain first
        vector<CBlockIndex *> &vNext = mapNext[pIndex];
        for (unsigned int i = 0; i < vNext.size(); i++) {
            if (chainActive.Next(vNext[i])) {
                swap(vNext[0], vNext[i]);
                break;
            }
        }

        // iterate children
        for (unsigned int i = 0; i < vNext.size(); i++)
            vStack.push_back(make_pair(nCol + i, vNext[i]));
    }
}

bool LoadExternalBlockFile(FILE *fileIn, CDiskBlockPos *dbp) {
    int64_t nStart = GetTimeMillis();
    int nLoaded    = 0;
    try {
        CBufferedFile blkdat(fileIn, 2 * MAX_BLOCK_SIZE, MAX_BLOCK_SIZE + 8, SER_DISK, CLIENT_VERSION);
        uint64_t nStartByte = 0;
        if (dbp) {
            // (try to) skip already indexed part
            CBlockFileInfo info;
            if (pCdMan->pBlockTreeDb->ReadBlockFileInfo(dbp->nFile, info)) {
                nStartByte = info.nSize;
                blkdat.Seek(info.nSize);
            }
        }
        uint64_t nRewind = blkdat.GetPos();
        while (blkdat.good() && !blkdat.eof()) {
            boost::this_thread::interruption_point();

            blkdat.SetPos(nRewind);
            nRewind++;          // start one byte further next time, in case of failure
            blkdat.SetLimit();  // remove former limit
            unsigned int nSize = 0;
            try {
                // locate a header
                unsigned char buf[MESSAGE_START_SIZE];
                blkdat.FindByte(SysCfg().MessageStart()[0]);
                nRewind = blkdat.GetPos() + 1;
                blkdat >> FLATDATA(buf);
                if (memcmp(buf, SysCfg().MessageStart(), MESSAGE_START_SIZE))
                    continue;
                // read size
                blkdat >> nSize;
                if (nSize < 80 || nSize > MAX_BLOCK_SIZE)
                    continue;
            } catch (std::exception &e) {
                // no valid block header found; don't complain
                break;
            }
            try {
                // read block
                uint64_t nBlockPos = blkdat.GetPos();
                blkdat.SetLimit(nBlockPos + nSize);
                CBlock block;
                blkdat >> block;
                nRewind = blkdat.GetPos();

                // process block
                if (nBlockPos >= nStartByte) {
                    LOCK(cs_main);
                    if (dbp)
                        dbp->nPos = nBlockPos;
                    CValidationState state;
                    if (ProcessBlock(state, nullptr, &block, dbp))
                        nLoaded++;
                    if (state.IsError())
                        break;
                }
            } catch (std::exception &e) {
                LogPrint("INFO", "%s : Deserialize or I/O error - %s", __func__, e.what());
            }
        }
        fclose(fileIn);
    } catch (runtime_error &e) {
        AbortNode(_("Error: system error: ") + e.what());
    }
    if (nLoaded > 0)
        LogPrint("INFO", "Loaded %i blocks from external file in %dms\n", nLoaded, GetTimeMillis() - nStart);
    return nLoaded > 0;
}

//////////////////////////////////////////////////////////////////////////////
//
// CAlert
//

string GetWarnings(string strFor) {
    int nPriority = 0;
    string strStatusBar;
    string strRPC;

    if (SysCfg().GetBoolArg("-testsafemode", false))
        strRPC = "test";

    if (!CLIENT_VERSION_IS_RELEASE)
        strStatusBar = _("This is a pre-release test build - use at your own risk - do not use for mining or merchant applications");

    // Misc warnings like out of disk space and clock is wrong
    if (strMiscWarning != "") {
        nPriority    = 1000;
        strStatusBar = strMiscWarning;
    }

    if (fLargeWorkForkFound) {
        nPriority    = 2000;
        strStatusBar = strRPC = _("Warning: The network does not appear to fully agree! Some miners appear to be experiencing issues.");
    } else if (fLargeWorkInvalidChainFound) {
        nPriority    = 2000;
        strStatusBar = strRPC = _("Warning: We do not appear to fully agree with our peers! You may need to upgrade, or other nodes may need to upgrade.");
    }

    // Alerts
    {
        LOCK(cs_mapAlerts);
        for (auto &item : mapAlerts) {
            const CAlert &alert = item.second;
            if (alert.AppliesToMe() && alert.nPriority > nPriority) {
                nPriority    = alert.nPriority;
                strStatusBar = alert.strStatusBar;
            }
        }
    }

    if (strFor == "statusbar")
        return strStatusBar;
    else if (strFor == "rpc")
        return strRPC;
    assert(!"GetWarnings() : invalid parameter");
    return "error";
}

//////////////////////////////////////////////////////////////////////////////
//
// Messages
//

bool static AlreadyHave(const CInv &inv) {
    switch (inv.type) {
        case MSG_TX: {
            bool txInMap = false;
            txInMap      = mempool.Exists(inv.hash);
            return txInMap || mapOrphanTransactions.count(inv.hash);
        }
        case MSG_BLOCK:
            return mapBlockIndex.count(inv.hash) ||
                   mapOrphanBlocks.count(inv.hash);
    }
    // Don't know what it is, just say we already got one
    return true;
}

void static ProcessGetData(CNode *pFrom) {
    deque<CInv>::iterator it = pFrom->vRecvGetData.begin();

    vector<CInv> vNotFound;

    LOCK(cs_main);

    while (it != pFrom->vRecvGetData.end()) {
        // Don't bother if send buffer is too full to respond anyway
        if (pFrom->nSendSize >= SendBufferSize())
            break;

        const CInv &inv = *it;
        {
            boost::this_thread::interruption_point();
            it++;

            if (inv.type == MSG_BLOCK || inv.type == MSG_FILTERED_BLOCK) {
                bool send                                = false;
                map<uint256, CBlockIndex *>::iterator mi = mapBlockIndex.find(inv.hash);
                if (mi != mapBlockIndex.end()) {
                    // If the requested block is at a height below our last
                    // checkpoint, only serve it if it's in the checkpointed chain
                    int nHeight              = mi->second->nHeight;
                    CBlockIndex *pcheckpoint = Checkpoints::GetLastCheckpoint(mapBlockIndex);
                    if (pcheckpoint && nHeight < pcheckpoint->nHeight) {
                        if (!chainActive.Contains(mi->second)) {
                            LogPrint("INFO", "ProcessGetData(): ignoring request for old block that isn't in the main chain\n");
                        } else {
                            send = true;
                        }
                    } else {
                        send = true;
                    }
                }
                if (send) {
                    // Send block from disk
                    CBlock block;
                    ReadBlockFromDisk((*mi).second, block);
                    if (inv.type == MSG_BLOCK)
                        pFrom->PushMessage("block", block);
                    else  // MSG_FILTERED_BLOCK)
                    {
                        LOCK(pFrom->cs_filter);
                        if (pFrom->pfilter) {
                            CMerkleBlock merkleBlock(block, *pFrom->pfilter);
                            pFrom->PushMessage("merkleblock", merkleBlock);
                            // CMerkleBlock just contains hashes, so also push any transactions in the block the client did not see
                            // This avoids hurting performance by pointlessly requiring a round-trip
                            // Note that there is currently no way for a node to request any single transactions we didnt send here -
                            // they must either disconnect and retry or request the full block.
                            // Thus, the protocol spec specified allows for us to provide duplicate txn here,
                            // however we MUST always provide at least what the remote peer needs
                            for (auto &pair : merkleBlock.vMatchedTxn)
                                if (!pFrom->setInventoryKnown.count(CInv(MSG_TX, pair.second)))
                                    pFrom->PushMessage("tx", block.vptx[pair.first]);
                        }
                        // else
                        // no response
                    }

                    // Trigger them to send a getblocks request for the next batch of inventory
                    if (inv.hash == pFrom->hashContinue) {
                        // Bypass PushInventory, this must send even if redundant,
                        // and we want it right after the last block so they don't
                        // wait for other stuff first.
                        vector<CInv> vInv;
                        vInv.push_back(CInv(MSG_BLOCK, chainActive.Tip()->GetBlockHash()));
                        pFrom->PushMessage("inv", vInv);
                        pFrom->hashContinue.SetNull();
                        LogPrint("net", "reset node hashcontinue\n");
                    }
                }
            } else if (inv.IsKnownType()) {
                // Send stream from relay memory
                bool pushed = false;
                {
                    LOCK(cs_mapRelay);
                    map<CInv, CDataStream>::iterator mi = mapRelay.find(inv);
                    if (mi != mapRelay.end()) {
                        pFrom->PushMessage(inv.GetCommand(), (*mi).second);
                        pushed = true;
                    }
                }
                if (!pushed && inv.type == MSG_TX) {
                    std::shared_ptr<CBaseTx> pBaseTx = mempool.Lookup(inv.hash);
                    if (pBaseTx.get()) {
                        CDataStream ss(SER_NETWORK, PROTOCOL_VERSION);
                        ss.reserve(1000);
                        if (BCOIN_TRANSFER_TX == pBaseTx->nTxType) {
                            ss << *((CBaseCoinTransferTx *)(pBaseTx.get()));
                        } else if (CONTRACT_INVOKE_TX == pBaseTx->nTxType) {
                            ss << *((CContractInvokeTx *)(pBaseTx.get()));
                        } else if (ACCOUNT_REGISTER_TX == pBaseTx->nTxType) {
                            ss << *((CAccountRegisterTx *)pBaseTx.get());
                        } else if (CONTRACT_DEPLOY_TX == pBaseTx->nTxType) {
                            ss << *((CContractDeployTx *)pBaseTx.get());
                        } else if (DELEGATE_VOTE_TX == pBaseTx->nTxType) {
                            ss << *((CDelegateVoteTx *)pBaseTx.get());
                        } else if (COMMON_MTX == pBaseTx->nTxType) {
                            ss << *((CMulsigTx *)pBaseTx.get());
                        }
                        pFrom->PushMessage("tx", ss);
                        pushed = true;
                    }
                }
                if (!pushed) {
                    vNotFound.push_back(inv);
                }
            }

            // Track requests for our stuff.
            // g_signals.Inventory(inv.hash);

            if (inv.type == MSG_BLOCK || inv.type == MSG_FILTERED_BLOCK)
                break;
        }
    }

    pFrom->vRecvGetData.erase(pFrom->vRecvGetData.begin(), it);

    if (!vNotFound.empty()) {
        // Let the peer know that we didn't find what it asked for, so it doesn't
        // have to wait around forever. Currently only SPV clients actually care
        // about this message: it's needed when they are recursively walking the
        // dependencies of relevant unconfirmed transactions. SPV clients want to
        // do that because they want to know about (and store and rebroadcast and
        // risk analyze) the dependencies of transactions relevant to them, without
        // having to download the entire memory pool.
        pFrom->PushMessage("notfound", vNotFound);
    }
}

bool static ProcessMessage(CNode *pFrom, string strCommand, CDataStream &vRecv)
{
    RandAddSeedPerfmon();
    LogPrint("net", "received: %s (%u bytes)\n", strCommand, vRecv.size());
    //  if (GetRand(atoi(SysCfg().GetArg("-dropmessagestest", "0"))) == 0)
    //  {
    //      LogPrint("INFO","dropmessagestest DROPPING RECV MESSAGE\n");
    //      return true;
    //  }

    {
        LOCK(cs_main);
        State(pFrom->GetId())->nLastBlockProcess = GetTimeMicros();
    }

    if (strCommand == "version") {
        // Each connection can only send one version message
        if (pFrom->nVersion != 0) {
            pFrom->PushMessage("reject", strCommand, REJECT_DUPLICATE, string("Duplicate version message"));
            LogPrint("INFO", "Misbehaving: Duplicated version message, nMisbehavior add 1\n");
            Misbehaving(pFrom->GetId(), 1);
            return false;
        }

        int64_t nTime;
        CAddress addrMe;
        CAddress addrFrom;
        uint64_t nNonce = 1;
        vRecv >> pFrom->nVersion >> pFrom->nServices >> nTime >> addrMe;
        if (pFrom->nVersion < MIN_PEER_PROTO_VERSION) {
            // disconnect from peers older than this proto version
            LogPrint("INFO", "partner %s using obsolete version %i; disconnecting\n", pFrom->addr.ToString(), pFrom->nVersion);
            pFrom->PushMessage("reject", strCommand, REJECT_OBSOLETE,
                               strprintf("Version must be %d or greater", MIN_PEER_PROTO_VERSION));
            pFrom->fDisconnect = true;
            return false;
        }

        if (pFrom->nVersion == 10300)
            pFrom->nVersion = 300;

        if (!vRecv.empty())
            vRecv >> addrFrom >> nNonce;

        if (!vRecv.empty()) {
            vRecv >> pFrom->strSubVer;
            pFrom->cleanSubVer = SanitizeString(pFrom->strSubVer);
        }

        if (!vRecv.empty())
            vRecv >> pFrom->nStartingHeight;

        if (!vRecv.empty())
            vRecv >> pFrom->fRelayTxes;  // set to true after we get the first filter* message
        else
            pFrom->fRelayTxes = true;

        if (pFrom->fInbound && addrMe.IsRoutable()) {
            pFrom->addrLocal = addrMe;
            SeenLocal(addrMe);
        }

        // Disconnect if we connected to ourself
        if (nNonce == nLocalHostNonce && nNonce > 1) {
            LogPrint("INFO", "connected to self at %s, disconnecting\n", pFrom->addr.ToString());
            pFrom->fDisconnect = true;
            return true;
        }

        // Be shy and don't send version until we hear
        if (pFrom->fInbound)
            pFrom->PushVersion();

        pFrom->fClient = !(pFrom->nServices & NODE_NETWORK);

        // Change version
        pFrom->PushMessage("verack");
        pFrom->ssSend.SetVersion(min(pFrom->nVersion, PROTOCOL_VERSION));

        if (!pFrom->fInbound) {
            // Advertise our address
            if (!fNoListen && !IsInitialBlockDownload()) {
                CAddress addr = GetLocalAddress(&pFrom->addr);
                if (addr.IsRoutable())
                    pFrom->PushAddress(addr);
            }

            // Get recent addresses
            if (pFrom->fOneShot || /*pFrom->nVersion >= CADDR_TIME_VERSION || */ addrman.size() < 1000) {
                pFrom->PushMessage("getaddr");
                pFrom->fGetAddr = true;
            }
            addrman.Good(pFrom->addr);
        } else {
            if (((CNetAddr)pFrom->addr) == (CNetAddr)addrFrom) {
                addrman.Add(addrFrom, addrFrom);
                addrman.Good(addrFrom);
            }
        }

        // Relay alerts
        {
            LOCK(cs_mapAlerts);
            for (const auto &item : mapAlerts)
                item.second.RelayTo(pFrom);
        }

        pFrom->fSuccessfullyConnected = true;

        LogPrint("INFO", "receive version message: %s: version %d, blocks=%d, us=%s, them=%s, peer=%s\n", pFrom->cleanSubVer, pFrom->nVersion, pFrom->nStartingHeight, addrMe.ToString(), addrFrom.ToString(), pFrom->addr.ToString());

        AddTimeData(pFrom->addr, nTime);

        LOCK(cs_main);
        cPeerBlockCounts.input(pFrom->nStartingHeight);

        if (pFrom->nStartingHeight > Checkpoints::GetTotalBlocksEstimate()) {
            pFrom->PushMessage("getcheck", Checkpoints::GetTotalBlocksEstimate());
        }
    }

    else if (pFrom->nVersion == 0) {
        // Must have a version message before anything else
        Misbehaving(pFrom->GetId(), 1);
        return false;
    }

    else if (strCommand == "verack") {
        pFrom->SetRecvVersion(min(pFrom->nVersion, PROTOCOL_VERSION));
    }

    else if (strCommand == "addr") {
        vector<CAddress> vAddr;
        vRecv >> vAddr;

        // Don't want addr from older versions unless seeding
        //        if (pFrom->nVersion < CADDR_TIME_VERSION && addrman.size() > 1000)
        //            return true;
        if (vAddr.size() > 1000) {
            Misbehaving(pFrom->GetId(), 20);
            return ERRORMSG("message addr size() = %u", vAddr.size());
        }

        // Store the new addresses
        vector<CAddress> vAddrOk;
        int64_t nNow   = GetAdjustedTime();
        int64_t nSince = nNow - 10 * 60;
        for (auto &addr : vAddr) {
            boost::this_thread::interruption_point();

            if (addr.nTime <= 100000000 || addr.nTime > nNow + 10 * 60)
                addr.nTime = nNow - 5 * 24 * 60 * 60;

            pFrom->AddAddressKnown(addr);
            bool fReachable = IsReachable(addr);
            if (addr.nTime > nSince && !pFrom->fGetAddr && vAddr.size() <= 10 && addr.IsRoutable()) {
                // Relay to a limited number of other nodes
                {
                    LOCK(cs_vNodes);
                    // Use deterministic randomness to send to the same nodes for 24 hours
                    // at a time so the setAddrKnowns of the chosen nodes prevent repeats
                    static uint256 hashSalt;
                    if (hashSalt.IsNull())
                        hashSalt = GetRandHash();
                    uint64_t hashAddr = addr.GetHash();
                    uint256 hashRand  = ArithToUint256(UintToArith256(hashSalt) ^ (hashAddr << 32) ^ ((GetTime() + hashAddr) / (24 * 60 * 60)));
                    hashRand          = Hash(BEGIN(hashRand), END(hashRand));
                    multimap<uint256, CNode *> mapMix;
                    for (auto pNode : vNodes) {
                        //                        if (pNode->nVersion < CADDR_TIME_VERSION)
                        //                            continue;
                        unsigned int nPointer;
                        memcpy(&nPointer, &pNode, sizeof(nPointer));
                        uint256 hashKey = ArithToUint256(UintToArith256(hashRand) ^ nPointer);
                        hashKey         = Hash(BEGIN(hashKey), END(hashKey));
                        mapMix.insert(make_pair(hashKey, pNode));
                    }
                    int nRelayNodes = fReachable ? 2 : 1;  // limited relaying of addresses outside our network(s)
                    for (multimap<uint256, CNode *>::iterator mi = mapMix.begin(); mi != mapMix.end() && nRelayNodes-- > 0; ++mi)
                        ((*mi).second)->PushAddress(addr);
                }
            }
            // Do not store addresses outside our network
            if (fReachable)
                vAddrOk.push_back(addr);
        }
        addrman.Add(vAddrOk, pFrom->addr, 2 * 60 * 60);
        if (vAddr.size() < 1000)
            pFrom->fGetAddr = false;
        if (pFrom->fOneShot)
            pFrom->fDisconnect = true;
    }

    else if (strCommand == "inv") {
        vector<CInv> vInv;
        vRecv >> vInv;
        if (vInv.size() > MAX_INV_SZ) {
            Misbehaving(pFrom->GetId(), 20);
            return ERRORMSG("message inv size() = %u", vInv.size());
        }

        LOCK(cs_main);

        for (unsigned int nInv = 0; nInv < vInv.size(); nInv++) {
            const CInv &inv = vInv[nInv];

            boost::this_thread::interruption_point();
            pFrom->AddInventoryKnown(inv);
            bool fAlreadyHave = AlreadyHave(inv);

            int nBlockHeight = 0;
            if (inv.type == MSG_BLOCK && mapBlockIndex.count(inv.hash))
                nBlockHeight = mapBlockIndex[inv.hash]->nHeight;

            LogPrint("net", "got inventory[%d]: %s %s %d from peer %s\n", nInv, inv.ToString(),
                fAlreadyHave ? "have" : "new", nBlockHeight, pFrom->addr.ToString());

            if (!fAlreadyHave) {
                if (!SysCfg().IsImporting() && !SysCfg().IsReindex()) {
                    if (inv.type == MSG_BLOCK)
                        AddBlockToQueue(pFrom->GetId(), inv.hash);
                    else
                        pFrom->AskFor(inv);  // MSG_TX
                }
            } else if (inv.type == MSG_BLOCK && mapOrphanBlocks.count(inv.hash)) {
                COrphanBlock *pOrphanBlock = mapOrphanBlocks[inv.hash];
                LogPrint("net", "receive orphan block inv height=%d hash=%s lead to getblocks, current height=%d\n",
                    pOrphanBlock->height, inv.hash.GetHex(), chainActive.Tip()->nHeight);
                PushGetBlocksOnCondition(pFrom, chainActive.Tip(), GetOrphanRoot(inv.hash));
            }

            // Track requests for our stuff
            // g_signals.Inventory(inv.hash);

            if (pFrom->nSendSize > (SendBufferSize() * 2)) {
                Misbehaving(pFrom->GetId(), 50);
                return ERRORMSG("send buffer size() = %u", pFrom->nSendSize);
            }
        }
    }

    else if (strCommand == "getdata") {
        vector<CInv> vInv;
        vRecv >> vInv;
        if (vInv.size() > MAX_INV_SZ) {
            Misbehaving(pFrom->GetId(), 20);
            return ERRORMSG("message getdata size() = %u", vInv.size());
        }

        if ((vInv.size() != 1))
            LogPrint("net", "received getdata (%u invsz)\n", vInv.size());

        if ((vInv.size() > 0) || (vInv.size() == 1))
            LogPrint("net", "received getdata for: %s\n", vInv[0].ToString());

        pFrom->vRecvGetData.insert(pFrom->vRecvGetData.end(), vInv.begin(), vInv.end());
        ProcessGetData(pFrom);
    }

    else if (strCommand == "getblocks") {
        CBlockLocator locator;
        uint256 hashStop;
        vRecv >> locator >> hashStop;

        LOCK(cs_main);

        // Find the last block the caller has in the main chain
        CBlockIndex *pIndex = chainActive.FindFork(locator);

        // Send the rest of the chain
        if (pIndex)
            pIndex = chainActive.Next(pIndex);
        int nLimit = 500;
        LogPrint("net", "getblocks %d to %s limit %d\n", (pIndex ? pIndex->nHeight : -1), hashStop.ToString(), nLimit);
        for (; pIndex; pIndex = chainActive.Next(pIndex)) {
            if (pIndex->GetBlockHash() == hashStop) {
                LogPrint("net", "getblocks stopping at %d %s\n", pIndex->nHeight, pIndex->GetBlockHash().ToString());
                break;
            }
            pFrom->PushInventory(CInv(MSG_BLOCK, pIndex->GetBlockHash()));
            if (--nLimit <= 0) {
                // When this block is requested, we'll send an inv that'll make them
                // getblocks the next batch of inventory.
                LogPrint("net", "getblocks stopping at limit %d %s\n", pIndex->nHeight, pIndex->GetBlockHash().ToString());
                pFrom->hashContinue = pIndex->GetBlockHash();
                break;
            }
        }
    }

    else if (strCommand == "getheaders") {
        CBlockLocator locator;
        uint256 hashStop;
        vRecv >> locator >> hashStop;

        LOCK(cs_main);

        CBlockIndex *pIndex = nullptr;
        if (locator.IsNull()) {
            // If locator is null, return the hashStop block
            map<uint256, CBlockIndex *>::iterator mi = mapBlockIndex.find(hashStop);
            if (mi == mapBlockIndex.end())
                return true;
            pIndex = (*mi).second;
        } else {
            // Find the last block the caller has in the main chain
            pIndex = chainActive.FindFork(locator);
            if (pIndex)
                pIndex = chainActive.Next(pIndex);
        }

        // we must use CBlocks, as CBlockHeaders won't include the 0x00 nTx count at the end
        vector<CBlock> vHeaders;
        int nLimit = 2000;
        LogPrint("NET", "getheaders %d to %s\n", (pIndex ? pIndex->nHeight : -1), hashStop.ToString());
        for (; pIndex; pIndex = chainActive.Next(pIndex)) {
            vHeaders.push_back(pIndex->GetBlockHeader());
            if (--nLimit <= 0 || pIndex->GetBlockHash() == hashStop)
                break;
        }
        pFrom->PushMessage("headers", vHeaders);
    }

    else if (strCommand == "tx") {
        std::shared_ptr<CBaseTx> pBaseTx = CreateNewEmptyTransaction(vRecv[0]);

        if (BLOCK_REWARD_TX == pBaseTx->nTxType)
            return ERRORMSG("Reward tx from network NOT accepted. Hex:%s", HexStr(vRecv.begin(), vRecv.end()));

        vRecv >> pBaseTx;

        CInv inv(MSG_TX, pBaseTx->GetHash());
        pFrom->AddInventoryKnown(inv);

        LOCK(cs_main);
        CValidationState state;
        if (AcceptToMemoryPool(mempool, state, pBaseTx.get(), true)) {
            RelayTransaction(pBaseTx.get(), inv.hash);
            mapAlreadyAskedFor.erase(inv);

            LogPrint("INFO", "AcceptToMemoryPool: %s %s : accepted %s (poolsz %u)\n",
                pFrom->addr.ToString(), pFrom->cleanSubVer,
                pBaseTx->GetHash().ToString(),
                mempool.memPoolTxs.size());
        }

        int nDoS = 0;
        if (state.IsInvalid(nDoS)) {
            LogPrint("INFO", "%s from %s %s was not accepted into the memory pool: %s\n",
                pBaseTx->GetHash().ToString(),
                pFrom->addr.ToString(),
                pFrom->cleanSubVer,
                state.GetRejectReason());

            pFrom->PushMessage("reject", strCommand, state.GetRejectCode(), state.GetRejectReason(), inv.hash);
            // if (nDoS > 0) {
            //     LogPrint("INFO", "Misebehaving, add to tx hash %s mempool error, Misbehavior add %d", pBaseTx->GetHash().GetHex(), nDoS);
            //     Misbehaving(pFrom->GetId(), nDoS);
            // }
        }
    }

    else if (strCommand == "block" && !SysCfg().IsImporting() && !SysCfg().IsReindex())  // Ignore blocks received while importing
    {
        CBlock block;
        vRecv >> block;

        LogPrint("net", "received block %s from %s\n", block.GetHash().ToString(), pFrom->addr.ToString());
        // block.Print();

        CInv inv(MSG_BLOCK, block.GetHash());
        pFrom->AddInventoryKnown(inv);

        LOCK(cs_main);
        // Remember who we got this block from.
        mapBlockSource[inv.hash] = pFrom->GetId();
        MarkBlockAsReceived(inv.hash, pFrom->GetId());

        CValidationState state;
        ProcessBlock(state, pFrom, &block);
    }

    else if (strCommand == "getaddr") {
        pFrom->vAddrToSend.clear();
        vector<CAddress> vAddr = addrman.GetAddr();
        for (const auto &addr : vAddr)
            pFrom->PushAddress(addr);
    }

    else if (strCommand == "mempool") {
        LOCK2(cs_main, pFrom->cs_filter);

        vector<uint256> vtxid;
        mempool.QueryHash(vtxid);
        vector<CInv> vInv;
        for (auto &hash : vtxid) {
            CInv inv(MSG_TX, hash);
            std::shared_ptr<CBaseTx> pBaseTx = mempool.Lookup(hash);
            if (pBaseTx.get())
                continue;  // another thread removed since queryHashes, maybe...

            if ((pFrom->pfilter && pFrom->pfilter->contains(hash)) ||  //other type transaction
                (!pFrom->pfilter))
                vInv.push_back(inv);

            if (vInv.size() == MAX_INV_SZ) {
                pFrom->PushMessage("inv", vInv);
                vInv.clear();
            }
        }
        if (vInv.size() > 0)
            pFrom->PushMessage("inv", vInv);
    }

    else if (strCommand == "ping") {
        //        if (pFrom->nVersion > BIP0031_VERSION)
        //        {
        uint64_t nonce = 0;
        vRecv >> nonce;
        // Echo the message back with the nonce. This allows for two useful features:
        //
        // 1) A remote node can quickly check if the connection is operational
        // 2) Remote nodes can measure the latency of the network thread. If this node
        //    is overloaded it won't respond to pings quickly and the remote node can
        //    avoid sending us more work, like chain download requests.
        //
        // The nonce stops the remote getting confused between different pings: without
        // it, if the remote node sends a ping once per second and this node takes 5
        // seconds to respond to each, the 5th ping the remote sends would appear to
        // return very quickly.
        pFrom->PushMessage("pong", nonce);
        //        }
    }

    else if (strCommand == "pong") {
        int64_t pingUsecEnd = GetTimeMicros();
        uint64_t nonce      = 0;
        size_t nAvail       = vRecv.in_avail();
        bool bPingFinished  = false;
        string sProblem;

        if (nAvail >= sizeof(nonce)) {
            vRecv >> nonce;

            // Only process pong message if there is an outstanding ping (old ping without nonce should never pong)
            if (pFrom->nPingNonceSent != 0) {
                if (nonce == pFrom->nPingNonceSent) {
                    // Matching pong received, this ping is no longer outstanding
                    bPingFinished        = true;
                    int64_t pingUsecTime = pingUsecEnd - pFrom->nPingUsecStart;
                    if (pingUsecTime > 0) {
                        // Successful ping time measurement, replace previous
                        pFrom->nPingUsecTime = pingUsecTime;
                    } else {
                        // This should never happen
                        sProblem = "Timing mishap";
                    }
                } else {
                    // Nonce mismatches are normal when pings are overlapping
                    sProblem = "Nonce mismatch";
                    if (nonce == 0) {
                        // This is most likely a bug in another implementation somewhere, cancel this ping
                        bPingFinished = true;
                        sProblem      = "Nonce zero";
                    }
                }
            } else {
                sProblem = "Unsolicited pong without ping";
            }
        } else {
            // This is most likely a bug in another implementation somewhere, cancel this ping
            bPingFinished = true;
            sProblem      = "Short payload";
        }

        if (!(sProblem.empty())) {
            LogPrint("net", "pong %s %s: %s, %x expected, %x received, %u bytes\n",
                     pFrom->addr.ToString(),
                     pFrom->cleanSubVer,
                     sProblem,
                     pFrom->nPingNonceSent,
                     nonce,
                     nAvail);
        }
        if (bPingFinished) {
            pFrom->nPingNonceSent = 0;
        }
    }

    else if (strCommand == "alert") {
        CAlert alert;
        vRecv >> alert;

        uint256 alertHash = alert.GetHash();
        if (pFrom->setKnown.count(alertHash) == 0) {
            if (alert.ProcessAlert()) {
                // Relay
                pFrom->setKnown.insert(alertHash);
                {
                    LOCK(cs_vNodes);
                    for (auto pNode : vNodes)
                        alert.RelayTo(pNode);
                }
            } else {
                // Small DoS penalty so peers that send us lots of
                // duplicate/expired/invalid-signature/whatever alerts
                // eventually get banned.
                // This isn't a Misbehaving(100) (immediate ban) because the
                // peer might be an older or different implementation with
                // a different signature key, etc.
                Misbehaving(pFrom->GetId(), 10);
            }
        }
    }

    else if (strCommand == "filterload") {
        CBloomFilter filter;
        vRecv >> filter;

        if (!filter.IsWithinSizeConstraints()) {
            LogPrint("INFO", "Misebehaving: filter is not within size constraints, Misbehavior add 100");
            // There is no excuse for sending a too-large filter
            Misbehaving(pFrom->GetId(), 100);
        } else {
            LOCK(pFrom->cs_filter);
            delete pFrom->pfilter;
            pFrom->pfilter = new CBloomFilter(filter);
            pFrom->pfilter->UpdateEmptyFull();
        }
        pFrom->fRelayTxes = true;
    }

    else if (strCommand == "filteradd") {
        vector<unsigned char> vData;
        vRecv >> vData;

        // Nodes must NEVER send a data item > 520 bytes (the max size for a script data object,
        // and thus, the maximum size any matched object can have) in a filteradd message
        if (vData.size() > 520)  //MAX_SCRIPT_ELEMENT_SIZE)
        {
            LogPrint("INFO", "Misbehaving: send a data item > 520 bytes, Misbehavior add 100");
            Misbehaving(pFrom->GetId(), 100);
        } else {
            LOCK(pFrom->cs_filter);
            if (pFrom->pfilter)
                pFrom->pfilter->insert(vData);
            else {
                LogPrint("INFO", "Misbehaving: filter error, Misbehavior add 100");
                Misbehaving(pFrom->GetId(), 100);
            }
        }
    }

    else if (strCommand == "filterclear") {
        LOCK(pFrom->cs_filter);
        delete pFrom->pfilter;
        pFrom->pfilter    = new CBloomFilter();
        pFrom->fRelayTxes = true;
    }

    else if (strCommand == "reject") {
        if (SysCfg().IsDebug()) {
            string strMsg;
            unsigned char ccode;
            string strReason;
            vRecv >> strMsg >> ccode >> strReason;

            ostringstream ss;
            ss << strMsg << " code " << itostr(ccode) << ": " << strReason;

            if (strMsg == "block" || strMsg == "tx") {
                uint256 hash;
                vRecv >> hash;
                ss << ": hash " << hash.ToString();
            }
            // Truncate to reasonable length and sanitize before printing:
            string s = ss.str();
            if (s.size() > 111)
                s.erase(111, string::npos);

            LogPrint("net", "Reject %s\n", SanitizeString(s));
        }

    } else if (strCommand == "checkpoint") {
        LogPrint("CHECKPOINT", "enter checkpoint\n");
        std::vector<int> vIndex;
        std::vector<SyncData::CSyncData> vdata;
        vRecv >> vdata;
        BOOST_FOREACH (SyncData::CSyncData &data, vdata) {
            if (data.CheckSignature(SysCfg().GetCheckPointPKey())) {
                SyncData::CSyncCheckPoint point;
                point.SetData(data);
                SyncData::CSyncDataDb db;
                if (!db.ExistCheckpoint(point.m_height)) {
                    db.WriteCheckpoint(point.m_height, data);
                    Checkpoints::AddCheckpoint(point.m_height, point.m_hashCheckpoint);
                    CheckActiveChain(point.m_height, point.m_hashCheckpoint);
                    pFrom->setcheckPointKnown.insert(point.m_height);
                    vIndex.push_back(point.m_height);
                }
            }
        }
        if (vIndex.size() == 1 && vIndex.size() == vdata.size()) {
            LOCK(cs_vNodes);
            BOOST_FOREACH (CNode *pNode, vNodes) {
                if (pNode->setcheckPointKnown.count(vIndex[0]) == 0) {
                    pNode->setcheckPointKnown.insert(vIndex[0]);
                    pNode->PushMessage("checkpoint", vdata);
                }
            }
        }
    } else if (strCommand == "getcheck") {
        int height = 0;
        vRecv >> height;
        SyncData::CSyncDataDb db;
        std::vector<SyncData::CSyncData> vdata;
        std::vector<int> vheight;
        Checkpoints::GetCheckpointByHeight(height, vheight);
        for (std::size_t i = 0; i < vheight.size(); ++i) {
            SyncData::CSyncData data;
            if (pFrom->setcheckPointKnown.count(vheight[i]) == 0 && db.ReadCheckpoint(vheight[i], data)) {
                pFrom->setcheckPointKnown.insert(vheight[i]);
                vdata.push_back(data);
            }
        }
        if (!vdata.empty()) {
            pFrom->PushMessage("checkpoint", vdata);
        }
    } else {
        // Ignore unknown commands for extensibility
    }

    // Update the last seen time for this node's address
    if (pFrom->fNetworkNode)
        if (strCommand == "version" || strCommand == "addr" || strCommand == "inv" || strCommand == "getdata" || strCommand == "ping")
            AddressCurrentlyConnected(pFrom->addr);

    return true;
}

// requires LOCK(cs_vRecvMsg)
bool ProcessMessages(CNode *pFrom) {
    //if (fDebug)
    //    LogPrint("INFO","ProcessMessages(%u messages)\n", pFrom->vRecvMsg.size());

    //
    // Message format
    //  (4) message start
    //  (12) command
    //  (4) size
    //  (4) checksum
    //  (x) data
    //
    bool fOk = true;

    if (!pFrom->vRecvGetData.empty())
        ProcessGetData(pFrom);

    // this maintains the order of responses
    if (!pFrom->vRecvGetData.empty()) return fOk;

    deque<CNetMessage>::iterator it = pFrom->vRecvMsg.begin();
    while (!pFrom->fDisconnect && it != pFrom->vRecvMsg.end()) {
        // Don't bother if send buffer is too full to respond anyway
        if (pFrom->nSendSize >= SendBufferSize())
            break;

        // get next message
        CNetMessage &msg = *it;

        //if (fDebug)
        //    LogPrint("INFO","ProcessMessages(message %u msgsz, %u bytes, complete:%s)\n",
        //            msg.hdr.nMessageSize, msg.vRecv.size(),
        //            msg.complete() ? "Y" : "N");

        // end, if an incomplete message is found
        if (!msg.complete())
            break;

        // at this point, any failure means we can delete the current message
        it++;

        // Scan for message start
        if (memcmp(msg.hdr.pchMessageStart, SysCfg().MessageStart(), MESSAGE_START_SIZE) != 0) {
            LogPrint("INFO", "\n\nPROCESSMESSAGE: INVALID MESSAGESTART\n\n");
            fOk = false;
            break;
        }

        // Read header
        CMessageHeader &hdr = msg.hdr;
        if (!hdr.IsValid()) {
            LogPrint("INFO", "\n\nPROCESSMESSAGE: ERRORS IN HEADER %s\n\n\n", hdr.GetCommand());
            continue;
        }
        string strCommand = hdr.GetCommand();

        // Message size
        unsigned int nMessageSize = hdr.nMessageSize;

        // Checksum
        CDataStream &vRecv     = msg.vRecv;
        uint256 hash           = Hash(vRecv.begin(), vRecv.begin() + nMessageSize);
        unsigned int nChecksum = 0;
        memcpy(&nChecksum, &hash, sizeof(nChecksum));
        if (nChecksum != hdr.nChecksum) {
            LogPrint("INFO", "ProcessMessages(%s, %u bytes) : CHECKSUM ERROR nChecksum=%08x hdr.nChecksum=%08x\n",
                     strCommand, nMessageSize, nChecksum, hdr.nChecksum);
            continue;
        }

        // Process message
        bool fRet = false;
        try {
            fRet = ProcessMessage(pFrom, strCommand, vRecv);
            boost::this_thread::interruption_point();
        } catch (std::ios_base::failure &e) {
            pFrom->PushMessage("reject", strCommand, REJECT_MALFORMED, string("error parsing message"));
            if (strstr(e.what(), "end of data")) {
                // Allow exceptions from under-length message on vRecv
                LogPrint("INFO", "ProcessMessages(%s, %u bytes) : Exception '%s' caught, normally caused by a message being shorter than its stated length\n", strCommand, nMessageSize, e.what());
                LogPrint("INFO", "ProcessMessages(%s, %u bytes) : %s\n", strCommand, nMessageSize, HexStr(vRecv.begin(), vRecv.end()).c_str());
            } else if (strstr(e.what(), "size too large")) {
                // Allow exceptions from over-long size
                LogPrint("INFO", "ProcessMessages(%s, %u bytes) : Exception '%s' caught\n", strCommand, nMessageSize, e.what());
            } else {
                PrintExceptionContinue(&e, "ProcessMessages()");
            }
        } catch (boost::thread_interrupted) {
            throw;
        } catch (std::exception &e) {
            PrintExceptionContinue(&e, "ProcessMessages()");
        } catch (...) {
            PrintExceptionContinue(nullptr, "ProcessMessages()");
        }

        if (!fRet)
            LogPrint("INFO", "ProcessMessage(%s, %u bytes) FAILED\n", strCommand, nMessageSize);

        break;
    }

    // In case the connection got shut down, its receive buffer was wiped
    if (!pFrom->fDisconnect)
        pFrom->vRecvMsg.erase(pFrom->vRecvMsg.begin(), it);

    return fOk;
}

bool SendMessages(CNode *pTo, bool fSendTrickle) {
    {
        // Don't send anything until we get their version message
        if (pTo->nVersion == 0)
            return true;

        //
        // Message: ping
        //
        bool pingSend = false;
        if (pTo->fPingQueued) {
            // RPC ping request by user
            pingSend = true;
        }
        if (pTo->nLastSend && GetTime() - pTo->nLastSend > 30 * 60 && pTo->vSendMsg.empty()) {
            // Ping automatically sent as a keepalive
            pingSend = true;
        }
        if (pingSend) {
            uint64_t nonce = 0;
            while (nonce == 0) {
                RAND_bytes((unsigned char *)&nonce, sizeof(nonce));
            }
            pTo->nPingNonceSent = nonce;
            pTo->fPingQueued    = false;
            //            if (pTo->nVersion > BIP0031_VERSION) {
            // Take timestamp as close as possible before transmitting ping
            pTo->nPingUsecStart = GetTimeMicros();
            pTo->PushMessage("ping", nonce);
            //            } else {
            //                // Peer is too old to support ping command with nonce, pong will never arrive, disable timing
            //                pTo->nPingUsecStart = 0;
            //                pTo->PushMessage("ping");
            //            }
        }

        TRY_LOCK(cs_main, lockMain);  // Acquire cs_main for IsInitialBlockDownload() and CNodeState()
        if (!lockMain)
            return true;

        // Address refresh broadcast
        static int64_t nLastRebroadcast;
        if (!IsInitialBlockDownload() && (GetTime() - nLastRebroadcast > 24 * 60 * 60)) {
            {
                LOCK(cs_vNodes);
                for (auto pNode : vNodes) {
                    // Periodically clear setAddrKnown to allow refresh broadcasts
                    if (nLastRebroadcast)
                        pNode->setAddrKnown.clear();

                    // Rebroadcast our address
                    if (!fNoListen) {
                        CAddress addr = GetLocalAddress(&pNode->addr);
                        if (addr.IsRoutable())
                            pNode->PushAddress(addr);
                    }
                }
            }
            nLastRebroadcast = GetTime();
        }

        //
        // Message: addr
        //
        if (fSendTrickle) {
            vector<CAddress> vAddr;
            vAddr.reserve(pTo->vAddrToSend.size());
            for (const auto &addr : pTo->vAddrToSend) {
                // returns true if wasn't already contained in the set
                if (pTo->setAddrKnown.insert(addr).second) {
                    vAddr.push_back(addr);
                    // receiver rejects addr messages larger than 1000
                    if (vAddr.size() >= 1000) {
                        pTo->PushMessage("addr", vAddr);
                        vAddr.clear();
                    }
                }
            }
            pTo->vAddrToSend.clear();
            if (!vAddr.empty())
                pTo->PushMessage("addr", vAddr);
        }

        CNodeState &state = *State(pTo->GetId());
        if (state.fShouldBan) {
            if (pTo->addr.IsLocal()) {
                LogPrint("INFO", "Warning: not banning local node %s!\n", pTo->addr.ToString());
            }
            else {
                LogPrint("INFO", "Warning: banned a remote node %s!\n", pTo->addr.ToString());
                pTo->fDisconnect = true;
                CNode::Ban(pTo->addr);
            }
            state.fShouldBan = false;
        }

        for (const auto &reject : state.rejects)
            pTo->PushMessage("reject", (string) "block", reject.chRejectCode, reject.strRejectReason, reject.blockHash);
        state.rejects.clear();

        // Start block sync
        if (pTo->fStartSync && !SysCfg().IsImporting() && !SysCfg().IsReindex()) {
            pTo->fStartSync = false;
            nSyncTipHeight  = pTo->nStartingHeight;
            LogPrint("net", "start block sync lead to getblocks\n");
            PushGetBlocks(pTo, chainActive.Tip(), uint256());
        }

        // Resend wallet transactions that haven't gotten in a block yet
        // Except during reindex, importing and IBD, when old wallet
        // transactions become unconfirmed and spams other nodes.
        if (!SysCfg().IsReindex() && !SysCfg().IsImporting() && !IsInitialBlockDownload()) {
            g_signals.Broadcast();
        }

        //
        // Message: inventory
        //
        vector<CInv> vInv;
        vector<CInv> vInvWait;
        {
            LOCK(pTo->cs_inventory);
            vInv.reserve(pTo->vInventoryToSend.size());
            vInvWait.reserve(pTo->vInventoryToSend.size());
            for (const auto &inv : pTo->vInventoryToSend) {
                if (pTo->setInventoryKnown.count(inv))
                    continue;

                // trickle out tx inv to protect privacy
                if (inv.type == MSG_TX && !fSendTrickle) {
                    // 1/4 of tx invs blast to all immediately
                    static uint256 hashSalt;
                    if (hashSalt.IsNull())
                        hashSalt = GetRandHash();
                    uint256 hashRand  = ArithToUint256(UintToArith256(inv.hash) ^ UintToArith256(hashSalt));
                    hashRand          = Hash(BEGIN(hashRand), END(hashRand));
                    bool fTrickleWait = ((UintToArith256(hashRand) & 3) != 0);

                    if (fTrickleWait) {
                        vInvWait.push_back(inv);
                        continue;
                    }
                }

                // returns true if wasn't already contained in the set
                if (pTo->setInventoryKnown.insert(inv).second) {
                    vInv.push_back(inv);
                    if (vInv.size() >= 1000) {
                        pTo->PushMessage("inv", vInv);
                        vInv.clear();
                    }
                }
            }
            pTo->vInventoryToSend = vInvWait;
        }
        if (!vInv.empty())
            pTo->PushMessage("inv", vInv);

        // Detect stalled peers. Require that blocks are in flight, we haven't
        // received a (requested) block in one minute, and that all blocks are
        // in flight for over two minutes, since we first had a chance to
        // process an incoming block.
        int64_t nNow = GetTimeMicros();
        if (!pTo->fDisconnect && state.nBlocksInFlight &&
            state.nLastBlockReceive < state.nLastBlockProcess - BLOCK_DOWNLOAD_TIMEOUT * 1000000 &&
            state.vBlocksInFlight.front().nTime < state.nLastBlockProcess - 2 * BLOCK_DOWNLOAD_TIMEOUT * 1000000) {
            LogPrint("INFO", "Peer %s is stalling block download, disconnecting\n", state.name.c_str());
            pTo->fDisconnect = true;
        }

        //
        // Message: getdata (blocks)
        //
        vector<CInv> vGetData;
        int nIndex(0);
        while (!pTo->fDisconnect && state.nBlocksToDownload && state.nBlocksInFlight < MAX_BLOCKS_IN_TRANSIT_PER_PEER) {
            uint256 hash = state.vBlocksToDownload.front();
            vGetData.push_back(CInv(MSG_BLOCK, hash));
            MarkBlockAsInFlight(pTo->GetId(), hash);
            LogPrint("net", "Requesting block [%d] %s from %s, nBlocksInFlight=%d\n",
                     ++nIndex, hash.ToString().c_str(), state.name.c_str(), state.nBlocksInFlight);
            if (vGetData.size() >= 1000) {
                pTo->PushMessage("getdata", vGetData);
                vGetData.clear();
                nIndex = 0;
            }
        }

        //
        // Message: getdata (non-blocks)
        //
        while (!pTo->fDisconnect && !pTo->mapAskFor.empty() && (*pTo->mapAskFor.begin()).first <= nNow) {
            const CInv &inv = (*pTo->mapAskFor.begin()).second;
            if (!AlreadyHave(inv)) {
                LogPrint("net", "sending getdata: %s\n", inv.ToString());
                vGetData.push_back(inv);
                if (vGetData.size() >= 1000) {
                    pTo->PushMessage("getdata", vGetData);
                    vGetData.clear();
                }
            }
            pTo->mapAskFor.erase(pTo->mapAskFor.begin());
        }
        if (!vGetData.empty())
            pTo->PushMessage("getdata", vGetData);
    }
    return true;
}

class CMainCleanup {
   public:
    CMainCleanup() {}
    ~CMainCleanup() {
        // block headers
        map<uint256, CBlockIndex *>::iterator it1 = mapBlockIndex.begin();
        for (; it1 != mapBlockIndex.end(); it1++)
            delete (*it1).second;
        mapBlockIndex.clear();

        // orphan blocks
        map<uint256, COrphanBlock *>::iterator it2 = mapOrphanBlocks.begin();
        for (; it2 != mapOrphanBlocks.end(); it2++)
            delete (*it2).second;
        mapOrphanBlocks.clear();
        mapOrphanBlocksByPrev.clear();
        setOrphanBlock.clear();

        // orphan transactions
        mapOrphanTransactions.clear();
    }
} instance_of_cmaincleanup;

std::shared_ptr<CBaseTx> CreateNewEmptyTransaction(unsigned char uType) {
    switch (uType) {
        case BCOIN_TRANSFER_TX:
            return std::make_shared<CBaseCoinTransferTx>();
        case CONTRACT_INVOKE_TX:
            return std::make_shared<CContractInvokeTx>();
        case ACCOUNT_REGISTER_TX:
            return std::make_shared<CAccountRegisterTx>();
        case BLOCK_REWARD_TX:
            return std::make_shared<CBlockRewardTx>();
        case CONTRACT_DEPLOY_TX:
            return std::make_shared<CContractDeployTx>();
        case DELEGATE_VOTE_TX:
            return std::make_shared<CDelegateVoteTx>();
        case COMMON_MTX:
            return std::make_shared<CMulsigTx>();
        default:
            ERRORMSG("CreateNewEmptyTransaction type error");
            break;
    }
    return nullptr;
}

string CBlockUndo::ToString() const {
    string str;
    vector<CTxUndo>::const_iterator iterUndo = vtxundo.begin();
    for (; iterUndo != vtxundo.end(); ++iterUndo) {
        str += iterUndo->ToString();
    }
    return str;
}

bool DisconnectBlockFromTip(CValidationState &state) {
    return DisconnectTip(state);
}

bool GetTxOperLog(const uint256 &txHash, vector<CAccountLog> &accountLogs) {
    if (SysCfg().IsTxIndex()) {
        CDiskTxPos postx;
        if (pCdMan->pContractCache->ReadTxIndex(txHash, postx)) {
            CAutoFile file(OpenBlockFile(postx, true), SER_DISK, CLIENT_VERSION);
            CBlockHeader header;
            try {
                file >> header;
            } catch (std::exception &e) {
                return ERRORMSG("%s : Deserialize or I/O error - %s", __func__, e.what());
            }
            uint256 blockHash = header.GetHash();
            if (mapBlockIndex.count(blockHash) > 0) {
                CBlockIndex *pIndex = mapBlockIndex[blockHash];
                CBlockUndo blockUndo;
                CDiskBlockPos pos = pIndex->GetUndoPos();
                if (pos.IsNull())
                    return ERRORMSG("DisconnectBlock() : no undo data available");
                if (!blockUndo.ReadFromDisk(pos, pIndex->pprev->GetBlockHash()))
                    return ERRORMSG("DisconnectBlock() : failure reading undo data");

                for (auto &txUndo : blockUndo.vtxundo) {
                    if (txUndo.txHash == txHash) {
                        accountLogs = txUndo.accountLogs;
                        return true;
                    }
                }
            }
        }
    }
    return false;
}

bool EraseBlockIndexFromSet(CBlockIndex *pIndex) {
    AssertLockHeld(cs_main);
    return setBlockIndexValid.erase(pIndex) > 0;
}

uint64_t GetBlockSubsidy(int nHeight) {
    return IniCfg().GetBlockSubsidyCfg(nHeight);
}

bool IsInitialBlockDownload() {
    LOCK(cs_main);
    if (SysCfg().IsImporting() ||
        SysCfg().IsReindex() ||
        chainActive.Height() < Checkpoints::GetTotalBlocksEstimate())
        return true;

    static int64_t nLastUpdate;
    static CBlockIndex *pindexLastBest;
    if (chainActive.Tip() != pindexLastBest) {
        pindexLastBest = chainActive.Tip();
        nLastUpdate    = GetTime();
    }

    return (GetTime() - nLastUpdate < 10 && chainActive.Tip()->GetBlockTime() < GetTime() - 24 * 60 * 60);
}

FILE *OpenDiskFile(const CDiskBlockPos &pos, const char *prefix, bool fReadOnly) {
    if (pos.IsNull())
        return nullptr;
    boost::filesystem::path path = GetDataDir() / "blocks" / strprintf("%s%05u.dat", prefix, pos.nFile);
    boost::filesystem::create_directories(path.parent_path());
    FILE *file = fopen(path.string().c_str(), "rb+");
    if (!file && !fReadOnly)
        file = fopen(path.string().c_str(), "wb+");
    if (!file) {
        LogPrint("INFO", "Unable to open file %s\n", path.string());
        return nullptr;
    }
    if (pos.nPos) {
        if (fseek(file, pos.nPos, SEEK_SET)) {
            LogPrint("INFO", "Unable to seek to position %u of %s\n", pos.nPos, path.string());
            fclose(file);
            return nullptr;
        }
    }
    return file;
}

FILE *OpenBlockFile(const CDiskBlockPos &pos, bool fReadOnly) {
    return OpenDiskFile(pos, "blk", fReadOnly);
}

FILE *OpenUndoFile(const CDiskBlockPos &pos, bool fReadOnly) {
    return OpenDiskFile(pos, "rev", fReadOnly);
}<|MERGE_RESOLUTION|>--- conflicted
+++ resolved
@@ -1434,13 +1434,8 @@
         return true;
 
     if (SysCfg().IsTxIndex()) {
-<<<<<<< HEAD
-        LogPrint("DEBUG", "Add transaction indexes, block hash:%s\n", pIndex->GetBlockHash().GetHex());
-        vector<CContractDBOperLog> vTxIndexOperDB;
-=======
         LogPrint("DEBUG", "add tx index, block hash:%s\n", pIndex->GetBlockHash().GetHex());
         vector<CDbOpLog> vTxIndexOperDB;
->>>>>>> 5bfdac90
         if (!cw.contractCache.WriteTxIndex(vPos, vTxIndexOperDB))
             return state.Abort(_("Failed to write transaction index"));
         // TODO: must undo these oplogs in DisconnectBlock()
