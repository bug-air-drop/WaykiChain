// Copyright (c) 2009-2010 Satoshi Nakamoto
// Copyright (c) 2017-2018 The WaykiChain developers
// Distributed under the MIT/X11 software license, see the accompanying
// file COPYING or http://www.opensource.org/licenses/mit-license.php

#ifndef TX_H
#define TX_H

#include <memory>
#include <vector>
#include <string>
#include <boost/variant.hpp>

#include "serialize.h"
#include "uint256.h"
#include "key.h"
#include "hash.h"
#include "chainparams.h"
#include "json/json_spirit_utils.h"
#include "json/json_spirit_value.h"

using namespace json_spirit;
using namespace std;

class CTxUndo;
class CValidationState;
class CAccountViewCache;
class CScriptDB;
class CBlock;
class CTransactionDBCache;
class CScriptDBViewCache;
class CRegID;
class CID;
class CAccountLog;
class COperVoteFund;
class CVoteFund;

static const int nTxVersion1 = 1;    //交易初始版本
static const int nTxVersion2 = 2;    //交易初始版本

typedef vector<unsigned char> vector_unsigned_char;

#define SCRIPT_ID_SIZE (6)

enum TxType {
    REWARD_TX   = 1,    //!< reward tx
    REG_ACCT_TX = 2,    //!< tx that used to register account
    COMMON_TX   = 3,    //!< transfer coin from one account to another
    CONTRACT_TX = 4,    //!< contract tx
    REG_CONT_TX = 5,    //!< register contract
    DELEGATE_TX = 6,    //!< delegate tx
    NULL_TX,            //!< NULL_TX
};

/**
 * brief:   kinds of fund type
 */
enum FundType {
    FREEDOM = 1,        //!< FREEDOM
    REWARD_FUND,        //!< REWARD_FUND
    NULL_FUNDTYPE,      //!< NULL_FUNDTYPE
};

enum OperType {
    ADD_FREE = 1,       //!< add money to freedom
    MINUS_FREE,         //!< minus money from freedom
    NULL_OPERTYPE,      //!< invalid operate type
};

enum VoteOperType {
    ADD_FUND = 1,       //!< add operate
    MINUS_FUND = 2,     //!< minus operate
    NULL_OPER,          //!< invalid
};

class CNullID {
public:
    friend bool operator==(const CNullID &a, const CNullID &b) { return true; }
    friend bool operator<(const CNullID &a, const CNullID &b) { return true; }
};

typedef boost::variant<CNullID, CRegID, CKeyID, CPubKey> CUserID;

/*CRegID 是地址激活后，分配的账户ID*/
class CRegID {
private:
    uint32_t nHeight;
    uint16_t nIndex;
    mutable vector<unsigned char> vRegID;
    void SetRegIDByCompact(const vector<unsigned char> &vIn);
    void SetRegID(string strRegID);
public:
    friend class CID;
    CRegID(string strRegID);
    CRegID(const vector<unsigned char> &vIn);
    CRegID(uint32_t nHeight = 0, uint16_t nIndex = 0);

    const vector<unsigned char> &GetVec6() const { assert(vRegID.size() == 6); return vRegID; }
    void SetRegID(const vector<unsigned char> &vIn) ;
    CKeyID getKeyID(const CAccountViewCache &view)const;
    uint32_t getHight()const { return nHeight;};

    bool operator ==(const CRegID& co) const {
        return (this->nHeight == co.nHeight && this->nIndex == co.nIndex);
    }
    bool operator !=(const CRegID& co) const {
        return (this->nHeight != co.nHeight || this->nIndex != co.nIndex);
    }
    static bool IsSimpleRegIdStr(const string & str);
    static bool IsRegIdStr(const string & str);
    static bool GetKeyID(const string & str,CKeyID &keyId);

    bool IsEmpty() const { return (nHeight == 0 && nIndex == 0); };

    bool clean();

    string ToString() const;

    IMPLEMENT_SERIALIZE
    (
        READWRITE(VARINT(nHeight));
        READWRITE(VARINT(nIndex));
        if(fRead) {
            vRegID.clear();
            vRegID.insert(vRegID.end(), BEGIN(nHeight), END(nHeight));
            vRegID.insert(vRegID.end(), BEGIN(nIndex), END(nIndex));
        }
    )
};

/*CID是一个vector 存放CRegID,CKeyID,CPubKey*/
class CID {
private:
    vector_unsigned_char vchData;
public:
    const vector_unsigned_char &GetID() {
        return vchData;
    }
    static const vector_unsigned_char & UserIDToVector(const CUserID &userid)
    {
        return CID(userid).GetID();
    }
    bool Set(const CRegID &id);
    bool Set(const CKeyID &id);
    bool Set(const CPubKey &id);
    bool Set(const CNullID &id);
    bool Set(const CUserID &userid);
    CID() {}
    CID(const CUserID &dest) {Set(dest);}
    CUserID GetUserId();
    IMPLEMENT_SERIALIZE
    (
        READWRITE(vchData);
    )
};

class CIDVisitor: public boost::static_visitor<bool> {
private:
    CID *pId;
public:
    CIDVisitor(CID *pIdIn) :
        pId(pIdIn) {
    }
    bool operator()(const CRegID &id) const {
        return pId->Set(id);
    }
    bool operator()(const CKeyID &id) const {
        return pId->Set(id);
    }
    bool operator()(const CPubKey &id) const {
        return pId->Set(id);
    }
    bool operator()(const CNullID &no) const {
        return true;
    }
};

class CBaseTransaction {
protected:
    static string txTypeArray[7];

public:
    static uint64_t nMinTxFee;
    static int64_t nMinRelayTxFee;
    static const int CURRENT_VERSION = nTxVersion1;

    unsigned char nTxType;
    int nVersion;
    int nValidHeight;
    uint64_t nRunStep;  //only in memory
    int nFuelRate;      //only in memory

public:

    CBaseTransaction(const CBaseTransaction &other)
    {
        *this = other;
    }

    CBaseTransaction(int _nVersion, unsigned char _nTxType) :
        nTxType(_nTxType), nVersion(_nVersion), nValidHeight(0), nRunStep(0), nFuelRate(0)
    {
    }

    CBaseTransaction() :
        nTxType(COMMON_TX), nVersion(CURRENT_VERSION), nValidHeight(0), nRunStep(0), nFuelRate(0)
    {
    }

    virtual ~CBaseTransaction()
    {
    }

    virtual unsigned int GetSerializeSize(int nType, int nVersion) const = 0;

    virtual uint256 GetHash() const = 0;

    virtual const vector_unsigned_char& GetContract() {
        return *((vector_unsigned_char*) nullptr);
    }

    virtual const vector_unsigned_char& GetvSigAcountList()
    {
        return *((vector_unsigned_char*) nullptr);
    }

    virtual uint64_t GetFee() const = 0;

    virtual double GetPriority() const = 0;

    virtual uint256 SignatureHash() const = 0;

    virtual std::shared_ptr<CBaseTransaction> GetNewInstance() = 0;

    virtual string ToString(CAccountViewCache &view) const = 0;

    virtual Object ToJSON(const CAccountViewCache &AccountView) const = 0;

    virtual bool GetAddress(std::set<CKeyID> &vAddr, CAccountViewCache &view, CScriptDBViewCache &scriptDB) = 0;

    virtual bool IsValidHeight(int nCurHeight, int nTxCacheHeight) const;

    bool IsCoinBase()
    {
        return (nTxType == REWARD_TX);
    }

    virtual bool ExecuteTx(int nIndex, CAccountViewCache &view, CValidationState &state, CTxUndo &txundo,
            int nHeight, CTransactionDBCache &txCache, CScriptDBViewCache &scriptDB) = 0;

    virtual bool UndoExecuteTx(int nIndex, CAccountViewCache &view, CValidationState &state, CTxUndo &txundo,
            int nHeight, CTransactionDBCache &txCache, CScriptDBViewCache &scriptDB);

    virtual bool CheckTransaction(CValidationState &state, CAccountViewCache &view, CScriptDBViewCache &scriptDB) = 0;

    virtual uint64_t GetFuel(int nfuelRate);

    virtual uint64_t GetValue() const = 0;

    int GetFuelRate(CScriptDBViewCache &scriptDB);

};

class CRegisterAccountTx: public CBaseTransaction {

public:
    mutable CUserID userId;      //pubkey
    mutable CUserID minerId;     //Miner pubkey
    int64_t llFees;
    vector<unsigned char> signature;

public:
    CRegisterAccountTx(const CBaseTransaction *pBaseTx) {
        assert(REG_ACCT_TX == pBaseTx->nTxType);
        *this = *(CRegisterAccountTx *) pBaseTx;
    }

    CRegisterAccountTx(const CUserID &uId, const CUserID &minerID, int64_t fee, int height) {
        nTxType      = REG_ACCT_TX;
        llFees       = fee;
        nValidHeight = height;
        userId       = uId;
        minerId      = minerID;
        signature.clear();
    }

    CRegisterAccountTx() {
        nTxType      = REG_ACCT_TX;
        llFees       = 0;
        nValidHeight = 0;
    }

    ~CRegisterAccountTx() {
    }

    IMPLEMENT_SERIALIZE
    (
        READWRITE(VARINT(this->nVersion));
        nVersion = this->nVersion;
        READWRITE(VARINT(nValidHeight));
        CID id(userId);
        READWRITE(id);
        CID mMinerid(minerId);
        READWRITE(mMinerid);
        if(fRead) {
            userId = id.GetUserId();
            minerId = mMinerid.GetUserId();
        }
        READWRITE(VARINT(llFees));
        READWRITE(signature);
    )

    uint64_t GetValue() const {return 0;}
    uint64_t GetFee() const {
        return llFees;
    }

    uint256 SignatureHash() const
    {
        CHashWriter ss(SER_GETHASH, 0);
        CID userPubkey(userId);
        CID minerPubkey(minerId);
        ss << VARINT(nVersion) << nTxType << VARINT(nValidHeight) << userPubkey << minerPubkey << VARINT(llFees);
        return ss.GetHash();
    }

    uint256 GetHash() const { return SignatureHash(); }

    double GetPriority() const { return llFees / GetSerializeSize(SER_NETWORK, PROTOCOL_VERSION); }

    std::shared_ptr<CBaseTransaction> GetNewInstance() { return std::make_shared<CRegisterAccountTx>(this); }

    bool GetAddress(set<CKeyID> &vAddr, CAccountViewCache &view, CScriptDBViewCache &scriptDB);

    string ToString(CAccountViewCache &view) const;

    Object ToJSON(const CAccountViewCache &AccountView) const;

    bool ExecuteTx(int nIndex, CAccountViewCache &view, CValidationState &state, CTxUndo &txundo, int nHeight,
        CTransactionDBCache &txCache, CScriptDBViewCache &scriptDB);

    bool UndoExecuteTx(int nIndex, CAccountViewCache &view, CValidationState &state, CTxUndo &txundo, int nHeight,
        CTransactionDBCache &txCache, CScriptDBViewCache &scriptDB);

    bool CheckTransaction(CValidationState &state, CAccountViewCache &view, CScriptDBViewCache &scriptDB);
};

class CTransaction : public CBaseTransaction {
public:
    mutable CUserID srcRegId;   //src regid
    mutable CUserID desUserId;  //user regid or user key id or app regid
    uint64_t llFees;            //fees paid to miner
    uint64_t llValues;          //transfer amount
    vector_unsigned_char vContract;
    vector_unsigned_char signature;

public:
    CTransaction() {
        nTxType = COMMON_TX;
        llFees  = 0;
        vContract.clear();
        nValidHeight = 0;
        llValues     = 0;
        signature.clear();
    }

    CTransaction(const CBaseTransaction *pBaseTx) {
        assert(CONTRACT_TX == pBaseTx->nTxType || COMMON_TX == pBaseTx->nTxType);
        *this = *(CTransaction *)pBaseTx;
    }

    CTransaction(const CUserID &srcRegIdIn, CUserID desUserIdIn, uint64_t fee,
                 uint64_t value, int height, vector_unsigned_char &vContractIn) {
        if (srcRegIdIn.type() == typeid(CRegID))
            assert(!boost::get<CRegID>(srcRegIdIn).IsEmpty());

        if (desUserIdIn.type() == typeid(CRegID))
            assert(!boost::get<CRegID>(desUserIdIn).IsEmpty());

        nTxType      = CONTRACT_TX;
        srcRegId     = srcRegIdIn;
        desUserId    = desUserIdIn;
        vContract    = vContractIn;
        nValidHeight = height;
        llFees       = fee;
        llValues     = value;
        signature.clear();
    }

    CTransaction(const CUserID &srcRegIdIn, CUserID desUserIdIn, uint64_t fee,
                 uint64_t value, int height) {
        nTxType = COMMON_TX;
        if (srcRegIdIn.type() == typeid(CRegID)) {
            assert(!boost::get<CRegID>(srcRegIdIn).IsEmpty());
        }
        if (desUserIdIn.type() == typeid(CRegID)) {
            assert(!boost::get<CRegID>(desUserIdIn).IsEmpty());
        }
        srcRegId     = srcRegIdIn;
        desUserId    = desUserIdIn;
        nValidHeight = height;
        llFees       = fee;
        llValues     = value;
        signature.clear();
    }

    ~CTransaction() {}

    IMPLEMENT_SERIALIZE(
        READWRITE(VARINT(this->nVersion));
        nVersion = this->nVersion;
        READWRITE(VARINT(nValidHeight));
        CID srcId(srcRegId);
        READWRITE(srcId);
        CID desId(desUserId);
        READWRITE(desId);
        READWRITE(VARINT(llFees));
        READWRITE(VARINT(llValues));
        READWRITE(vContract);
        READWRITE(signature);
        if (fRead) {
<<<<<<< HEAD
            srcRegId = srcId.GetUserId();
=======
            srcRegId  = srcId.GetUserId();
>>>>>>> 742dd06a
            desUserId = desId.GetUserId();
        })

    uint256 SignatureHash() const {
        CHashWriter ss(SER_GETHASH, 0);
        CID srcId(srcRegId);
        CID desId(desUserId);
        ss << VARINT(nVersion) << nTxType << VARINT(nValidHeight) << srcId << desId << VARINT(llFees) << VARINT(llValues) << vContract;
        return ss.GetHash();
    }

    uint64_t GetValue() const { return llValues; }

    uint256 GetHash() const { return SignatureHash(); }

    uint64_t GetFee() const { return llFees; }

    double GetPriority() const {
        return llFees / GetSerializeSize(SER_NETWORK, PROTOCOL_VERSION);
    }

    std::shared_ptr<CBaseTransaction> GetNewInstance() {
        return std::make_shared<CTransaction>(this);
    }

    string ToString(CAccountViewCache &view) const;

    Object ToJSON(const CAccountViewCache &AccountView) const;

    bool GetAddress(set<CKeyID> &vAddr, CAccountViewCache &view, CScriptDBViewCache &scriptDB);

    const vector_unsigned_char &GetContract() {
        return vContract;
    }

    bool ExecuteTx(int nIndex, CAccountViewCache &view, CValidationState &state, CTxUndo &txundo, int nHeight,
                   CTransactionDBCache &txCache, CScriptDBViewCache &scriptDB);

    bool CheckTransaction(CValidationState &state, CAccountViewCache &view, CScriptDBViewCache &scriptDB);
};

class CRewardTransaction: public CBaseTransaction {

public:
    mutable CUserID account;   // in genesis block is pubkey, otherwise account id
    uint64_t rewardValue;
    int nHeight;

public:
    CRewardTransaction()
    {
        nTxType = REWARD_TX;
        rewardValue = 0;
        nHeight = 0;
    }

    CRewardTransaction(const CBaseTransaction *pBaseTx)
    {
        assert(REWARD_TX == pBaseTx->nTxType);
        *this = *(CRewardTransaction*) pBaseTx;
    }

    CRewardTransaction(const vector_unsigned_char &accountIn, const uint64_t rewardValueIn, const int _nHeight)
    {
        nTxType = REWARD_TX;
        if (accountIn.size() > 6) {
            account = CPubKey(accountIn);
        } else {
            account = CRegID(accountIn);
        }
        rewardValue = rewardValueIn;
        nHeight = _nHeight;
    }

    ~CRewardTransaction() {
    }

    IMPLEMENT_SERIALIZE
    (
        READWRITE(VARINT(this->nVersion));
        nVersion = this->nVersion;
        CID acctId(account);
        READWRITE(acctId);
        if (fRead) {
            account = acctId.GetUserId();
        }
        READWRITE(VARINT(rewardValue));
        READWRITE(VARINT(nHeight));
    )

    uint256 SignatureHash() const {
        CHashWriter ss(SER_GETHASH, 0);
        CID accId(account);
        ss << VARINT(nVersion) << nTxType << accId << VARINT(rewardValue) << VARINT(nHeight);
        return ss.GetHash();
    }

    uint64_t GetValue() const { return rewardValue; }

    uint256 GetHash() const { return SignatureHash(); }

    std::shared_ptr<CBaseTransaction> GetNewInstance() { return std::make_shared<CRewardTransaction>(this); }

    uint64_t GetFee() const { return 0; }

    double GetPriority() const { return 0.0f; }

    string ToString(CAccountViewCache &view) const;

    Object ToJSON(const CAccountViewCache &AccountView) const;

    bool GetAddress(set<CKeyID> &vAddr, CAccountViewCache &view, CScriptDBViewCache &scriptDB);

    bool ExecuteTx(int nIndex, CAccountViewCache &view, CValidationState &state, CTxUndo &txundo, int nHeight,
            CTransactionDBCache &txCache, CScriptDBViewCache &scriptDB);

    bool CheckTransaction(CValidationState &state, CAccountViewCache &view, CScriptDBViewCache &scriptDB)
    { return true; }
};

class CRegisterContractTx: public CBaseTransaction
{
public:
    mutable CUserID regAcctId;         // contract publisher regid
    vector_unsigned_char script;       // contract script content
    uint64_t llFees;
    vector_unsigned_char signature;

public:
    CRegisterContractTx(const CBaseTransaction *pBaseTx) {
        assert(REG_CONT_TX == pBaseTx->nTxType);
        *this = *(CRegisterContractTx*) pBaseTx;
    }

    CRegisterContractTx() {
        nTxType = REG_CONT_TX;
        llFees = 0;
        nValidHeight = 0;
    }

    ~CRegisterContractTx() {
    }

    IMPLEMENT_SERIALIZE
    (
        READWRITE(VARINT(this->nVersion));
        nVersion = this->nVersion;
        READWRITE(VARINT(nValidHeight));
        CID regId(regAcctId);
        READWRITE(regId);
        if (fRead) {
            regAcctId = regId.GetUserId();
        }
        READWRITE(script);
        READWRITE(VARINT(llFees));
        READWRITE(signature);
    )

    uint64_t GetValue() const { return 0; }

    uint256 SignatureHash() const {
        CHashWriter ss(SER_GETHASH, 0);
        CID regAccId(regAcctId);
        ss << VARINT(nVersion) << nTxType << VARINT(nValidHeight) << regAccId << script << VARINT(llFees);
        return ss.GetHash();
    }

    uint256 GetHash() const { return SignatureHash(); }

    std::shared_ptr<CBaseTransaction> GetNewInstance() { return std::make_shared<CRegisterContractTx>(this); }

    uint64_t GetFee() const { return llFees; }

    double GetPriority() const { return llFees / GetSerializeSize(SER_NETWORK, PROTOCOL_VERSION); }

    string ToString(CAccountViewCache &view) const;

    Object ToJSON(const CAccountViewCache &AccountView) const;

    bool GetAddress(set<CKeyID> &vAddr, CAccountViewCache &view, CScriptDBViewCache &scriptDB);

    bool ExecuteTx(int nIndex, CAccountViewCache &view, CValidationState &state, CTxUndo &txundo, int nHeight,
            CTransactionDBCache &txCache, CScriptDBViewCache &scriptDB);

    bool UndoExecuteTx(int nIndex, CAccountViewCache &view, CValidationState &state, CTxUndo &txundo, int nHeight,
            CTransactionDBCache &txCache, CScriptDBViewCache &scriptDB);

    bool CheckTransaction(CValidationState &state, CAccountViewCache &view, CScriptDBViewCache &scriptDB);
};

class CDelegateTransaction: public CBaseTransaction {

public:
    mutable CUserID userId;
    vector<COperVoteFund> operVoteFunds;                            //!< oper delegate votes, max length is Delegates number
    uint64_t llFees;
    vector_unsigned_char signature;

public:
    CDelegateTransaction(const CBaseTransaction *pBaseTx)
    {
        assert(DELEGATE_TX == pBaseTx->nTxType);
        *this = *(CDelegateTransaction *) pBaseTx;
    }

    CDelegateTransaction(const vector_unsigned_char &accountIn, vector<COperVoteFund> &operVoteFundsIn,
        const uint64_t feeIn, const int heightIn)
    {
        nTxType = DELEGATE_TX;
        if (accountIn.size() > 6) {
            userId = CPubKey(accountIn);
        } else {
            userId = CRegID(accountIn);
        }
        operVoteFunds = operVoteFundsIn;
        nValidHeight = heightIn;
        llFees = feeIn;
        signature.clear();
     }

    CDelegateTransaction(const CUserID &userIdIn, uint64_t feeIn, const vector<COperVoteFund> &operVoteFundsIn,
        const int heightIn)
    {
        if (userIdIn.type() == typeid(CRegID)) {
            assert(!boost::get<CRegID>(userIdIn).IsEmpty());
        }
        nTxType = DELEGATE_TX;
        userId = userIdIn;
        operVoteFunds = operVoteFundsIn;
        nValidHeight = heightIn;
        llFees = feeIn;
        signature.clear();
    }

    CDelegateTransaction() {
        nTxType = DELEGATE_TX;
        llFees = 0;
        operVoteFunds.clear();
        nValidHeight = 0;
        signature.clear();
    }

    ~CDelegateTransaction() {
    }

    IMPLEMENT_SERIALIZE
    (
        READWRITE(VARINT(this->nVersion));
        nVersion = this->nVersion;
        READWRITE(VARINT(nValidHeight));
        CID ID(userId);
        READWRITE(ID);
        READWRITE(operVoteFunds);
        READWRITE(VARINT(llFees));
        READWRITE(signature);
        if (fRead) {
            userId = ID.GetUserId();
        }
    )

    uint256 SignatureHash() const {
        CHashWriter ss(SER_GETHASH, 0);
        CID accId(userId);
        ss << VARINT(nVersion) << nTxType << VARINT(nValidHeight) << accId << operVoteFunds << VARINT(llFees);
        return ss.GetHash();
    }

    uint256 GetHash() const { return SignatureHash(); }

    uint64_t GetFee() const { return llFees; }

    double GetPriority() const { return llFees / GetSerializeSize(SER_NETWORK, PROTOCOL_VERSION); }

    std::shared_ptr<CBaseTransaction> GetNewInstance() { return std::make_shared<CDelegateTransaction>(this); }

    string ToString(CAccountViewCache &view) const;

    Object ToJSON(const CAccountViewCache &AccountView) const;

    bool GetAddress(set<CKeyID> &vAddr, CAccountViewCache &view, CScriptDBViewCache &scriptDB);

    bool ExecuteTx(int nIndex, CAccountViewCache &view, CValidationState &state, CTxUndo &txundo, int nHeight,
        CTransactionDBCache &txCache, CScriptDBViewCache &scriptDB);

    bool CheckTransaction(CValidationState &state, CAccountViewCache &view, CScriptDBViewCache &scriptDB);

    uint64_t GetValue() const {return 0;}
};


class CVoteFund {
public:
    CPubKey pubKey;                 //!< delegates public key
    uint64_t value;                 //!< amount of vote

public:
    CVoteFund() {
        value = 0;
        pubKey = CPubKey();
    }
    CVoteFund(uint64_t _value) {
        value = _value;
        pubKey = CPubKey();
    }
    CVoteFund(uint64_t _value, CPubKey _pubKey) {
        value = _value;
        pubKey = _pubKey;
    }
    CVoteFund(const CVoteFund &fund) {
        value = fund.value;
        pubKey = fund.pubKey;
    }
    CVoteFund & operator =(const CVoteFund &fund) {
        if (this == &fund) {
            return *this;
        }
        this->value = fund.value;
        this->pubKey = fund.pubKey;
        return *this;
    }
    ~CVoteFund() {
    }

    uint256 GetHash() const {
        CHashWriter ss(SER_GETHASH, 0);
        ss << VARINT(value) << pubKey;
        return ss.GetHash();
    }

    friend bool operator <(const CVoteFund &fa, const CVoteFund &fb) {
        if (fa.value <= fb.value)
            return true;
        else
            return false;
    }

    friend bool operator >(const CVoteFund &fa, const CVoteFund &fb) {
        return !operator<(fa, fb);
    }

    friend bool operator ==(const CVoteFund &fa, const CVoteFund &fb) {
        if (fa.pubKey != fb.pubKey)
            return false;
        if (fa.value != fb.value)
            return false;
        return true;
    }

    IMPLEMENT_SERIALIZE
    (
        READWRITE(pubKey);
        READWRITE(VARINT(value));

    )

    string ToString(bool isAddress=false) const {
        string str("");
        str += "pubKey:";
        if(isAddress) {
            str += pubKey.GetKeyID().ToAddress();
        }else {
            str += pubKey.ToString();
        }
        str +=" value:";
        str += strprintf("%s", value);
        str += "\n";
        return str;
    }

    Object ToJson(bool isAddress=false) const;
};

class CScriptDBOperLog {
public:
    vector<unsigned char> vKey;
    vector<unsigned char> vValue;

    CScriptDBOperLog (const vector<unsigned char> &vKeyIn, const vector<unsigned char> &vValueIn) {
        vKey = vKeyIn;
        vValue = vValueIn;
    }

    CScriptDBOperLog() {
        vKey.clear();
        vValue.clear();
    }

    IMPLEMENT_SERIALIZE
    (
        READWRITE(vKey);
        READWRITE(vValue);
    )

    string ToString() const {
        string str("");
        str += "vKey:";
        str += HexStr(vKey);
        str += "\n";
        str +="vValue:";
        str += HexStr(vValue);
        str += "\n";
        return str;
    }

    friend bool operator<(const CScriptDBOperLog &log1, const CScriptDBOperLog &log2) {
        return log1.vKey < log2.vKey;
    }
};

class COperVoteFund
{
public:
    static string voteOperTypeArray[3];

public:
    unsigned char operType;         //!<1:ADD_FUND 2:MINUS_FUND
    CVoteFund fund;

    IMPLEMENT_SERIALIZE
    (
        READWRITE(operType);
        READWRITE(fund);
    )
public:
    COperVoteFund() {
        operType = NULL_OPER;
    }

    COperVoteFund(unsigned char nType, const CVoteFund& operFund) {
        operType = nType;
        fund = operFund;
    }

    string ToString(bool isAddress=false) const;
    Object ToJson(bool isAddress=false) const;
};

class CTxUndo {
public:
    uint256 txHash;
    vector<CAccountLog> vAccountLog;
    vector<CScriptDBOperLog> vScriptOperLog;
    IMPLEMENT_SERIALIZE
    (
        READWRITE(txHash);
        READWRITE(vAccountLog);
        READWRITE(vScriptOperLog);
    )

public:
    bool GetAccountOperLog(const CKeyID &keyId, CAccountLog &accountLog);
    void Clear() {
        txHash = uint256();
        vAccountLog.clear();
        vScriptOperLog.clear();
    }
    string ToString() const;
};

class CAccount {

public:
    CRegID regID;
    CKeyID keyID;                                           //!< keyID of the account
    CPubKey PublicKey;                                      //!< public key of the account
    CPubKey MinerPKey;                                      //!< public key of the account for miner
    uint64_t llValues;                                      //!< total money
    uint64_t nVoteHeight;                                   //!< account vote block height
    vector<CVoteFund> vVoteFunds;                           //!< account delegate votes order by vote value
    uint64_t llVotes;                                       //!< votes received

public :
    /**
     * @brief operate account
     * @param type: operate type
     * @param values
     * @param nCurHeight:  the tip block height
     * @return returns true if successful, otherwise false
     */
    bool OperateAccount(OperType type, const uint64_t &values, const uint64_t nCurHeight);

    bool UndoOperateAccount(const CAccountLog & accountLog);

    bool ProcessDelegateVote (vector<COperVoteFund> & operVoteFunds, const uint64_t nCurHeight);

    bool OperateVote(VoteOperType type, const uint64_t & values);
public:
    CAccount(CKeyID &keyId, CPubKey &pubKey) : keyID(keyId), PublicKey(pubKey) {
        llValues = 0;
        MinerPKey =  CPubKey();
        nVoteHeight = 0;
        vVoteFunds.clear();
        regID.clean();
        llVotes = 0;
    }
    CAccount(): keyID(uint160()), llValues(0) {
        PublicKey = CPubKey();
        MinerPKey =  CPubKey();
        nVoteHeight = 0;
        vVoteFunds.clear();
        regID.clean();
        llVotes = 0;
    }
    CAccount(const CAccount & other) {
        this->regID = other.regID;
        this->keyID = other.keyID;
        this->PublicKey = other.PublicKey;
        this->MinerPKey = other.MinerPKey;
        this->llValues = other.llValues;
        this->nVoteHeight = other.nVoteHeight;
        this->vVoteFunds = other.vVoteFunds;
        this->llVotes = other.llVotes;
    }
    CAccount &operator=(const CAccount & other) {
        if (this == &other)
            return *this;
        this->regID = other.regID;
        this->keyID = other.keyID;
        this->PublicKey = other.PublicKey;
        this->MinerPKey = other.MinerPKey;
        this->llValues = other.llValues;
        this->nVoteHeight = other.nVoteHeight;
        this->vVoteFunds = other.vVoteFunds;
        this->llVotes = other.llVotes;
        return *this;
    }
    std::shared_ptr<CAccount> GetNewInstance() const{
        return std::make_shared<CAccount>(*this);
    }

    // Fixme
    bool IsMiner(int nCurHeight) {
//      if(nCurHeight < 2*SysCfg().GetIntervalPos())
//          return true;
//      return nCoinDay >= llValues * SysCfg().GetIntervalPos();
        return true;
    }

    bool IsRegistered() const { return (PublicKey.IsFullyValid() && PublicKey.GetKeyID() == keyID); }
    bool SetRegId(const CRegID &regID) { this->regID = regID; return true; };
    bool GetRegId(CRegID &regID) const { regID = this->regID; return !regID.IsEmpty(); };
    uint64_t GetRawBalance();
    uint64_t GetTotalBalance();
    uint64_t GetFrozenBalance();
//  void ClearAccPos(int nCurHeight);
    uint64_t GetAccountProfit(uint64_t prevBlockHeight);
    string ToString(bool isAddress = false) const;
    Object ToJsonObj(bool isAddress = false) const;
    bool IsEmptyValue() const { return !(llValues > 0); }

    uint256 GetHash(){
        CHashWriter ss(SER_GETHASH, 0);
        ss << regID << keyID << PublicKey << MinerPKey << VARINT(llValues)
           << VARINT(nVoteHeight) << vVoteFunds << llVotes;
        return ss.GetHash();
    }

    uint64_t GetMaxCoinDay(int nCurHeight) {
        return llValues * SysCfg().GetMaxDay();
    }

    bool UpDateAccountPos(int nCurHeight);

    IMPLEMENT_SERIALIZE
    (
        READWRITE(regID);
        READWRITE(keyID);
        READWRITE(PublicKey);
        READWRITE(MinerPKey);
        READWRITE(VARINT(llValues));
        READWRITE(VARINT(nVoteHeight));
        READWRITE(vVoteFunds);
        READWRITE(llVotes);
    )

    uint64_t GetReceiveVotes() const { return llVotes; }

private:
    bool IsMoneyOverflow(uint64_t nAddMoney);
};

class CAccountLog {
public:
    CKeyID keyID;
    uint64_t llValues;                                  //!< freedom money which coinage greater than 30 days
    uint64_t nVoteHeight;                               //!< account vote height
    vector<CVoteFund> vVoteFunds;                       //!< delegate votes
    uint64_t llVotes;                                   //!< votes received

    IMPLEMENT_SERIALIZE
    (
        READWRITE(keyID);
        READWRITE(VARINT(llValues));
        READWRITE(VARINT(nVoteHeight));
        READWRITE(vVoteFunds);
        READWRITE(llVotes);
    )

public:
    CAccountLog(const CAccount &acct) {
        keyID = acct.keyID;
        llValues = acct.llValues;
        nVoteHeight = acct.nVoteHeight;
        vVoteFunds = acct.vVoteFunds;
        llVotes = acct.llVotes;
    }
    CAccountLog(CKeyID &keyId) {
        keyID = keyId;
        llValues = 0;
        nVoteHeight = 0;
        llVotes = 0;
    }
    CAccountLog() {
        keyID = uint160();
        llValues = 0;
        nVoteHeight = 0;
        vVoteFunds.clear();
        llVotes = 0;
    }
    void SetValue(const CAccount &acct) {
        keyID = acct.keyID;
        llValues = acct.llValues;
        nVoteHeight = acct.nVoteHeight;
        llVotes = acct.llVotes;
        vVoteFunds = acct.vVoteFunds;
    }

    string ToString() const;
};

inline unsigned int GetSerializeSize(const std::shared_ptr<CBaseTransaction> &pa, int nType, int nVersion) {
    return pa->GetSerializeSize(nType, nVersion) + 1;
}

template<typename Stream>
void Serialize(Stream& os, const std::shared_ptr<CBaseTransaction> &pa, int nType, int nVersion) {
    unsigned char ntxType = pa->nTxType;
    Serialize(os, ntxType, nType, nVersion);
    if (pa->nTxType == REG_ACCT_TX) {
        Serialize(os, *((CRegisterAccountTx *) (pa.get())), nType, nVersion);
    } else if (pa->nTxType == COMMON_TX) {
        Serialize(os, *((CTransaction *) (pa.get())), nType, nVersion);
    } else if (pa->nTxType == CONTRACT_TX) {
        Serialize(os, *((CTransaction *) (pa.get())), nType, nVersion);
    } else if (pa->nTxType == REWARD_TX) {
        Serialize(os, *((CRewardTransaction *) (pa.get())), nType, nVersion);
    } else if (pa->nTxType == REG_CONT_TX) {
        Serialize(os, *((CRegisterContractTx *) (pa.get())), nType, nVersion);
    } else if (pa->nTxType == DELEGATE_TX) {
        Serialize(os, *((CDelegateTransaction *) (pa.get())), nType, nVersion);
    } else
        throw ios_base::failure("seiralize tx type value error, must be ranger(1...6)");

}

template<typename Stream>
void Unserialize(Stream& is, std::shared_ptr<CBaseTransaction> &pa, int nType, int nVersion) {
    char nTxType;
    is.read((char*) &(nTxType), sizeof(nTxType));
    if (nTxType == REG_ACCT_TX) {
        pa = std::make_shared<CRegisterAccountTx>();
        Unserialize(is, *((CRegisterAccountTx *) (pa.get())), nType, nVersion);
    } else if (nTxType == COMMON_TX) {
        pa = std::make_shared<CTransaction>();
        Unserialize(is, *((CTransaction *) (pa.get())), nType, nVersion);
    } else if (nTxType == CONTRACT_TX) {
        pa = std::make_shared<CTransaction>();
        Unserialize(is, *((CTransaction *) (pa.get())), nType, nVersion);
    } else if (nTxType == REWARD_TX) {
        pa = std::make_shared<CRewardTransaction>();
        Unserialize(is, *((CRewardTransaction *) (pa.get())), nType, nVersion);
    } else if (nTxType == REG_CONT_TX) {
        pa = std::make_shared<CRegisterContractTx>();
        Unserialize(is, *((CRegisterContractTx *) (pa.get())), nType, nVersion);
    } else if (nTxType == DELEGATE_TX) {
        pa = std::make_shared<CDelegateTransaction>();
        Unserialize(is, *((CDelegateTransaction *) (pa.get())), nType, nVersion);
    } else {
        string sTxType(1, nTxType);
        throw ios_base::failure("Unserialize: nTxType (" + sTxType + ") value error, must be within range (1...6)");
    }
    pa->nTxType = nTxType;
}




#endif<|MERGE_RESOLUTION|>--- conflicted
+++ resolved
@@ -419,11 +419,7 @@
         READWRITE(vContract);
         READWRITE(signature);
         if (fRead) {
-<<<<<<< HEAD
             srcRegId = srcId.GetUserId();
-=======
-            srcRegId  = srcId.GetUserId();
->>>>>>> 742dd06a
             desUserId = desId.GetUserId();
         })
 
