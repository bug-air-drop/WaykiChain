#include "serialize.h"
#include <boost/foreach.hpp>
#include "hash.h"
#include "util.h"
#include "database.h"
#include "main.h"
#include <algorithm>
#include "txdb.h"
#include "vm/vmrunevn.h"
#include "core.h"
#include "miner.h"
#include <boost/assign/list_of.hpp>
#include "json/json_spirit_utils.h"
#include "json/json_spirit_value.h"
#include "json/json_spirit_writer_template.h"
using namespace json_spirit;

static bool GetKeyId(const CAccountViewCache &view, const vector<unsigned char> &ret,
        CKeyID &KeyId) {
    if (ret.size() == 6) {
        CRegID reg(ret);
        KeyId = reg.getKeyID(view);
    } else if (ret.size() == 34) {
        string addr(ret.begin(), ret.end());
        KeyId = CKeyID(addr);
    }else{
        return false;
    }
    if (KeyId.IsEmpty())
        return false;

    return true;
}

bool CID::Set(const CRegID &id) {
    CDataStream ds(SER_DISK, CLIENT_VERSION);
    ds << id;
    vchData.clear();
    vchData.insert(vchData.end(), ds.begin(), ds.end());
    return true;
}
bool CID::Set(const CKeyID &id) {
    vchData.resize(20);
    memcpy(&vchData[0], &id, 20);
    return true;
}
bool CID::Set(const CPubKey &id) {
    vchData.resize(id.size());
    memcpy(&vchData[0], &id, id.size());
    return true;
}
bool CID::Set(const CNullID &id) {
    return true;
}
bool CID::Set(const CUserID &userid) {
    return boost::apply_visitor(CIDVisitor(this), userid);
}
CUserID CID::GetUserId() {
    if (1< vchData.size() && vchData.size() <= 10) {
        CRegID regId;
        regId.SetRegIDByCompact(vchData);
        return CUserID(regId);
    } else if (vchData.size() == 33) {
        CPubKey pubKey(vchData);
        return CUserID(pubKey);
    } else if (vchData.size() == 20) {
        uint160 data = uint160(vchData);
        CKeyID keyId(data);
        return CUserID(keyId);
    } else if(vchData.empty()) {
        return CNullID();
    }
    else {
        LogPrint("ERROR", "vchData:%s, len:%d\n", HexStr(vchData).c_str(), vchData.size());
        throw ios_base::failure("GetUserId error from CID");
    }
    return CNullID();
}


bool CRegID::clean()  {
    nHeight = 0 ;
    nIndex = 0 ;
    vRegID.clear();
    return true;
}
CRegID::CRegID(const vector<unsigned char>& vIn) {
    assert(vIn.size() == 6);
    vRegID = vIn;
    nHeight = 0;
    nIndex = 0;
    CDataStream ds(vIn, SER_DISK, CLIENT_VERSION);
    ds >> nHeight;
    ds >> nIndex;
}
bool CRegID::IsSimpleRegIdStr(const string & str)
{
    int len = str.length();
    if (len >= 3) {
        int pos = str.find('-');

        if (pos > len - 1) {
            return false;
        }
        string firtstr = str.substr(0, pos);

        if (firtstr.length() > 10 || firtstr.length() == 0) //int max is 4294967295 can not over 10
            return false;

        for (auto te : firtstr) {
            if (!isdigit(te))
                return false;
        }
        string endstr = str.substr(pos + 1);
        if (endstr.length() > 10 || endstr.length() == 0) //int max is 4294967295 can not over 10
            return false;
        for (auto te : endstr) {
            if (!isdigit(te))
                return false;
        }
        return true;
    }
    return false;
}
bool CRegID::GetKeyID(const string & str,CKeyID &keyId)
{
    CRegID te(str);
    if(te.IsEmpty())
        return false;
    keyId = te.getKeyID(*pAccountViewTip);
    return !keyId.IsEmpty();
}
bool CRegID::IsRegIdStr(const string & str)
 {
    if(IsSimpleRegIdStr(str)){
        return true;
    }
    else if(str.length()==12){
        return true;
    }
    return false;
}
void CRegID::SetRegID(string strRegID){
    nHeight = 0;
    nIndex = 0;
    vRegID.clear();

    if(IsSimpleRegIdStr(strRegID))
    {
        int pos = strRegID.find('-');
        nHeight = atoi(strRegID.substr(0, pos).c_str());
        nIndex = atoi(strRegID.substr(pos+1).c_str());
        vRegID.insert(vRegID.end(), BEGIN(nHeight), END(nHeight));
        vRegID.insert(vRegID.end(), BEGIN(nIndex), END(nIndex));
//      memcpy(&vRegID.at(0),&nHeight,sizeof(nHeight));
//      memcpy(&vRegID[sizeof(nHeight)],&nIndex,sizeof(nIndex));
    }
    else if(strRegID.length()==12)
    {
        vRegID = ::ParseHex(strRegID);
        memcpy(&nHeight,&vRegID[0],sizeof(nHeight));
        memcpy(&nIndex,&vRegID[sizeof(nHeight)],sizeof(nIndex));
    }
}
void CRegID::SetRegID(const vector<unsigned char>& vIn) {
    assert(vIn.size() == 6);
    vRegID = vIn;
    CDataStream ds(vIn, SER_DISK, CLIENT_VERSION);
    ds >> nHeight;
    ds >> nIndex;
}
CRegID::CRegID(string strRegID) {
    SetRegID(strRegID);
}
CRegID::CRegID(uint32_t nHeightIn, uint16_t nIndexIn) {
    nHeight = nHeightIn;
    nIndex = nIndexIn;
    vRegID.clear();
    vRegID.insert(vRegID.end(), BEGIN(nHeightIn), END(nHeightIn));
    vRegID.insert(vRegID.end(), BEGIN(nIndexIn), END(nIndexIn));
}
string CRegID::ToString() const {
//  if(!IsEmpty())
//  return ::HexStr(vRegID);
    if(!IsEmpty())
      return  strprintf("%d-%d",nHeight,nIndex);
    return string(" ");
}
CKeyID CRegID::getKeyID(const CAccountViewCache &view)const
{
    CKeyID ret;
    CAccountViewCache(view).GetKeyId(*this,ret);
    return ret;
}
void CRegID::SetRegIDByCompact(const vector<unsigned char> &vIn) {
    if(vIn.size()>0)
    {
        CDataStream ds(vIn, SER_DISK, CLIENT_VERSION);
        ds >> *this;
    }
    else
    {
        clean();
    }
}


bool CBaseTransaction::IsValidHeight(int nCurrHeight, int nTxCacheHeight) const
{
    if(REWARD_TX == nTxType)
        return true;
    if (nValidHeight > nCurrHeight + nTxCacheHeight / 2)
            return false;
    if (nValidHeight < nCurrHeight - nTxCacheHeight / 2)
            return false;
    return true;
}

bool CBaseTransaction::UndoExecuteTx(int nIndex, CAccountViewCache &view, CValidationState &state, CTxUndo &txundo,
        int nHeight, CTransactionDBCache &txCache, CScriptDBViewCache &scriptDB) {
    vector<CAccountLog>::reverse_iterator rIterAccountLog = txundo.vAccountLog.rbegin();
    for (; rIterAccountLog != txundo.vAccountLog.rend(); ++rIterAccountLog) {
        CAccount account;
        CUserID userId = rIterAccountLog->keyID;
        if (!view.GetAccount(userId, account)) {
            return state.DoS(100, ERRORMSG("UndoExecuteTx() : CBaseTransaction UndoExecuteTx, undo ExecuteTx read accountId= %s account info error"),
                    UPDATE_ACCOUNT_FAIL, "bad-read-accountdb");
        }
        if (!account.UndoOperateAccount(*rIterAccountLog)) {
            return state.DoS(100, ERRORMSG("UndoExecuteTx() : CBaseTransaction UndoExecuteTx, undo UndoOperateAccount failed"), UPDATE_ACCOUNT_FAIL,
                    "undo-operate-account-failed");
        }
        if (COMMON_TX == nTxType
                && (account.IsEmptyValue()
                        && (!account.PublicKey.IsFullyValid() || account.PublicKey.GetKeyID() != account.keyID))) {
            view.EraseAccount(userId);
        } else {
            if (!view.SetAccount(userId, account)) {
                return state.DoS(100,
                        ERRORMSG("UndoExecuteTx() : CBaseTransaction UndoExecuteTx, undo ExecuteTx write accountId= %s account info error"),
                        UPDATE_ACCOUNT_FAIL, "bad-write-accountdb");
            }
        }
    }
    if (DELEGATE_TX == nTxType) {
        vector<CScriptDBOperLog>::reverse_iterator rIterScriptDBLog = txundo.vScriptOperLog.rbegin();
        if (SysCfg().GetAddressToTxFlag() && txundo.vScriptOperLog.size() > 0) {
            if (!scriptDB.UndoScriptData(rIterScriptDBLog->vKey, rIterScriptDBLog->vValue))
                return state.DoS(100, ERRORMSG("UndoExecuteTx() : CBaseTransaction UndoExecuteTx, undo scriptdb data error"), UPDATE_ACCOUNT_FAIL,
                                 "bad-save-scriptdb");
            ++rIterScriptDBLog;
        }

        for (; rIterScriptDBLog != txundo.vScriptOperLog.rend(); ++rIterScriptDBLog) {
            // recover the old value and erase the new value
            if (!scriptDB.SetDelegateData(rIterScriptDBLog->vKey))
                return state.DoS(100, ERRORMSG("UndoExecuteTx() : CBaseTransaction UndoExecuteTx, set delegate data error"), UPDATE_ACCOUNT_FAIL,
                                 "bad-save-scriptdb");

            ++rIterScriptDBLog;
            if (!scriptDB.EraseDelegateData(rIterScriptDBLog->vKey))
                return state.DoS(100, ERRORMSG("UndoExecuteTx() : CBaseTransaction UndoExecuteTx, erase delegate data error"), UPDATE_ACCOUNT_FAIL,
                                 "bad-save-scriptdb");
        }
    } else {
        vector<CScriptDBOperLog>::reverse_iterator rIterScriptDBLog = txundo.vScriptOperLog.rbegin();
        for (; rIterScriptDBLog != txundo.vScriptOperLog.rend(); ++rIterScriptDBLog) {
            if (!scriptDB.UndoScriptData(rIterScriptDBLog->vKey, rIterScriptDBLog->vValue))
                return state.DoS(100, ERRORMSG("UndoExecuteTx() : CBaseTransaction UndoExecuteTx, undo scriptdb data error"), UPDATE_ACCOUNT_FAIL,
                                 "bad-save-scriptdb");
        }
    }

    if(CONTRACT_TX == nTxType) {
        if (!scriptDB.EraseTxRelAccout(GetHash()))
            return state.DoS(100, ERRORMSG("UndoExecuteTx() : CBaseTransaction UndoExecuteTx, erase tx rel account error"), UPDATE_ACCOUNT_FAIL,
                            "bad-save-scriptdb");
    }
    return true;
}
uint64_t CBaseTransaction::GetFuel(int nfuelRate) {
    uint64_t llFuel = ceil(nRunStep/100.0f) * nfuelRate;
    if(REG_APP_TX == nTxType) {
        if (llFuel < 1 * COIN) {
            llFuel = 1 * COIN;
        }
    }
    return llFuel;
}

string CBaseTransaction::txTypeArray[7] = { "NULL_TXTYPE", "REWARD_TX", "REG_ACCT_TX", "COMMON_TX", "CONTRACT_TX", "REG_APP_TX", "DELEGATE_TX"};

string COperVoteFund::voteOperTypeArray[3] = {"NULL_OPER", "ADD_FUND", "MINUS_FUND"};

int CBaseTransaction::GetFuelRate(CScriptDBViewCache &scriptDB) {
    if(0 == nFuelRate) {
        CDiskTxPos postx;
        if (scriptDB.ReadTxIndex(GetHash(), postx)) {
            CAutoFile file(OpenBlockFile(postx, true), SER_DISK, CLIENT_VERSION);
            CBlockHeader header;
            try {
                file >> header;
            } catch (std::exception &e) {
                return ERRORMSG("%s : Deserialize or I/O error - %s", __func__, e.what());
            }
            nFuelRate = header.GetFuelRate();
        }
        else {
            nFuelRate = GetElementForBurn(chainActive.Tip());
        }
    }
    return nFuelRate;
}

bool CRegisterAccountTx::ExecuteTx(int nIndex, CAccountViewCache &view, CValidationState &state, CTxUndo &txundo,
        int nHeight, CTransactionDBCache &txCache, CScriptDBViewCache &scriptDB) {
    CAccount account;
    CRegID regId(nHeight, nIndex);
    CKeyID keyId = boost::get<CPubKey>(userId).GetKeyID();
    if (!view.GetAccount(userId, account))
        return state.DoS(100, ERRORMSG("ExecuteTx() : CRegisterAccountTx ExecuteTx, read source keyId %s account info error", keyId.ToString()),
                UPDATE_ACCOUNT_FAIL, "bad-read-accountdb");
    CAccountLog acctLog(account);
    if(account.PublicKey.IsFullyValid() && account.PublicKey.GetKeyID() == keyId) {
        return state.DoS(100, ERRORMSG("ExecuteTx() : CRegisterAccountTx ExecuteTx, read source keyId %s duplicate register", keyId.ToString()),
                    UPDATE_ACCOUNT_FAIL, "duplicate-register-account");
    }
    account.PublicKey = boost::get<CPubKey>(userId);
    if (llFees > 0) {
        if(!account.OperateAccount(MINUS_FREE, llFees, nHeight))
            return state.DoS(100, ERRORMSG("ExecuteTx() : CRegisterAccountTx ExecuteTx, not sufficient funds in account, keyid=%s", keyId.ToString()),
                    UPDATE_ACCOUNT_FAIL, "not-sufficiect-funds");
    }

    account.regID = regId;
    if (typeid(CPubKey) == minerId.type()) {
        account.MinerPKey = boost::get<CPubKey>(minerId);
        if (account.MinerPKey.IsValid() && !account.MinerPKey.IsFullyValid()) {
            return state.DoS(100, ERRORMSG("ExecuteTx() : CRegisterAccountTx ExecuteTx, MinerPKey:%s Is Invalid", account.MinerPKey.ToString()),
                    UPDATE_ACCOUNT_FAIL, "MinerPKey Is Invalid");
        }
    }

    if (!view.SaveAccountInfo(regId, keyId, account)) {
        return state.DoS(100, ERRORMSG("ExecuteTx() : CRegisterAccountTx ExecuteTx, write source addr %s account info error", regId.ToString()),
                UPDATE_ACCOUNT_FAIL, "bad-read-accountdb");
    }
    txundo.vAccountLog.push_back(acctLog);
    txundo.txHash = GetHash();
    if(SysCfg().GetAddressToTxFlag()) {
        CScriptDBOperLog operAddressToTxLog;
        CKeyID sendKeyId;
        if(!view.GetKeyId(userId, sendKeyId)) {
            return ERRORMSG("ExecuteTx() : CRegisterAccountTx ExecuteTx, get keyid by userId error!");
        }
        if(!scriptDB.SetTxHashByAddress(sendKeyId, nHeight, nIndex+1, txundo.txHash.GetHex(), operAddressToTxLog))
            return false;
        txundo.vScriptOperLog.push_back(operAddressToTxLog);
    }
    return true;
}
bool CRegisterAccountTx::UndoExecuteTx(int nIndex, CAccountViewCache &view, CValidationState &state,
        CTxUndo &txundo, int nHeight, CTransactionDBCache &txCache, CScriptDBViewCache &scriptDB) {
    //drop account
    CRegID accountId(nHeight, nIndex);
    CAccount oldAccount;
    if (!view.GetAccount(accountId, oldAccount))
        return state.DoS(100,
                ERRORMSG("ExecuteTx() : CRegisterAccountTx UndoExecuteTx, read secure account=%s info error", accountId.ToString()),
                UPDATE_ACCOUNT_FAIL, "bad-read-accountdb");
    CKeyID keyId;
    view.GetKeyId(accountId, keyId);

    if (llFees > 0) {
        CAccountLog accountLog;
        if (!txundo.GetAccountOperLog(keyId, accountLog))
            return state.DoS(100, ERRORMSG("ExecuteTx() : CRegisterAccountTx UndoExecuteTx, read keyId=%s tx undo info error", keyId.GetHex()),
                    UPDATE_ACCOUNT_FAIL, "bad-read-txundoinfo");
        oldAccount.UndoOperateAccount(accountLog);
    }

    if (!oldAccount.IsEmptyValue()) {
        CPubKey empPubKey;
        oldAccount.PublicKey = empPubKey;
        oldAccount.MinerPKey = empPubKey;
        CUserID userId(keyId);
        view.SetAccount(userId, oldAccount);
    } else {
        view.EraseAccount(userId);
    }
    view.EraseId(accountId);
    return true;
}
bool CRegisterAccountTx::GetAddress(set<CKeyID> &vAddr, CAccountViewCache &view, CScriptDBViewCache &scriptDB) {
    if (!boost::get<CPubKey>(userId).IsFullyValid()) {
        return false;
    }
    vAddr.insert(boost::get<CPubKey>(userId).GetKeyID());
    return true;
}
string CRegisterAccountTx::ToString(CAccountViewCache &view) const {
    string str;
    str += strprintf("txType=%s, hash=%s, ver=%d, pubkey=%s, llFees=%ld, keyid=%s, nValidHeight=%d\n",
    txTypeArray[nTxType],GetHash().ToString().c_str(), nVersion, boost::get<CPubKey>(userId).ToString(), llFees, boost::get<CPubKey>(userId).GetKeyID().ToAddress(), nValidHeight);
    return str;
}
Object CRegisterAccountTx::ToJSON(const CAccountViewCache &AccountView) const{
    Object result;

    result.push_back(Pair("hash", GetHash().GetHex()));
    result.push_back(Pair("txtype", txTypeArray[nTxType]));
    result.push_back(Pair("ver", nVersion));
    result.push_back(Pair("addr", boost::get<CPubKey>(userId).GetKeyID().ToAddress()));
    CID id(userId);
    CID minerIdTemp(minerId);
    result.push_back(Pair("pubkey", HexStr(id.GetID())));
    result.push_back(Pair("miner_pubkey", HexStr(minerIdTemp.GetID())));
    result.push_back(Pair("fees", llFees));
    result.push_back(Pair("height", nValidHeight));
   return result;
}
bool CRegisterAccountTx::CheckTransaction(CValidationState &state, CAccountViewCache &view, CScriptDBViewCache &scriptDB) {

    if (userId.type() != typeid(CPubKey)) {
        return state.DoS(100, ERRORMSG("CheckTransaction() : CRegisterAppTx userId must be CPubKey"), REJECT_INVALID,
                "userid-type-error");
    }

    if ((minerId.type() != typeid(CPubKey)) && (minerId.type() != typeid(CNullID))) {
        return state.DoS(100, ERRORMSG("CheckTransaction() : CRegisterAppTx minerId must be CPubKey or CNullID"), REJECT_INVALID,
                "minerid-type-error");
    }

    //check pubKey valid
    if (!boost::get<CPubKey>(userId).IsFullyValid()) {
        return state.DoS(100, ERRORMSG("CheckTransaction() : CRegisterAccountTx CheckTransaction, register tx public key is invalid"), REJECT_INVALID,
                "bad-regtx-publickey");
    }

    //check signature script
    uint256 sighash = SignatureHash();
    if(!CheckSignScript(sighash, signature, boost::get<CPubKey>(userId))) {
        return state.DoS(100, ERRORMSG("CheckTransaction() : CRegisterAccountTx CheckTransaction, register tx signature error "), REJECT_INVALID,
                "bad-regtx-signature");
    }

    if (!MoneyRange(llFees))
        return state.DoS(100, ERRORMSG("CheckTransaction() : CRegisterAccountTx CheckTransaction, register tx fee out of range"), REJECT_INVALID,
                "bad-regtx-fee-toolarge");
    return true;
}

uint256 CRegisterAccountTx::GetHash() const {
    return SignatureHash();
}
uint256 CRegisterAccountTx::SignatureHash() const {
    CHashWriter ss(SER_GETHASH, 0);
    CID userPubkey(userId);
    CID minerPubkey(minerId);
    ss << VARINT(nVersion) << nTxType << VARINT(nValidHeight) << userPubkey << minerPubkey << VARINT(llFees);
    return ss.GetHash();
}

bool CTransaction::ExecuteTx(int nIndex, CAccountViewCache &view, CValidationState &state, CTxUndo &txundo,
        int nHeight, CTransactionDBCache &txCache, CScriptDBViewCache &scriptDB) {
    CAccount srcAcct;
    CAccount desAcct;
    CAccountLog desAcctLog;
    uint64_t minusValue = llFees+llValues;
    if (!view.GetAccount(srcRegId, srcAcct))
        return state.DoS(100,
                ERRORMSG("ExecuteTx() : CTransaction ExecuteTx, read source addr %s account info error", boost::get<CRegID>(srcRegId).ToString()),
                UPDATE_ACCOUNT_FAIL, "bad-read-accountdb");
    CAccountLog srcAcctLog(srcAcct);
    if (!srcAcct.OperateAccount(MINUS_FREE, minusValue, nHeight))
        return state.DoS(100, ERRORMSG("ExecuteTx() : CTransaction ExecuteTx, accounts insufficient funds"), UPDATE_ACCOUNT_FAIL,
                "operate-minus-account-failed");
    CUserID userId = srcAcct.keyID;
    if(!view.SetAccount(userId, srcAcct)){
        return state.DoS(100, ERRORMSG("UpdataAccounts() :CTransaction ExecuteTx, save account%s info error",  boost::get<CRegID>(srcRegId).ToString()),
                UPDATE_ACCOUNT_FAIL, "bad-write-accountdb");
    }

    uint64_t addValue = llValues;
    if(!view.GetAccount(desUserId, desAcct)) {
        if((COMMON_TX == nTxType) && (desUserId.type() == typeid(CKeyID))) {  //目的地址账户不存在
            desAcct.keyID = boost::get<CKeyID>(desUserId);
            desAcctLog.keyID = desAcct.keyID;
        }
        else {
            return state.DoS(100, ERRORMSG("ExecuteTx() : ContractTransaction ExecuteTx, get account info failed by regid:%s", boost::get<CRegID>(desUserId).ToString()), UPDATE_ACCOUNT_FAIL, "bad-read-accountdb");
        }
    }
    else{
        desAcctLog.SetValue(desAcct);
    }
    if (!desAcct.OperateAccount(ADD_FREE, addValue, nHeight)) {
        return state.DoS(100, ERRORMSG("ExecuteTx() : CTransaction ExecuteTx, operate accounts error"), UPDATE_ACCOUNT_FAIL,
                "operate-add-account-failed");
    }
    if (!view.SetAccount(desUserId, desAcct)) {
        return state.DoS(100, ERRORMSG("ExecuteTx() : CTransaction ExecuteTx, save account error, kyeId=%s", desAcct.keyID.ToString()),
                UPDATE_ACCOUNT_FAIL, "bad-save-account");
    }
    txundo.vAccountLog.push_back(srcAcctLog);
    txundo.vAccountLog.push_back(desAcctLog);

    if (CONTRACT_TX == nTxType) {

        vector<unsigned char> vScript;
        if(!scriptDB.GetScript(boost::get<CRegID>(desUserId), vScript)) {
            return state.DoS(100, ERRORMSG("ExecuteTx() : ContractTransaction ExecuteTx, read account faild, RegId=%s", boost::get<CRegID>(desUserId).ToString()),
                        UPDATE_ACCOUNT_FAIL, "bad-read-account");
        }
        CVmRunEvn vmRunEvn;
        std::shared_ptr<CBaseTransaction> pTx = GetNewInstance();
        uint64_t el = GetFuelRate(scriptDB);
        int64_t llTime = GetTimeMillis();
        tuple<bool, uint64_t, string> ret = vmRunEvn.run(pTx, view, scriptDB, nHeight, el, nRunStep);
        if (!std::get<0>(ret))
            return state.DoS(100,
                    ERRORMSG("ExecuteTx() : ContractTransaction ExecuteTx, txhash=%s run script error:%s",
                            GetHash().GetHex(), std::get<2>(ret)), UPDATE_ACCOUNT_FAIL, "run-script-error:" + std::get<2>(ret));
        LogPrint("CONTRACT_TX", "execute contract elapse:%lld, txhash=%s\n", GetTimeMillis() - llTime,
                GetHash().GetHex());
        set<CKeyID> vAddress;
        vector<std::shared_ptr<CAccount> > &vAccount = vmRunEvn.GetNewAccont();
        for (auto & itemAccount : vAccount) {  //更新对应的合约交易的账户信息
            vAddress.insert(itemAccount->keyID);
            userId = itemAccount->keyID;
            CAccount oldAcct;
            if(!view.GetAccount(userId, oldAcct)) {
                if(!itemAccount->keyID.IsNull()) {  //合约往未发生过转账记录地址转币
                    oldAcct.keyID = itemAccount->keyID;
                }else {
                return state.DoS(100,
                            ERRORMSG("ExecuteTx() : ContractTransaction ExecuteTx, read account info error"),
                            UPDATE_ACCOUNT_FAIL, "bad-read-accountdb");
                }
            }
            CAccountLog oldAcctLog(oldAcct);
            if (!view.SetAccount(userId, *itemAccount))
                return state.DoS(100,
                        ERRORMSG("ExecuteTx() : ContractTransaction ExecuteTx, write account info error"),
                        UPDATE_ACCOUNT_FAIL, "bad-write-accountdb");
            txundo.vAccountLog.push_back(oldAcctLog);
        }
        txundo.vScriptOperLog.insert(txundo.vScriptOperLog.end(), vmRunEvn.GetDbLog()->begin(), vmRunEvn.GetDbLog()->end());
        vector<std::shared_ptr<CAppUserAccout> > &vAppUserAccount = vmRunEvn.GetRawAppUserAccount();
        for (auto & itemUserAccount : vAppUserAccount) {
            CKeyID itemKeyID;
            bool bValid = GetKeyId(view, itemUserAccount.get()->getaccUserId(), itemKeyID);
            if(bValid) {
                vAddress.insert(itemKeyID);
            }
        }

        if(!scriptDB.SetTxRelAccout(GetHash(), vAddress))
                return ERRORMSG("ExecuteTx() : ContractTransaction ExecuteTx, save tx relate account info to script db error");

    }
    txundo.txHash = GetHash();

    if(SysCfg().GetAddressToTxFlag()) {
        CScriptDBOperLog operAddressToTxLog;
        CKeyID sendKeyId;
        CKeyID revKeyId;
        if(!view.GetKeyId(srcRegId, sendKeyId)) {
            return ERRORMSG("ExecuteTx() : ContractTransaction ExecuteTx, get keyid by srcRegId error!");
        }
        if(!view.GetKeyId(desUserId, revKeyId)) {
            return ERRORMSG("ExecuteTx() : ContractTransaction ExecuteTx, get keyid by desUserId error!");
        }
        if(!scriptDB.SetTxHashByAddress(sendKeyId, nHeight, nIndex+1, txundo.txHash.GetHex(), operAddressToTxLog))
            return false;
        txundo.vScriptOperLog.push_back(operAddressToTxLog);
        if(!scriptDB.SetTxHashByAddress(revKeyId, nHeight, nIndex+1, txundo.txHash.GetHex(), operAddressToTxLog))
            return false;
        txundo.vScriptOperLog.push_back(operAddressToTxLog);
    }

    return true;
}
bool CTransaction::GetAddress(set<CKeyID> &vAddr, CAccountViewCache &view, CScriptDBViewCache &scriptDB) {
    CKeyID keyId;
    if (!view.GetKeyId(srcRegId, keyId))
        return false;

    vAddr.insert(keyId);
    CKeyID desKeyId;
    if (!view.GetKeyId(desUserId, desKeyId))
        return false;
    vAddr.insert(desKeyId);


    if (CONTRACT_TX == nTxType) {
        CVmRunEvn vmRunEvn;
        std::shared_ptr<CBaseTransaction> pTx = GetNewInstance();
        uint64_t el = GetFuelRate(scriptDB);
        CScriptDBViewCache scriptDBView(scriptDB, true);
        if (uint256() == pTxCacheTip->IsContainTx(GetHash())) {
            CAccountViewCache accountView(view, true);
            tuple<bool, uint64_t, string> ret = vmRunEvn.run(pTx, accountView, scriptDBView, chainActive.Height() + 1, el,
                    nRunStep);
            if (!std::get<0>(ret))
                return ERRORMSG("GetAddress()  : %s", std::get<2>(ret));

            vector<shared_ptr<CAccount> > vpAccount = vmRunEvn.GetNewAccont();

            for (auto & item : vpAccount) {
                vAddr.insert(item->keyID);
            }

            vector<std::shared_ptr<CAppUserAccout> > &vAppUserAccount = vmRunEvn.GetRawAppUserAccount();
            for (auto & itemUserAccount : vAppUserAccount) {
                CKeyID itemKeyID;
                bool bValid = GetKeyId(view, itemUserAccount.get()->getaccUserId(), itemKeyID);
                if(bValid) {
                    vAddr.insert(itemKeyID);
                }
            }
        } else {
            set<CKeyID> vTxRelAccount;
            if (!scriptDBView.GetTxRelAccount(GetHash(), vTxRelAccount))
                return false;
            vAddr.insert(vTxRelAccount.begin(), vTxRelAccount.end());
        }
    }
    return true;
}
string CTransaction::ToString(CAccountViewCache &view) const {
<<<<<<< HEAD
	string str;
	string desId;
	if (desUserId.type() == typeid(CKeyID)) {
		desId = boost::get<CKeyID>(desUserId).ToString();
	} else if (desUserId.type() == typeid(CRegID)) {
		desId = boost::get<CRegID>(desUserId).ToString();
	}
	str += strprintf("txType=%s, hash=%s, ver=%d, srcId=%s desId=%s, llValues=%ld, llFees=%ld, vContract=%s, nValidHeight=%d\n",
	txTypeArray[nTxType], GetHash().ToString().c_str(), nVersion, boost::get<CRegID>(srcRegId).ToString(), desId.c_str(), llValues, llFees, HexStr(vContract).c_str(), nValidHeight);
	return str;
=======
    string str;
    string desId;
    if (desUserId.type() == typeid(CKeyID)) {
        desId = boost::get<CKeyID>(desUserId).ToString();
    } else if (desUserId.type() == typeid(CRegID)) {
        desId = boost::get<CRegID>(desUserId).ToString();
    }
    str += strprintf("txType=%s, hash=%s, ver=%d, srcId=%s desId=%s, llFees=%ld, vContract=%s, nValidHeight=%d\n",
    txTypeArray[nTxType], GetHash().ToString().c_str(), nVersion, boost::get<CRegID>(srcRegId).ToString(), desId.c_str(), llFees, HexStr(vContract).c_str(), nValidHeight);
    return str;
>>>>>>> 3a23562c
}

Object CTransaction::ToJSON(const CAccountViewCache &AccountView) const{
    Object result;
    CAccountViewCache view(AccountView);
    CKeyID keyid;

    auto getregidstring = [&](CUserID const &userId) {
        if(userId.type() == typeid(CRegID))
            return boost::get<CRegID>(userId).ToString();
        return string(" ");
    };

    result.push_back(Pair("hash", GetHash().GetHex()));
    result.push_back(Pair("txtype", txTypeArray[nTxType]));
    result.push_back(Pair("ver", nVersion));
    result.push_back(Pair("regid",  getregidstring(srcRegId)));
    view.GetKeyId(srcRegId, keyid);
    result.push_back(Pair("addr",  keyid.ToAddress()));
    result.push_back(Pair("desregid", getregidstring(desUserId)));
    view.GetKeyId(desUserId, keyid);
    result.push_back(Pair("desaddr", keyid.ToAddress()));
    result.push_back(Pair("money", llValues));
    result.push_back(Pair("fees", llFees));
    result.push_back(Pair("height", nValidHeight));
    result.push_back(Pair("contract", HexStr(vContract)));
    return result;
}
bool CTransaction::CheckTransaction(CValidationState &state, CAccountViewCache &view, CScriptDBViewCache &scriptDB) {

    if(srcRegId.type() != typeid(CRegID)) {
        return state.DoS(100, ERRORMSG("CheckTransaction() : CTransaction srcRegId must be CRegID"), REJECT_INVALID, "srcaddr-type-error");
    }

    if((desUserId.type() != typeid(CRegID)) && (desUserId.type() != typeid(CKeyID))) {
        return state.DoS(100, ERRORMSG("CheckTransaction() : CTransaction desUserId must be CRegID or CKeyID"), REJECT_INVALID, "desaddr-type-error");
    }

    if (!MoneyRange(llFees)) {
        return state.DoS(100, ERRORMSG("CheckTransaction() : CTransaction CheckTransaction, appeal tx fee out of range"), REJECT_INVALID,
                "bad-appeal-fee-toolarge");
    }

    CAccount acctInfo;
    if (!view.GetAccount(boost::get<CRegID>(srcRegId), acctInfo)) {
        return state.DoS(100, ERRORMSG("CheckTransaction() :CTransaction CheckTransaction, read account falied, regid=%s", boost::get<CRegID>(srcRegId).ToString()), REJECT_INVALID, "bad-getaccount");
    }
    if (!acctInfo.IsRegister()) {
        return state.DoS(100, ERRORMSG("CheckTransaction(): CTransaction CheckTransaction, account have not registed public key"), REJECT_INVALID,
                "bad-no-pubkey");
    }

    uint256 sighash = SignatureHash();
    if (!CheckSignScript(sighash, signature, acctInfo.PublicKey)) {
        return state.DoS(100, ERRORMSG("CheckTransaction() : CTransaction CheckTransaction, CheckSignScript failed"), REJECT_INVALID,
                "bad-signscript-check");
    }

    return true;
}
uint256 CTransaction::GetHash() const {
    return SignatureHash();
}
uint256 CTransaction::SignatureHash() const {
    CHashWriter ss(SER_GETHASH, 0);
    CID srcId(srcRegId);
    CID desId(desUserId);
    ss << VARINT(nVersion) << nTxType << VARINT(nValidHeight) << srcId << desId << VARINT(llFees) << VARINT(llValues) << vContract;
    return ss.GetHash();
}


bool CRewardTransaction::ExecuteTx(int nIndex, CAccountViewCache &view, CValidationState &state, CTxUndo &txundo,
        int nHeight, CTransactionDBCache &txCache, CScriptDBViewCache &scriptDB) {

    CID id(account);
    if (account.type() != typeid(CRegID)) {
        return state.DoS(100,
                ERRORMSG("ExecuteTx() : CRewardTransaction ExecuteTx, account %s error, data type must be either CRegID", HexStr(id.GetID())),
                UPDATE_ACCOUNT_FAIL, "bad-account");
    }
    CAccount acctInfo;
    if (!view.GetAccount(account, acctInfo)) {
        return state.DoS(100, ERRORMSG("ExecuteTx() : CRewardTransaction ExecuteTx, read source addr %s account info error", HexStr(id.GetID())),
                UPDATE_ACCOUNT_FAIL, "bad-read-accountdb");
    }
//  LogPrint("op_account", "before operate:%s\n", acctInfo.ToString());
    CAccountLog acctInfoLog(acctInfo);
    if(0 == nIndex) {   //current block reward tx, need to clear coindays
//      acctInfo.ClearAccPos(nHeight);
    }
    else if(-1 == nIndex){ //maturity reward tx,only update values
        acctInfo.llValues += rewardValue;
    }
    else {  //never go into this step
        return ERRORMSG("nIndex type error!");
//      assert(0);
    }

    CUserID userId = acctInfo.keyID;
    if (!view.SetAccount(userId, acctInfo))
        return state.DoS(100, ERRORMSG("ExecuteTx() : CRewardTransaction ExecuteTx, write secure account info error"), UPDATE_ACCOUNT_FAIL,
                "bad-save-accountdb");
    txundo.Clear();
    txundo.vAccountLog.push_back(acctInfoLog);
    txundo.txHash = GetHash();
    if(SysCfg().GetAddressToTxFlag() && 0 == nIndex) {
        CScriptDBOperLog operAddressToTxLog;
        CKeyID sendKeyId;
        if(!view.GetKeyId(account, sendKeyId)) {
            return ERRORMSG("ExecuteTx() : CRewardTransaction ExecuteTx, get keyid by account error!");
        }
        if(!scriptDB.SetTxHashByAddress(sendKeyId, nHeight, nIndex+1, txundo.txHash.GetHex(), operAddressToTxLog))
            return false;
        txundo.vScriptOperLog.push_back(operAddressToTxLog);
    }
//  LogPrint("op_account", "after operate:%s\n", acctInfo.ToString());
    return true;
}
bool CRewardTransaction::GetAddress(set<CKeyID> &vAddr, CAccountViewCache &view, CScriptDBViewCache &scriptDB) {
    CKeyID keyId;
    if (account.type() == typeid(CRegID)) {
        if (!view.GetKeyId(account, keyId))
            return false;
        vAddr.insert(keyId);
    } else if (account.type() == typeid(CPubKey)) {
        CPubKey pubKey = boost::get<CPubKey>(account);
        if (!pubKey.IsFullyValid())
            return false;
        vAddr.insert(pubKey.GetKeyID());
    }
    return true;
}
string CRewardTransaction::ToString(CAccountViewCache &view) const {
    string str;
    CKeyID keyId;
    view.GetKeyId(account, keyId);
    CRegID regId;
    view.GetRegId(account, regId);
    str += strprintf("txType=%s, hash=%s, ver=%d, account=%s, keyid=%s, rewardValue=%ld\n", txTypeArray[nTxType], GetHash().ToString().c_str(), nVersion, regId.ToString(), keyId.GetHex(), rewardValue);
    return str;
}
Object CRewardTransaction::ToJSON(const CAccountViewCache &AccountView) const{
    Object result;
    CAccountViewCache view(AccountView);
    CKeyID keyid;
    result.push_back(Pair("hash", GetHash().GetHex()));
    result.push_back(Pair("txtype", txTypeArray[nTxType]));
    result.push_back(Pair("ver", nVersion));
    if(account.type() == typeid(CRegID)) {
        result.push_back(Pair("regid", boost::get<CRegID>(account).ToString()));
    }
    if(account.type() == typeid(CPubKey)) {
        result.push_back(Pair("pubkey", boost::get<CPubKey>(account).ToString()));
    }
    view.GetKeyId(account, keyid);
    result.push_back(Pair("addr", keyid.ToAddress()));
    result.push_back(Pair("money", rewardValue));
    result.push_back(Pair("height", nHeight));
    return std::move(result);
}
bool CRewardTransaction::CheckTransaction(CValidationState &state, CAccountViewCache &view, CScriptDBViewCache &scriptDB) {
    return true;
}
uint256 CRewardTransaction::GetHash() const
{
    return SignatureHash();
}
uint256 CRewardTransaction::SignatureHash() const {
    CHashWriter ss(SER_GETHASH, 0);
    CID accId(account);
    ss << VARINT(nVersion) << nTxType << accId << VARINT(rewardValue) << VARINT(nHeight);
    return ss.GetHash();
}

bool CRegisterAppTx::ExecuteTx(int nIndex, CAccountViewCache &view,CValidationState &state, CTxUndo &txundo,
        int nHeight, CTransactionDBCache &txCache, CScriptDBViewCache &scriptDB) {
    CID id(regAcctId);
    CAccount acctInfo;
    CScriptDBOperLog operLog;
    if (!view.GetAccount(regAcctId, acctInfo)) {
        return state.DoS(100, ERRORMSG("ExecuteTx() : CRegisterAppTx ExecuteTx, read regist addr %s account info error", HexStr(id.GetID())),
                UPDATE_ACCOUNT_FAIL, "bad-read-accountdb");
    }
    CAccount acctInfoLog(acctInfo);
    uint64_t minusValue = llFees;
    if (minusValue > 0) {
        if(!acctInfo.OperateAccount(MINUS_FREE, minusValue, nHeight))
            return state.DoS(100, ERRORMSG("ExecuteTx() : CRegisterAppTx ExecuteTx, operate account failed ,regId=%s", boost::get<CRegID>(regAcctId).ToString()),
                    UPDATE_ACCOUNT_FAIL, "operate-account-failed");
        txundo.vAccountLog.push_back(acctInfoLog);
    }
    txundo.txHash = GetHash();

    CVmScript vmScript;
    CDataStream stream(script, SER_DISK, CLIENT_VERSION);
    try {
        stream >> vmScript;
    } catch (exception& e) {
        return state.DoS(100, ERRORMSG(("ExecuteTx() :CRegisterAppTx ExecuteTx, Unserialize to vmScript error:" + string(e.what())).c_str()),
                UPDATE_ACCOUNT_FAIL, "unserialize-script-error");
    }
    if(!vmScript.IsValid())
        return state.DoS(100, ERRORMSG("ExecuteTx() : CRegisterAppTx ExecuteTx, vmScript invalid"), UPDATE_ACCOUNT_FAIL, "script-check-failed");

    CRegID regId(nHeight, nIndex);
    //create script account
    CKeyID keyId = Hash160(regId.GetVec6());
    CAccount account;
    account.keyID = keyId;
    account.regID = regId;
    //save new script content
    if(!scriptDB.SetScript(regId, script)){
        return state.DoS(100,
                ERRORMSG("ExecuteTx() : CRegisterAppTx ExecuteTx, save script id %s script info error", regId.ToString()),
                UPDATE_ACCOUNT_FAIL, "bad-save-scriptdb");
    }
    if (!view.SaveAccountInfo(regId, keyId, account)) {
        return state.DoS(100,
                ERRORMSG("ExecuteTx() : CRegisterAppTx ExecuteTx create new account script id %s script info error",
                        regId.ToString()), UPDATE_ACCOUNT_FAIL, "bad-save-scriptdb");
    }

    nRunStep = script.size();

    if(!operLog.vKey.empty()) {
        txundo.vScriptOperLog.push_back(operLog);
    }
    CUserID userId = acctInfo.keyID;
    if (!view.SetAccount(userId, acctInfo))
        return state.DoS(100, ERRORMSG("ExecuteTx() : CRegisterAppTx ExecuteTx, save account info error"), UPDATE_ACCOUNT_FAIL,
                "bad-save-accountdb");

    if(SysCfg().GetAddressToTxFlag()) {
        CScriptDBOperLog operAddressToTxLog;
        CKeyID sendKeyId;
        if(!view.GetKeyId(regAcctId, sendKeyId)) {
            return ERRORMSG("ExecuteTx() : CRegisterAppTx ExecuteTx, get regAcctId by account error!");
        }
        if(!scriptDB.SetTxHashByAddress(sendKeyId, nHeight, nIndex+1, txundo.txHash.GetHex(), operAddressToTxLog))
            return false;
        txundo.vScriptOperLog.push_back(operAddressToTxLog);
    }
    return true;
}
bool CRegisterAppTx::UndoExecuteTx(int nIndex, CAccountViewCache &view, CValidationState &state, CTxUndo &txundo,
        int nHeight, CTransactionDBCache &txCache, CScriptDBViewCache &scriptDB) {
    CID id(regAcctId);
    CAccount account;
    CUserID userId;
    if (!view.GetAccount(regAcctId, account)) {
        return state.DoS(100, ERRORMSG("UndoUpdateAccount() : CRegisterAppTx UndoExecuteTx, read regist addr %s account info error", HexStr(id.GetID())),
                UPDATE_ACCOUNT_FAIL, "bad-read-accountdb");
    }

    if(script.size() != 6) {

        CRegID scriptId(nHeight, nIndex);
        //delete script content
        if (!scriptDB.EraseScript(scriptId)) {
            return state.DoS(100, ERRORMSG("UndoUpdateAccount() : CRegisterAppTx UndoExecuteTx, erase script id %s error", scriptId.ToString()),
                    UPDATE_ACCOUNT_FAIL, "erase-script-failed");
        }
        //delete account
        if(!view.EraseId(scriptId)){
            return state.DoS(100, ERRORMSG("UndoUpdateAccount() : CRegisterAppTx UndoExecuteTx, erase script account %s error", scriptId.ToString()),
                                UPDATE_ACCOUNT_FAIL, "erase-appkeyid-failed");
        }
        CKeyID keyId = Hash160(scriptId.GetVec6());
        userId = keyId;
        if(!view.EraseAccount(userId)){
            return state.DoS(100, ERRORMSG("UndoUpdateAccount() : CRegisterAppTx UndoExecuteTx, erase script account %s error", scriptId.ToString()),
                                UPDATE_ACCOUNT_FAIL, "erase-appaccount-failed");
        }
//      LogPrint("INFO", "Delete regid %s app account\n", scriptId.ToString());
    }

    for(auto &itemLog : txundo.vAccountLog){
        if(itemLog.keyID == account.keyID) {
            if(!account.UndoOperateAccount(itemLog))
                return state.DoS(100, ERRORMSG("UndoUpdateAccount: CRegisterAppTx UndoExecuteTx, undo operate account error, keyId=%s", account.keyID.ToString()),
                        UPDATE_ACCOUNT_FAIL, "undo-account-failed");
        }
    }

    vector<CScriptDBOperLog>::reverse_iterator rIterScriptDBLog = txundo.vScriptOperLog.rbegin();
    for(; rIterScriptDBLog != txundo.vScriptOperLog.rend(); ++rIterScriptDBLog) {
        if(!scriptDB.UndoScriptData(rIterScriptDBLog->vKey, rIterScriptDBLog->vValue))
            return state.DoS(100,
                    ERRORMSG("ExecuteTx() : CRegisterAppTx UndoExecuteTx, undo scriptdb data error"), UPDATE_ACCOUNT_FAIL, "undo-scriptdb-failed");
    }
    userId = account.keyID;
    if (!view.SetAccount(userId, account))
        return state.DoS(100, ERRORMSG("ExecuteTx() : CRegisterAppTx UndoExecuteTx, save account error"), UPDATE_ACCOUNT_FAIL,
                "bad-save-accountdb");
    return true;
}
bool CRegisterAppTx::GetAddress(set<CKeyID> &vAddr, CAccountViewCache &view, CScriptDBViewCache &scriptDB) {
    CKeyID keyId;
    if (!view.GetKeyId(regAcctId, keyId))
        return false;
    vAddr.insert(keyId);
    return true;
}
string CRegisterAppTx::ToString(CAccountViewCache &view) const {
    string str;
    CKeyID keyId;
    view.GetKeyId(regAcctId, keyId);
    str += strprintf("txType=%s, hash=%s, ver=%d, accountId=%s, keyid=%s, llFees=%ld, nValidHeight=%d\n",
    txTypeArray[nTxType], GetHash().ToString().c_str(), nVersion,boost::get<CRegID>(regAcctId).ToString(), keyId.GetHex(), llFees, nValidHeight);
    return str;
}
Object CRegisterAppTx::ToJSON(const CAccountViewCache &AccountView) const{
    Object result;
    CAccountViewCache view(AccountView);
    CKeyID keyid;
    result.push_back(Pair("hash", GetHash().GetHex()));
    result.push_back(Pair("txtype", txTypeArray[nTxType]));
    result.push_back(Pair("ver", nVersion));
    result.push_back(Pair("regid",  boost::get<CRegID>(regAcctId).ToString()));
    view.GetKeyId(regAcctId, keyid);
    result.push_back(Pair("addr", keyid.ToAddress()));
    result.push_back(Pair("script", "script_content"));
    result.push_back(Pair("fees", llFees));
    result.push_back(Pair("height", nValidHeight));
    return result;
}
bool CRegisterAppTx::CheckTransaction(CValidationState &state, CAccountViewCache &view, CScriptDBViewCache &scriptDB) {

    if (regAcctId.type() != typeid(CRegID)) {
        return state.DoS(100, ERRORMSG("CheckTransaction() : CRegisterAppTx regAcctId must be CRegID"), REJECT_INVALID,
                "regacctid-type-error");
    }

    if (!MoneyRange(llFees)) {
            return state.DoS(100, ERRORMSG("CheckTransaction() : CRegisterAppTx CheckTransaction, tx fee out of range"), REJECT_INVALID,
                    "fee-too-large");
    }

    uint64_t llFuel = ceil(script.size()/100) * GetFuelRate(scriptDB);
    if (llFuel < 1 * COIN) {
        llFuel = 1 * COIN;
    }

    if( llFees < llFuel) {
        return state.DoS(100, ERRORMSG("CheckTransaction() : CRegisterAppTx CheckTransaction, register app tx fee too litter (actual:%lld vs need:%lld)", llFees, llFuel), REJECT_INVALID,
                            "fee-too-litter");
    }

    CAccount acctInfo;
    if (!view.GetAccount(boost::get<CRegID>(regAcctId), acctInfo)) {
        return state.DoS(100, ERRORMSG("CheckTransaction() : CRegisterAppTx CheckTransaction, get account falied"), REJECT_INVALID, "bad-getaccount");
    }
    if (!acctInfo.IsRegister()) {
        return state.DoS(100, ERRORMSG("CheckTransaction(): CRegisterAppTx CheckTransaction, account have not registed public key"), REJECT_INVALID,
                "bad-no-pubkey");
    }
    uint256 signhash = SignatureHash();
    if (!CheckSignScript(signhash, signature, acctInfo.PublicKey)) {
        return state.DoS(100, ERRORMSG("CheckTransaction() : CRegisterAppTx CheckTransaction, CheckSignScript failed"), REJECT_INVALID,
                "bad-signscript-check");
    }
    return true;
}
uint256 CRegisterAppTx::GetHash() const
{
    return SignatureHash();
}
uint256 CRegisterAppTx::SignatureHash() const {
    CHashWriter ss(SER_GETHASH, 0);
    CID regAccId(regAcctId);
    ss << VARINT(nVersion) << nTxType << VARINT(nValidHeight) << regAccId << script << VARINT(llFees);
    return ss.GetHash();
}

bool CDelegateTransaction::ExecuteTx(int nIndex, CAccountViewCache &view, CValidationState &state, CTxUndo &txundo, int nHeight,
           CTransactionDBCache &txCache, CScriptDBViewCache &scriptDB) {
    CID id(userId);
    CAccount acctInfo;
    if (!view.GetAccount(userId, acctInfo)) {
        return state.DoS(100, ERRORMSG("ExecuteTx() : CDelegateTransaction ExecuteTx, read regist addr %s account info error", HexStr(id.GetID())),
                UPDATE_ACCOUNT_FAIL, "bad-read-accountdb");
    }
    CAccount acctInfoLog(acctInfo);
    uint64_t minusValue = llFees;
    if (minusValue > 0) {
        if(!acctInfo.OperateAccount(MINUS_FREE, minusValue, nHeight))
            return state.DoS(100, ERRORMSG("ExecuteTx() : CDelegateTransaction ExecuteTx, operate account failed ,regId=%s", boost::get<CRegID>(userId).ToString()),
                    UPDATE_ACCOUNT_FAIL, "operate-account-failed");
    }
    if(!acctInfo.DealDelegateVote(operVoteFunds, nHeight)) {
            return state.DoS(100, ERRORMSG("ExecuteTx() : CDelegateTransaction ExecuteTx, operate delegate vote failed ,regId=%s", boost::get<CRegID>(userId).ToString()),
                    UPDATE_ACCOUNT_FAIL, "operate-delegate-failed");
    }
    if (!view.SaveAccountInfo(acctInfo.regID, acctInfo.keyID, acctInfo)) {
            return state.DoS(100,
                    ERRORMSG("ExecuteTx() : CDelegateTransaction ExecuteTx create new account script id %s script info error",
                            acctInfo.regID.ToString()), UPDATE_ACCOUNT_FAIL, "bad-save-scriptdb");
    }
    txundo.vAccountLog.push_back(acctInfoLog);
    txundo.txHash = GetHash();


    for(auto iter = operVoteFunds.begin(); iter != operVoteFunds.end(); ++iter) {
        CAccount delegate;
        if (!view.GetAccount(CUserID(iter->fund.pubKey), delegate)) {
            return state.DoS(100, ERRORMSG("ExecuteTx() : CDelegateTransaction ExecuteTx, read regist addr %s account info error", iter->fund.pubKey.GetKeyID().ToAddress()),
                    UPDATE_ACCOUNT_FAIL, "bad-read-accountdb");
        }
        CAccount delegateAcctLog(delegate);
        if(!delegate.OperateVote(VoteOperType(iter->operType), iter->fund.value)) {
            return state.DoS(100, ERRORMSG("ExecuteTx() : CDelegateTransaction ExecuteTx, operate delegate address %s vote fund error", iter->fund.pubKey.GetKeyID().ToAddress()),
                                        UPDATE_ACCOUNT_FAIL, "operate-vote-error");
        }
        txundo.vAccountLog.push_back(delegateAcctLog);
        // set the new value and erase the old value
        CScriptDBOperLog operDbLog;
        if(!scriptDB.SetDelegateData(delegate, operDbLog)) {
            return state.DoS(100, ERRORMSG("ExecuteTx() : CDelegateTransaction ExecuteTx, erase account id %s vote info error", delegate.regID.ToString()),
                                    UPDATE_ACCOUNT_FAIL, "bad-save-scriptdb");
        }
        txundo.vScriptOperLog.push_back(operDbLog);

        CScriptDBOperLog eraseDbLog;
        if(delegateAcctLog.llVotes > 0) {
            if(!scriptDB.EraseDelegateData(delegateAcctLog, eraseDbLog)) {
                return state.DoS(100, ERRORMSG("ExecuteTx() : CDelegateTransaction ExecuteTx, erase account id %s vote info error", delegateAcctLog.regID.ToString()),
                        UPDATE_ACCOUNT_FAIL, "bad-save-scriptdb");
            }
        }
        txundo.vScriptOperLog.push_back(eraseDbLog);

        if (!view.SaveAccountInfo(delegate.regID, delegate.keyID, delegate)) {
                return state.DoS(100,
                        ERRORMSG("ExecuteTx() : CDelegateTransaction ExecuteTx create new account script id %s script info error",
                                acctInfo.regID.ToString()), UPDATE_ACCOUNT_FAIL, "bad-save-scriptdb");
        }
    }

    if(SysCfg().GetAddressToTxFlag()) {
        CScriptDBOperLog operAddressToTxLog;
        CKeyID sendKeyId;
        if(!view.GetKeyId(userId, sendKeyId)) {
            return ERRORMSG("ExecuteTx() : CDelegateTransaction ExecuteTx, get regAcctId by account error!");
        }
        if(!scriptDB.SetTxHashByAddress(sendKeyId, nHeight, nIndex+1, txundo.txHash.GetHex(), operAddressToTxLog))
            return false;
        txundo.vScriptOperLog.push_back(operAddressToTxLog);
    }
    return true;
}

string CDelegateTransaction::ToString(CAccountViewCache &view) const {
    string str;
    CKeyID keyId;
    view.GetKeyId(userId, keyId);
    str += strprintf("txType=%s, hash=%s, ver=%d, address=%s, keyid=%s\n", txTypeArray[nTxType], GetHash().ToString().c_str(), nVersion, keyId.ToAddress(), keyId.ToString());
    str += "vote:\n";
    for(auto item=operVoteFunds.begin(); item!=operVoteFunds.end(); ++item) {
        str += strprintf("%s", item->ToString());
    }
    return str;
}

Object CDelegateTransaction::ToJSON(const CAccountViewCache &AccountView) const {
    Object result;
    CAccountViewCache view(AccountView);
    CKeyID keyid;
    result.push_back(Pair("hash", GetHash().GetHex()));
    result.push_back(Pair("txtype", txTypeArray[nTxType]));
    result.push_back(Pair("ver", nVersion));
    result.push_back(Pair("regid", boost::get<CRegID>(userId).ToString()));
    view.GetKeyId(userId, keyid);
    result.push_back(Pair("addr", keyid.ToAddress()));
    result.push_back(Pair("fees", llFees));
    Array operVoteFundArray;
    for(auto item = operVoteFunds.begin(); item != operVoteFunds.end(); ++item) {
        operVoteFundArray.push_back(item->ToJson(true));
    }
    result.push_back(Pair("operVoteFundList", operVoteFundArray));
    return std::move(result);
}

bool CDelegateTransaction::CheckTransaction(CValidationState &state, CAccountViewCache &view, CScriptDBViewCache &scriptDB) {
    CID id(userId);
    if(userId.type() != typeid(CRegID)) {
        return state.DoS(100, ERRORMSG("CheckTransaction() : CDelegateTransaction send account is not CRegID type"), REJECT_INVALID, "deletegate-tx-error");
    }
    if(0 == operVoteFunds.size()) {
        return state.DoS(100, ERRORMSG("CheckTransaction() : CDelegateTransaction the deletegate oper fund empty"), REJECT_INVALID,
                           "oper-fund-empty-error");
    }
    if(operVoteFunds.size() > IniCfg().GetDelegatesCfg()) {
        return state.DoS(100, ERRORMSG("CheckTransaction() : CDelegateTransaction the deletegates number a transaction can't exceeds maximum"), REJECT_INVALID,
                    "deletegates-number-error");
    }
    if (!MoneyRange(llFees))
        return state.DoS(100, ERRORMSG("CheckTransaction() : CDelegateTransaction CheckTransaction, delegate tx fee out of range"), REJECT_INVALID,
                "bad-regtx-fee-toolarge");
    CKeyID sendTxKeyID;
    if(!view.GetKeyId(userId, sendTxKeyID)) {
        return state.DoS(100, ERRORMSG("CheckTransaction() : CDelegateTransaction get keyId error by CUserID =%s", HexStr(id.GetID())), REJECT_INVALID, "");
    }

    CAccount sendAcctInfo;
    if (!view.GetAccount(userId, sendAcctInfo)) {
     return state.DoS(100, ERRORMSG("CheckTransaction() : CDelegateTransaction get account info error, userid=%s", HexStr(id.GetID())),
             REJECT_INVALID, "bad-read-accountdb");
    }

    //check account delegates number;
    set<CKeyID> setTotalOperVoteKeyID;
    for(auto operItem : sendAcctInfo.voteFunds) {
        setTotalOperVoteKeyID.insert(operItem.pubKey.GetKeyID());
    }

    //check delegate duplication
    set<CKeyID> setOperVoteKeyID;
    uint64_t totalVotes = 0;
    for(auto item = operVoteFunds.begin(); item != operVoteFunds.end(); ++item) {
        if (0 >= item->fund.value || (uint64_t)GetMaxMoney() < item->fund.value )
            return ERRORMSG("votes:%lld too larger than MaxVote or less than 0", item->fund.value);
        setOperVoteKeyID.insert(item->fund.pubKey.GetKeyID());
        setTotalOperVoteKeyID.insert(item->fund.pubKey.GetKeyID());
        CAccount acctInfo;
        if (!view.GetAccount(CUserID(item->fund.pubKey), acctInfo)) {
            return state.DoS(100, ERRORMSG("CheckTransaction() : CDelegateTransaction get account info error, address=%s", item->fund.pubKey.GetKeyID().ToAddress()),
                    REJECT_INVALID, "bad-read-accountdb");
        }
        if(item->fund.value > totalVotes)
            totalVotes = item->fund.value;
    }

    if(setTotalOperVoteKeyID.size() > IniCfg().GetDelegatesCfg()) {
        return state.DoS(100, ERRORMSG("CheckTransaction() : CDelegateTransaction the delegates number of account can't exceeds maximum"), REJECT_INVALID,
                           "account-delegates-number-error");
    }

    if(setOperVoteKeyID.size() != operVoteFunds.size()) {
        return state.DoS(100, ERRORMSG("CheckTransaction() : CDelegateTransaction duplication vote fund"), REJECT_INVALID,
                           "deletegates-duplication fund-error");
    }
    if(totalVotes > sendAcctInfo.llValues) {
       return state.DoS(100, ERRORMSG("CheckTransaction() : CDelegateTransaction delegate votes exceeds than account balance, userid=%s", HexStr(id.GetID())),
                      REJECT_INVALID, "deletegates-number-error");
    }
    return true;
}

bool CDelegateTransaction::GetAddress(set<CKeyID> &vAddr, CAccountViewCache &view, CScriptDBViewCache &scriptDB) {
    CKeyID keyId;
    if (!view.GetKeyId(userId, keyId))
        return false;
    vAddr.insert(keyId);
    for(auto iter = operVoteFunds.begin(); iter != operVoteFunds.end(); ++iter) {
        vAddr.insert(iter->fund.pubKey.GetKeyID());
    }
    return true;
}

uint256 CDelegateTransaction::GetHash() const
{
    return SignatureHash();
}

uint256 CDelegateTransaction::SignatureHash() const {
    CHashWriter ss(SER_GETHASH, 0);
    CID regAccId(userId);
    ss << VARINT(nVersion) << nTxType << VARINT(nValidHeight) << regAccId << operVoteFunds << VARINT(llFees);
    return ss.GetHash();
}

string CAccountLog::ToString() const {
    string str("");
    str += strprintf("    Account log: keyId=%d llValues=%lld nHeight=%lld llVotes=%lld \n",
            keyID.GetHex(), llValues, nHeight, llVotes);
     str += string("    vote fund:");
    for(auto it =  voteFunds.begin(); it != voteFunds.end(); ++it) {
        str += strprintf("    address=%s, vote=%lld\n", it->pubKey.GetKeyID().ToAddress(), it->value);
    }
    return str;
}

string CTxUndo::ToString() const {
    vector<CAccountLog>::const_iterator iterLog = vAccountLog.begin();
    string strTxHash("txHash:");
    strTxHash += txHash.GetHex();
    strTxHash += "\n";
    string str("  list account Log:\n");
    for (; iterLog != vAccountLog.end(); ++iterLog) {
        str += iterLog->ToString();
    }
    strTxHash += str;
    vector<CScriptDBOperLog>::const_iterator iterDbLog = vScriptOperLog.begin();
    string strDbLog(" list script db Log:\n");
    for (; iterDbLog !=  vScriptOperLog.end(); ++iterDbLog) {
        strDbLog += iterDbLog->ToString();
    }
    strTxHash += strDbLog;
    return strTxHash;
}

bool CTxUndo::GetAccountOperLog(const CKeyID &keyId, CAccountLog &accountLog) {
    vector<CAccountLog>::iterator iterLog = vAccountLog.begin();
    for (; iterLog != vAccountLog.end(); ++iterLog) {
        if (iterLog->keyID == keyId) {
            accountLog = *iterLog;
            return true;
        }
    }
    return false;
}

bool CAccount::UndoOperateAccount(const CAccountLog & accountLog) {
    LogPrint("undo_account", "after operate:%s\n", ToString());
    llValues =  accountLog.llValues;
    nHeight = accountLog.nHeight;
    voteFunds = accountLog.voteFunds;
    llVotes = accountLog.llVotes;
    LogPrint("undo_account", "before operate:%s\n", ToString().c_str());
    return true;
}

uint64_t CAccount::GetAccountProfit(int nCurHeight) {
    // 过滤无分红情况
    if (voteFunds.empty() || nCurHeight <= nHeight) {
        return 0;
    }
    // 先判断计算分红的上下限区块高度是否落在同一个分红率区间
    int nBeginHeight = nHeight;
    int nEndHeight = nCurHeight;
    uint64_t nBeginSubsidy = IniCfg().GetBlockSubsidyCfg(nHeight);
    uint64_t nEndSubsidy = IniCfg().GetBlockSubsidyCfg(nCurHeight);
    uint64_t nValue = voteFunds.begin()->value;
    LogPrint("profits", "nBeginSubsidy:%lld nEndSubsidy:%lld nBeginHeight:%d nEndHeight:%d\n", nBeginSubsidy, nEndSubsidy, nBeginHeight, nEndHeight);

    // 计算分红
    auto calculateProfit = [](uint64_t nValue, uint64_t nSubsidy, int nBeginHeight, int nEndHeight) -> uint64_t {
        int64_t nHoldHeight = (int64_t)nEndHeight - (int64_t)nBeginHeight;
        int64_t nDayHeight = 24 * 60 * 60 / SysCfg().GetTargetSpacing();
        // uint64_t llProfits =  nValue * nHoldHeight * nSubsidy * 10000 / nDayHeight / 365 / 100 / 10000;
        // 为了避免 nValue * hHoldHeight * nSubsidy * 10000 > max(uint64_t) 造成溢出，对原始公式进行变换
        uint64_t llProfits =  (uint64_t)(nValue * ((long double)nHoldHeight * nSubsidy / nDayHeight / 365 / 100));

        LogPrint("profits", "nValue:%lld nSubsidy:%lld nBeginHeight:%d nEndHeight:%d llProfits:%lld\n", nValue, nSubsidy, nBeginHeight, nEndHeight, llProfits);

        return llProfits;
    };

    // 如果属于同一个分红率区间，分红=区块高度差（持有高度）* 分红率；如果不属于同一个分红率区间，则需要根据分段函数累加每一段的分红
    uint64_t llProfits = 0;
    uint64_t nSubsidy = nBeginSubsidy;
    while (nSubsidy != nEndSubsidy) {
        int nJumpHeight = IniCfg().GetBlockSubsidyJumpHeight(nSubsidy - 1);
        llProfits += calculateProfit(nValue, nSubsidy, nBeginHeight, nJumpHeight);
        nBeginHeight = nJumpHeight;
        nSubsidy -= 1;
    }

    llProfits += calculateProfit(nValue, nSubsidy, nBeginHeight, nEndHeight);
    LogPrint("profits", "updateHeight:%d curHeight:%d freeze value:%lld\n", nHeight, nCurHeight, voteFunds.begin()->value);
    nHeight = nCurHeight;

    return llProfits;
}

uint64_t CAccount::GetRawBalance() {
    return llValues;
}

uint64_t CAccount::GetTotalBalance() {
    if(!voteFunds.empty())
        return voteFunds.begin()->value + llValues;
    return llValues;
}

uint64_t CAccount::GetFrozenBalance() {
    uint64_t votes = 0;
    for (auto it = voteFunds.begin(); it != voteFunds.end(); it++) {
      if(it->value > votes) {
          votes = it->value;
      }
    }
    return votes;
}

Object CAccount::ToJsonObj(bool isAddress) const
{
    Object obj;
    obj.push_back(Pair("Address",     keyID.ToAddress()));
    obj.push_back(Pair("KeyID",     keyID.ToString()));
    obj.push_back(Pair("RegID",     regID.ToString()));
    obj.push_back(Pair("PublicKey",  PublicKey.ToString()));
    obj.push_back(Pair("MinerPKey",  MinerPKey.ToString()));
    obj.push_back(Pair("Balance",     llValues));
    obj.push_back(Pair("Votes", llVotes));
    obj.push_back(Pair("UpdateHeight", nHeight));
    Array voteFundArray;
    for(auto & fund : voteFunds) {
        voteFundArray.push_back(fund.ToJson(true));
    }
    obj.push_back(Pair("voteFundList", voteFundArray));
    return obj;
}

string CAccount::ToString(bool isAddress) const {
    string str;
    str += strprintf("regID=%s, keyID=%s, publicKey=%s, minerpubkey=%s, values=%ld updateHeight=%d llVotes=%lld\n",
    regID.ToString(), keyID.GetHex().c_str(), PublicKey.ToString().c_str(), MinerPKey.ToString().c_str(), llValues, nHeight, llVotes);
    str += "voteFunds list: \n";
    for(auto & fund : voteFunds) {
        str += fund.ToString(isAddress);
    }
    return str;
}

bool CAccount::IsMoneyOverflow(uint64_t nAddMoney) {
    if (!MoneyRange(nAddMoney))
        return ERRORMSG("money:%lld too larger than MaxMoney");
    return true;
}

bool CAccount::OperateAccount(OperType type, const uint64_t &value, const int nCurHeight) {
    LogPrint("op_account", "before operate:%s\n", ToString());
    if (!IsMoneyOverflow(value))
        return false;
    if (keyID == uint160()) {
        return ERRORMSG("operate account's keyId is 0 error");
    }
    if (!value)
        return true;
    switch (type) {
    case ADD_FREE: {
        llValues += value;
        if (!IsMoneyOverflow(llValues))
            return false;
        break;
    }
    case MINUS_FREE: {
        if (value > llValues)
            return false;
        llValues -= value;
        break;
    }
    default:
        return ERRORMSG("operate account type error!");
    }
    LogPrint("op_account", "after operate:%s\n", ToString());
    return true;
}

bool CAccount::DealDelegateVote (vector<COperVoteFund> & operVoteFunds, const int nCurHeight) {
    int64_t totalVotes = 0;
    if(!voteFunds.empty()) {
        totalVotes = (int64_t)voteFunds.begin()->value;
    }
    uint64_t llProfit = GetAccountProfit(nCurHeight);
    if (!IsMoneyOverflow(llProfit))
          return false;
    for(auto operVote = operVoteFunds.begin(); operVote != operVoteFunds.end(); ++operVote) {
        CPubKey pubKey = operVote->fund.pubKey;
        vector<CVoteFund>::iterator itfund = find_if(voteFunds.begin(), voteFunds.end(), [pubKey](CVoteFund fund){
                return fund.pubKey == pubKey;});
        if(ADD_FUND == VoteOperType(operVote->operType)) {
            if(itfund != voteFunds.end()) {
                if (!IsMoneyOverflow(operVote->fund.value))
                     return ERRORMSG("DealDelegateVote() : oper fund value exceed maximum ");
//                if (operVote->fund.value > llValues) {
//                     return  ERRORMSG("DealDelegateVote() : delegate value exceed account value");
//                }
                itfund->value += operVote->fund.value;
                if (!IsMoneyOverflow(itfund->value))
                     return ERRORMSG("DealDelegateVote() : fund value exceed maximum");
                }
            else {
               voteFunds.push_back(operVote->fund);
               if(voteFunds.size() > IniCfg().GetDelegatesCfg()) {
                   return ERRORMSG("DealDelegateVote() : fund number exceed maximum");
               }
            }
        }
        else if(MINUS_FUND == VoteOperType(operVote->operType)) {
            if  (itfund != voteFunds.end()) {
                if (!IsMoneyOverflow(operVote->fund.value))
                    return ERRORMSG("DealDelegateVote() : oper fund value exceed maximum ");
                if(itfund->value < operVote->fund.value) {
                    return ERRORMSG("DealDelegateVote() : oper fund value exceed delegate fund value");
                }
                itfund->value -= operVote->fund.value;
                if(0 == itfund->value) {
                    voteFunds.erase(itfund);
                }
            }
            else {
                return ERRORMSG("DealDelegateVote() : CDelegateTransaction ExecuteTx AccountVoteOper revocation votes are not exist");
            }
        }

    }

    std::sort(voteFunds.begin(),voteFunds.end(),[](CVoteFund fund1, CVoteFund fund2) {
            return fund1.value > fund2.value;
    });
    int64_t newTotalVotes = 0;
    if(!voteFunds.empty())
        newTotalVotes = voteFunds.begin()->value;
    if(llValues + (uint64_t)totalVotes < (uint64_t)newTotalVotes ) {
        return  ERRORMSG("DealDelegateVote() : delegate value exceed account value");
    }
    llValues += totalVotes - newTotalVotes;

    llValues += llProfit;
    LogPrint("profits", "receive profits:%lld\n", llProfit);
    return true;
}

bool CAccount::OperateVote(VoteOperType type, const uint64_t & values) {
    if(ADD_FUND == type) {
        llVotes += values;
        if(!IsMoneyOverflow(llVotes)) {
            return ERRORMSG("OperateVote() : delegates total votes exceed maximum ");
        }
    }
    else if(MINUS_FUND == type) {
        if(llVotes < values) {
            return ERRORMSG("OperateVote() : delegates total votes less than revocation vote value");
        }
        llVotes -= values;
    }
    else {
        return ERRORMSG("OperateVote() : CDelegateTransaction ExecuteTx AccountVoteOper revocation votes are not exist");
    }
    return true;
}

string COperVoteFund::ToString(bool isAddress) const {
    string str = strprintf("operVoteType=%s %s", voteOperTypeArray[operType], fund.ToString(isAddress));
    return str;
}

Object COperVoteFund::ToJson(bool isAddress) const {
    Object obj;
    obj.push_back(Pair("operType",voteOperTypeArray[operType]));
    obj.push_back(Pair("voteFund", fund.ToJson(isAddress)));
    return obj;
}

Object CVoteFund::ToJson(bool isAddress) const{
    Object obj;
    if(isAddress) {
        obj.push_back(Pair("address", pubKey.GetKeyID().ToAddress()));
    }
    else {
        obj.push_back(Pair("pubkey", pubKey.ToString()));
    }
    obj.push_back(Pair("value", value));
    return obj;
}<|MERGE_RESOLUTION|>--- conflicted
+++ resolved
@@ -629,7 +629,6 @@
     return true;
 }
 string CTransaction::ToString(CAccountViewCache &view) const {
-<<<<<<< HEAD
 	string str;
 	string desId;
 	if (desUserId.type() == typeid(CKeyID)) {
@@ -640,18 +639,6 @@
 	str += strprintf("txType=%s, hash=%s, ver=%d, srcId=%s desId=%s, llValues=%ld, llFees=%ld, vContract=%s, nValidHeight=%d\n",
 	txTypeArray[nTxType], GetHash().ToString().c_str(), nVersion, boost::get<CRegID>(srcRegId).ToString(), desId.c_str(), llValues, llFees, HexStr(vContract).c_str(), nValidHeight);
 	return str;
-=======
-    string str;
-    string desId;
-    if (desUserId.type() == typeid(CKeyID)) {
-        desId = boost::get<CKeyID>(desUserId).ToString();
-    } else if (desUserId.type() == typeid(CRegID)) {
-        desId = boost::get<CRegID>(desUserId).ToString();
-    }
-    str += strprintf("txType=%s, hash=%s, ver=%d, srcId=%s desId=%s, llFees=%ld, vContract=%s, nValidHeight=%d\n",
-    txTypeArray[nTxType], GetHash().ToString().c_str(), nVersion, boost::get<CRegID>(srcRegId).ToString(), desId.c_str(), llFees, HexStr(vContract).c_str(), nValidHeight);
-    return str;
->>>>>>> 3a23562c
 }
 
 Object CTransaction::ToJSON(const CAccountViewCache &AccountView) const{
