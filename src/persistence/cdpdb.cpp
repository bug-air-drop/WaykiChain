// Copyright (c) 2009-2010 Satoshi Nakamoto
// Copyright (c) 2017-2019 The WaykiChain Developers
// Distributed under the MIT/X11 software license, see the accompanying
// file COPYING or http://www.opensource.org/licenses/mit-license.php.

#include "cdpdb.h"

#include "accounts/id.h"
#include "main.h"

#include <cstdint>

bool CCdpMemCache::LoadAllCdpFromDB() {
    assert(pAccess != nullptr);
    map<std::pair<string, string>, CUserCDP> rawCdps;

    if (!pAccess->GetAllElements(dbk::CDP, rawCdps)) {
        // TODO: log
        return false;
    }

    for (const auto & item: rawCdps) {
        static uint8_t valid = 1; // 0: invalid; 1: valid

        cdps.emplace(item.second, valid);
        totalStakedBcoins += item.second.totalStakedBcoins;
        totalOwedScoins += item.second.totalOwedScoins;
    }

    return true;
}

uint64_t CCdpMemCache::GetGlobalCollateralRatio(const uint64_t bcoinMedianPrice) const {
    // If total owed scoins equal to zero, the global collateral ratio becomes infinite.
    return (totalOwedScoins == 0) ? UINT64_MAX : totalStakedBcoins * bcoinMedianPrice * kPercentBoost / totalOwedScoins;
}

uint64_t CCdpMemCache::GetGlobalCollateral() const {
    return totalStakedBcoins;
}

void CCdpMemCache::Flush() {
    assert(pBase != nullptr);

    pBase->BatchWrite(cdps);
    cdps.clear();
}

bool CCdpMemCache::SaveCdp(const CUserCDP &userCdp) {
    static uint8_t valid = 1;  // 0: invalid; 1: valid
    cdps.emplace(userCdp, valid);

    totalStakedBcoins += userCdp.totalStakedBcoins;
    totalOwedScoins += userCdp.totalOwedScoins;

    return true;
}

bool CCdpMemCache::EraseCdp(const CUserCDP &userCdp) {
    static uint8_t invalid = 0;  // 0: invalid; 1: valid

    cdps[userCdp] = invalid;
    totalStakedBcoins -= userCdp.totalStakedBcoins;
    totalOwedScoins -= userCdp.totalOwedScoins;

    return true;
}

bool CCdpMemCache::GetCdpListByCollateralRatio(const uint64_t collateralRatio, const uint64_t bcoinMedianPrice,
                                         set<CUserCDP> &userCdps) {
    return GetCdpList(collateralRatio * bcoinMedianPrice, userCdps);
}

bool CCdpMemCache::GetCdpList(const double ratio, set<CUserCDP> &expiredCdps, set<CUserCDP> &userCdps) {
    static CRegID regId(std::numeric_limits<uint32_t>::max(), std::numeric_limits<uint16_t>::max());
    static uint256 txid;
    static CUserCDP cdp(regId, txid);
    cdp.collateralRatioBase = ratio;
    cdp.ownerRegId          = regId;

    auto boundary = cdps.upper_bound(cdp);
    if (boundary != cdps.end()) {
        for (auto iter = cdps.begin(); iter != boundary; ++ iter) {
            if (db_util::IsEmpty(iter->second)) {
                expiredCdps.insert(iter->first);
            } else if (expiredCdps.count(iter->first) || userCdps.count(iter->first)) {
                // TODO: log
                continue;
            } else {
                // Got a valid cdp
                userCdps.insert(iter->first);
            }
        }
    }

    if (pBase != nullptr) {
        return pBase->GetCdpList(ratio, expiredCdps, userCdps);
    }

    return true;
}

bool CCdpMemCache::GetCdpList(const double ratio, set<CUserCDP> &userCdps) {
    set<CUserCDP> expiredCdps;
    if (!GetCdpList(ratio, expiredCdps, userCdps)) {
        // TODO: log
        return false;
    }

    return true;
}

void CCdpMemCache::BatchWrite(const map<CUserCDP, uint8_t> &cdpsIn) {
    // If the value is empty, delete it from cache.
    for (const auto &item : cdpsIn) {
        if (db_util::IsEmpty(item.second)) {
            cdps.erase(item.first);
        } else {
            cdps[item.first] = item.second;
        }
    }
}

bool CCdpDBCache::StakeBcoinsToCdp(const int32_t blockHeight, const uint64_t bcoinsToStake, const uint64_t mintedScoins,
                                    CUserCDP &cdp, CDBOpLogMap &dbOpLogMap) {
    // update cdp's properties before saving
    cdp.blockHeight = blockHeight;
    cdp.totalStakedBcoins += bcoinsToStake;
    cdp.totalOwedScoins += mintedScoins;
    cdp.collateralRatioBase = double(cdp.totalStakedBcoins) / cdp.totalOwedScoins;

    if (!SaveCdp(cdp, dbOpLogMap)) {
        return ERRORMSG("CCdpDBCache::StakeBcoinsToCdp : SetData failed.");
    }

    return true;
}

bool CCdpDBCache::GetCdpList(const CRegID &regId, vector<CUserCDP> &cdps) {
    map<std::pair<string, uint256>, CUserCDP> elements;
    if (!cdpCache.GetAllElements(regId.ToRawString(), elements)) {
        return false;
    }

    for (const auto &item : elements) {
        cdps.push_back(item.second);
    }

    return true;
}

bool CCdpDBCache::GetCdp(CUserCDP &cdp) {
    if (!cdpCache.GetData(std::make_pair(cdp.ownerRegId.ToRawString(), cdp.cdpTxId), cdp))
        return false;

    return true;
}

bool CCdpDBCache::SaveCdp(CUserCDP &cdp) {
    return cdpCache.SetData(std::make_pair(cdp.ownerRegId.ToRawString(), cdp.cdpTxId), cdp);
}

bool CCdpDBCache::SaveCdp(CUserCDP &cdp, CDBOpLogMap &dbOpLogMap) {
    return cdpCache.SetData(std::make_pair(cdp.ownerRegId.ToRawString(), cdp.cdpTxId), cdp, dbOpLogMap);
}

bool CCdpDBCache::EraseCdp(const CUserCDP &cdp) {
    return cdpCache.EraseData(std::make_pair(cdp.ownerRegId.ToRawString(), cdp.cdpTxId));
}

bool CCdpDBCache::EraseCdp(const CUserCDP &cdp, CDBOpLogMap &dbOpLogMap) {
    return cdpCache.EraseData(std::make_pair(cdp.ownerRegId.ToRawString(), cdp.cdpTxId), dbOpLogMap);
}

<<<<<<< HEAD
// global collateral ratio floor check
bool CCdpDBCache::CheckGlobalCollateralFloorReached(const uint64_t& bcoinMedianPrice,
                                                    const uint16_t& kGlobalCollateralRatioLimit) {
    bool floorRatioReached = cdpMemCache.GetGlobalCollateralRatio(bcoinMedianPrice) < kGlobalCollateralRatioLimit;
=======
/**
 *  Interest Ratio Formula: ( a / Log10(b + N) )
 *
 *  ==> ratio = a / Log10(b+N)
 */
uint64_t CCdpDBCache::ComputeInterest(const int32_t blockHeight, const CUserCDP &cdp) {
    assert(blockHeight > cdp.blockHeight);

    int32_t blockInterval = blockHeight - cdp.blockHeight;
    int32_t loanedDays = ceil( (double) blockInterval / kDayBlockTotalCount );
    // TODO:
    uint16_t A = 1; //GetDefaultInterestParamA();
    uint16_t B = 1; //GetDefaultInterestParamB();
    uint64_t N = cdp.totalOwedScoins;
    double annualInterestRate = 0.1 * (double) A / log10( 1 + B * N);
    double interest = ((double) N / 365) * loanedDays * annualInterestRate;

    return (uint64_t) interest;
}

// global collateral ratio floor check
bool CCdpDBCache::CheckGlobalCollateralRatioFloorReached(const uint64_t& bcoinMedianPrice,
                                                    const uint64_t& globalCollateralRatioLimit) {
    bool floorRatioReached = cdpMemCache.GetGlobalCollateralRatio(bcoinMedianPrice) < globalCollateralRatioLimit;
>>>>>>> 00f50578
    return floorRatioReached;
}

// global collateral amount ceiling check
bool CCdpDBCache::CheckGlobalCollateralCeilingReached(  const uint64_t& newBcoinsToStake,
<<<<<<< HEAD
                                                        const uint16_t& kGlobalCollateralCeiling) {
    bool ceilingAmountReached = (newBcoinsToStake + cdpMemCache.GetGlobalCollateral()) > kGlobalCollateralCeiling * COIN;
=======
                                                        const uint64_t& globalCollateralCeiling) {
    bool ceilingAmountReached = (newBcoinsToStake + cdpMemCache.GetGlobalCollateral()) > globalCollateralCeiling * COIN;
>>>>>>> 00f50578
    return ceilingAmountReached;
}<|MERGE_RESOLUTION|>--- conflicted
+++ resolved
@@ -172,48 +172,16 @@
     return cdpCache.EraseData(std::make_pair(cdp.ownerRegId.ToRawString(), cdp.cdpTxId), dbOpLogMap);
 }
 
-<<<<<<< HEAD
 // global collateral ratio floor check
 bool CCdpDBCache::CheckGlobalCollateralFloorReached(const uint64_t& bcoinMedianPrice,
                                                     const uint16_t& kGlobalCollateralRatioLimit) {
     bool floorRatioReached = cdpMemCache.GetGlobalCollateralRatio(bcoinMedianPrice) < kGlobalCollateralRatioLimit;
-=======
-/**
- *  Interest Ratio Formula: ( a / Log10(b + N) )
- *
- *  ==> ratio = a / Log10(b+N)
- */
-uint64_t CCdpDBCache::ComputeInterest(const int32_t blockHeight, const CUserCDP &cdp) {
-    assert(blockHeight > cdp.blockHeight);
-
-    int32_t blockInterval = blockHeight - cdp.blockHeight;
-    int32_t loanedDays = ceil( (double) blockInterval / kDayBlockTotalCount );
-    // TODO:
-    uint16_t A = 1; //GetDefaultInterestParamA();
-    uint16_t B = 1; //GetDefaultInterestParamB();
-    uint64_t N = cdp.totalOwedScoins;
-    double annualInterestRate = 0.1 * (double) A / log10( 1 + B * N);
-    double interest = ((double) N / 365) * loanedDays * annualInterestRate;
-
-    return (uint64_t) interest;
-}
-
-// global collateral ratio floor check
-bool CCdpDBCache::CheckGlobalCollateralRatioFloorReached(const uint64_t& bcoinMedianPrice,
-                                                    const uint64_t& globalCollateralRatioLimit) {
-    bool floorRatioReached = cdpMemCache.GetGlobalCollateralRatio(bcoinMedianPrice) < globalCollateralRatioLimit;
->>>>>>> 00f50578
     return floorRatioReached;
 }
 
 // global collateral amount ceiling check
 bool CCdpDBCache::CheckGlobalCollateralCeilingReached(  const uint64_t& newBcoinsToStake,
-<<<<<<< HEAD
                                                         const uint16_t& kGlobalCollateralCeiling) {
     bool ceilingAmountReached = (newBcoinsToStake + cdpMemCache.GetGlobalCollateral()) > kGlobalCollateralCeiling * COIN;
-=======
-                                                        const uint64_t& globalCollateralCeiling) {
-    bool ceilingAmountReached = (newBcoinsToStake + cdpMemCache.GetGlobalCollateral()) > globalCollateralCeiling * COIN;
->>>>>>> 00f50578
     return ceilingAmountReached;
 }