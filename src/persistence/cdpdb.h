--- conflicted
+++ resolved
@@ -143,14 +143,8 @@
     bool EraseCdp(const CUserCDP &cdp, CDBOpLogMap &dbOpLogMap);
     bool UndoCdp(CDBOpLogMap &dbOpLogMap) { return cdpCache.UndoData(dbOpLogMap);  }
 
-<<<<<<< HEAD
     bool CheckGlobalCollateralFloorReached(const uint64_t& bcoinMedianPrice, const uint16_t& kGlobalCollateralRatioLimit);
     bool CheckGlobalCollateralCeilingReached(const uint64_t& newBcoinsToStake, const uint16_t& kGlobalCollateralCeiling);
-=======
-    uint64_t ComputeInterest(const int32_t blockHeight, const CUserCDP &cdp);
-    bool CheckGlobalCollateralRatioFloorReached(const uint64_t& bcoinMedianPrice, const uint64_t& kGlobalCollateralRatioLimit);
-    bool CheckGlobalCollateralCeilingReached(const uint64_t& newBcoinsToStake, const uint64_t& kGlobalCollateralCeiling);
->>>>>>> 00f50578
 
 public:
     CCdpMemCache cdpMemCache;
