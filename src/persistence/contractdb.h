// Copyright (c) 2009-2010 Satoshi Nakamoto
// Copyright (c) 2017-2019 The WaykiChain Developers
// Distributed under the MIT/X11 software license, see the accompanying
// file COPYING or http://www.opensource.org/licenses/mit-license.php.

#ifndef PERSIST_CONTRACTDB_H
#define PERSIST_CONTRACTDB_H

#include "commons/arith_uint256.h"
#include "dbconf.h"
#include "persistence/leveldbwrapper.h"
#include "persistence/disk.h"
#include "vm/appaccount.h"
#include "dbaccess.h"
#include "accounts/account.h"

#include <map>
#include <string>
#include <utility>
#include <vector>

class CVmOperate;
class CKeyID;
class CRegID;
class CAccount;
class CAccountLog;
class CContractDB;
struct CDiskTxPos;

/*
class IContractView {
public:
    virtual bool GetData(const string &key, string &value) = 0;
    virtual bool SetData(const string &key, const string &value) = 0;
    virtual bool BatchWrite(const map<string, string > &mapContractDb) = 0;
    virtual bool EraseKey(const string &key) = 0;
    virtual bool HaveData(const string &key) = 0;
    virtual bool GetScript(const int nIndex, string &contractRegId, string &value) = 0;
    virtual bool GetContractData(const int nCurBlockHeight, const string &contractRegId, const int &nIndex,
                                string &contractKey, string &contractData) = 0;
    virtual Object ToJsonObj(string prefix) { return Object(); } //FIXME: useless prefix

    // virtual bool ReadTxIndex(const uint256 &txid, CDiskTxPos &pos) = 0;
    // virtual bool WriteTxIndexs(const vector<pair<uint256, CDiskTxPos> > &list, vector<CDbOpLog> &vTxIndexOperDB) = 0;
    // virtual bool WriteTxOutPut(const uint256 &txid, const vector<CVmOperate> &vOutput, CDbOpLog &operLog) = 0;
    // virtual bool ReadTxOutPut(const uint256 &txid, vector<CVmOperate> &vOutput) = 0;
    virtual bool GetTxHashByAddress(const CKeyID &keyId, int nHeight, map<string, string > &mapTxHash) = 0;
    // virtual bool SetTxHashByAddress(const CKeyID &keyId, int nHeight, int nIndex, const string &strTxHash, CDbOpLog &operLog) = 0;
    virtual bool GetAllContractAcc(const CRegID &scriptId, map<string, string > &mapAcc) = 0;

    virtual ~IContractView(){};
};
*/

class CContractCache {
//protected:
//    IContractView *pBase;

private:
<<<<<<< HEAD
    CDBMultiValueCache<string, string> scriptCache;                               // scriptRegId -> script content
    CDBMultiValueCache<uint256, vector<CVmOperate>> txOutputCache;                // txId -> vector<CVmOperate>
    CDBMultiValueCache<std::tuple<CKeyID, int, int>, uint256> acctTxListCache;    // keyId,height,index -> txid
    CDBMultiValueCache<uint256, CDiskTxPos> txDiskPosCache;                       // txId -> DiskTxPos
    CDBMultiValueCache<uint256, set<CKeyID> > contractAccountsCache;              // contractTxId -> relatedAccounts
=======
    CDBCache<string, string>                        scriptCache;            // scriptRegId -> script content
    CDBCache<uint256, vector<CVmOperate>>           txOutputCache;          // txId -> vector<CVmOperate>
    CDBCache<std::tuple<CKeyID, int, int>, uint256> acctTxListCache;        // keyId,height,index -> txid
    CDBCache<uint256, CDiskTxPos>                   txDiskPosCache;         // txId -> DiskTxPos
    CDBCache<uint256, set<CKeyID>>                  contractRelatedKidCache;// contractTxId -> relatedAccounts
    CDBCache<pair<string, string>, string>          contractDataCache;      // pair<scriptId, scriptKey> -> scriptData
    CDBCache<string, CDBCountValue>                 contractItemCountCache; // scriptId -> contractItemCount
    CDBCache<pair<string, string>, CAppUserAccount> contractAccountCache;   // scriptId -> contractItemCount
>>>>>>> bdfc914b

public:
    map<string, string > mapContractDb;

public:
    CContractCache() {}

    CContractCache(CDBAccess *pDbAccess):
        scriptCache(pDbAccess, dbk::CONTRACT_DEF),
        txOutputCache(pDbAccess, dbk::CONTRACT_TX_OUT),
        acctTxListCache(pDbAccess, dbk::LIST_KEYID_TX),
        txDiskPosCache(pDbAccess, dbk::TXID_DISKINDEX),
        contractRelatedKidCache(pDbAccess, dbk::CONTRACT_RELATED_KID),
        contractDataCache(pDbAccess, dbk::CONTRACT_DATA),
        contractItemCountCache(pDbAccess, dbk::CONTRACT_ITEM_NUM),
        contractAccountCache(pDbAccess, dbk::CONTRACT_ACCOUNT) {};

    CContractCache(CContractCache *pBaseIn):
        scriptCache(pBaseIn->scriptCache),
        txOutputCache(pBaseIn->txOutputCache),
        acctTxListCache(pBaseIn->acctTxListCache),
        txDiskPosCache(pBaseIn->txDiskPosCache),
        contractRelatedKidCache(pBaseIn->contractRelatedKidCache),
        contractDataCache(pBaseIn->contractDataCache),
        contractItemCountCache(pBaseIn->contractItemCountCache),
        contractAccountCache(pBaseIn->contractAccountCache) {};

    bool GetScript(const CRegID &scriptId, string &value);
    bool GetScript(const int nIndex, CRegID &scriptId, string &value);
    bool GetScriptAcc(const CRegID &scriptId, const string &key, CAppUserAccount &appAccOut);
    bool SetScriptAcc(const CRegID &scriptId, const CAppUserAccount &appAccIn, CDbOpLog &operlog);
    bool EraseScriptAcc(const CRegID &scriptId, const string &key);
    bool SetScript(const CRegID &scriptId, const string &value);
    bool HaveScript(const CRegID &scriptId);
    bool EraseScript(const CRegID &scriptId);
    bool GetContractItemCount(const CRegID &scriptId, int &nCount);
    bool EraseAppData(const CRegID &scriptId, const string &contractKey, CDbOpLog &operLog);
    bool HaveScriptData(const CRegID &scriptId, const string &contractKey);
    bool GetContractData(const int nCurBlockHeight, const CRegID &scriptId, const string &contractKey,
                         string &vScriptData);
    bool GetContractData(const int nCurBlockHeight, const CRegID &scriptId, const int &nIndex,
                         string &contractKey, string &vScriptData);
    bool SetContractData(const CRegID &scriptId, const string &contractKey,
                         const string &vScriptData, CDbOpLog &operLog);
    bool UndoScriptData(const string &key, const string &value);

    /**
     * @brief Get all number of scripts in scriptdb
     * @param nCount
     * @return true if get succeed, otherwise false
     */
    bool GetScriptCount(int &nCount);
    bool SetTxRelAccout(const uint256 &txHash, const set<CKeyID> &relAccount);
    bool GetTxRelAccount(const uint256 &txHash, set<CKeyID> &relAccount);
    bool EraseTxRelAccout(const uint256 &txHash);
    /**
     * @brief write all data in the caches to script db
     * @return
     */
    bool Flush();
//    bool Flush(IContractView *pView);
    unsigned int GetCacheSize();
    Object ToJsonObj() const;
//	IContractView * GetBaseScriptDB() { return pBase; }
    bool ReadTxIndex(const uint256 &txid, CDiskTxPos &pos);
    bool WriteTxIndexs(const vector<pair<uint256, CDiskTxPos> > &list, vector<CDbOpLog> &vTxIndexOperDB);

    void SetBaseView(CContractCache *pBaseIn) {
        scriptCache.SetBase(&pBaseIn->scriptCache);
        txOutputCache.SetBase(&pBaseIn->txOutputCache);
        acctTxListCache.SetBase(&pBaseIn->acctTxListCache);
        txDiskPosCache.SetBase(&pBaseIn->txDiskPosCache);
        contractRelatedKidCache.SetBase(&pBaseIn->contractRelatedKidCache);
        contractDataCache.SetBase(&pBaseIn->contractDataCache);
        contractItemCountCache.SetBase(&pBaseIn->contractItemCountCache);
        contractAccountCache.SetBase(&pBaseIn->contractAccountCache);
     }

    string ToString();
    bool WriteTxOutPut(const uint256 &txid, const vector<CVmOperate> &vOutput, CDbOpLog &operLog);
    bool ReadTxOutPut(const uint256 &txid, vector<CVmOperate> &vOutput);
    bool GetTxHashByAddress(const CKeyID &keyId, int nHeight, map<string, string > &mapTxHash);
    bool SetTxHashByAddress(const CKeyID &keyId, int nHeight, int nIndex, const uint256 &txid, CDbOpLog &operLog);
    bool GetAllContractAcc(const CRegID &scriptId, map<string, string > &mapAcc);

private:
    bool GetData(const string &key, string &value);
    bool SetData(const string &key, const string &value);
//    bool BatchWrite(const map<string, string > &mapContractDb);
//    bool EraseKey(const string &key);
//    bool HaveData(const string &key);

    /**
     * @brief Get script content from scriptdb by scriptid
     * @param vScriptId
     * @param vValue
     * @return true if get script succeed,otherwise false
     */
    bool GetScript(const string &contractRegId, string &value);
    /**
     * @brief Get Script content from scriptdb by index
     * @param nIndex the value must be non-negative
     * @param vScriptId
     * @param vValue
     * @return true if get script succeed, otherwise false
     */
    bool GetScript(const int nIndex, string &contractRegId, string &value);
    /**
     * @brief Save script content to scriptdb
     * @param vScriptId
     * @param vValue
     * @return true if save succeed, otherwise false
     */
    bool SetScript(const string &contractRegId, const string &value);
    /**
     * @brief Detect if scriptdb contains the script by scriptid
     * @param vScriptId
     * @return true if contains script, otherwise false
     */
    bool HaveScript(const string &vScriptId);
    /**
     * @brief Save all number of scripts in scriptdb
     * @param nCount
     * @return true if save count succeed, otherwise false
     */
    bool SetScriptCount(const int nCount);
    /**
     * @brief Delete script from script db by scriptId
     * @param vScriptId
     * @return true if delete succeed, otherwise false
     */
    bool EraseScript(const string &vScriptId);
    /**
     * @brief Get total number of contract data elements in contract db
     * @param vScriptId
     * @param nCount
     * @return true if get succeed, otherwise false
     */
    bool GetContractItemCount(const string &contractRegId, int &nCount);
    /**
     * @brief Save count of the Contract's data into contract db
     * @param vScriptId
     * @param nCount
     * @return true if save succeed, otherwise false
     */
    bool SetContractItemCount(const string &contractRegId, int nCount);
    bool IncContractItemCount(const string &contractRegId, int count);
    /**
     * @brief Delete the item of the scirpt's data by scriptId and scriptKey
     * @param vScriptId
     * @param vScriptKey must be 8 bytes
     * @return true if delete succeed, otherwise false
     */
    bool EraseAppData(const string &contractRegId, const string &contractKey, CDbOpLog &operLog);

    bool EraseAppData(const string &key);
    /**
     * @brief Detect if scriptdb contains the item of script's data by scriptid and scriptkey
     * @param vScriptId
     * @param vScriptKey must be 8 bytes
     * @return true if contains the item, otherwise false
     */
    bool HaveScriptData(const string &contractRegId, const string &contractKey);
    /**
     * @brief Get smart contract App data and valid height by scriptid and scriptkey
     * @param vScriptId
     * @param vScriptKey must be 8 bytes
     * @param vScriptData
     * @param nHeight valide height of script data
     * @return true if get succeed, otherwise false
     */
    bool GetContractData(const int nCurBlockHeight, const string &contractRegId, const string &contractKey,
                         string &vScriptData);
    /**
     * @brief Get smart contract app data and valid height by scriptid and nIndex
     * @param vScriptId
     * @param nIndex get first script data will be 0, otherwise be 1
     * @param vScriptKey must be 8 bytes, get first script data will be empty, otherwise get next scirpt data will be previous script key
     * @param vScriptData
     * @param nHeight valid height of script data
     * @return true if get succeed, otherwise false
     */
    bool GetContractData(const int nCurBlockHeight, const string &contractRegId, const int &nIndex, string &contractKey,
                         string &vScriptData);
    /**
     * @brief Save script data and valid height into script db
     * @param vScriptId
     * @param vScriptKey must be 8 bytes
     * @param vScriptData
     * @param nHeight valide height of script data
     * @return true if save succeed, otherwise false
     */
    bool SetContractData(const string &contractRegId, const string &contractKey,
                         const string &vScriptData, CDbOpLog &operLog);
};

/*
class CContractDB : public IContractView {
private:
    CLevelDBWrapper db;

public:
    CContractDB(const string &name, size_t nCacheSize, bool fMemory = false, bool fWipe = false) :
        db(GetDataDir() / "blocks" / name, nCacheSize, fMemory, fWipe) {}

    CContractDB(size_t nCacheSize, bool fMemory = false, bool fWipe = false) :
        db(GetDataDir() / "blocks" / "contract", nCacheSize, fMemory, fWipe) {}

private:
    CContractDB(const CContractDB &);
    void operator=(const CContractDB &) {}

public:
    bool GetData(const string &key, string &value) { return db.Read(key, value); }
    bool SetData(const string &key, const string &value) { return db.Write(key, value); }

    bool BatchWrite(const map<string, string > &mapContractDb);
    bool EraseKey(const string &key);
    bool HaveData(const string &key);
    bool GetScript(const int nIndex, string &contractRegId, string &value);
    bool GetContractData(const int curBlockHeight, const string &contractRegId, const int &nIndex,
                        string &contractKey, string &vScriptData);
    int64_t GetDbCount() { return db.GetDbCount(); }
    bool GetTxHashByAddress(const CKeyID &keyId, int nHeight, map<string, string > &mapTxHash);
    Object ToJsonObj(string Prefix) { return Object(); }
    bool GetAllContractAcc(const CRegID &contractRegId, map<string, string > &mapAcc);
};
*/
#endif  // PERSIST_CONTRACTDB_H<|MERGE_RESOLUTION|>--- conflicted
+++ resolved
@@ -57,13 +57,6 @@
 //    IContractView *pBase;
 
 private:
-<<<<<<< HEAD
-    CDBMultiValueCache<string, string> scriptCache;                               // scriptRegId -> script content
-    CDBMultiValueCache<uint256, vector<CVmOperate>> txOutputCache;                // txId -> vector<CVmOperate>
-    CDBMultiValueCache<std::tuple<CKeyID, int, int>, uint256> acctTxListCache;    // keyId,height,index -> txid
-    CDBMultiValueCache<uint256, CDiskTxPos> txDiskPosCache;                       // txId -> DiskTxPos
-    CDBMultiValueCache<uint256, set<CKeyID> > contractAccountsCache;              // contractTxId -> relatedAccounts
-=======
     CDBCache<string, string>                        scriptCache;            // scriptRegId -> script content
     CDBCache<uint256, vector<CVmOperate>>           txOutputCache;          // txId -> vector<CVmOperate>
     CDBCache<std::tuple<CKeyID, int, int>, uint256> acctTxListCache;        // keyId,height,index -> txid
@@ -72,7 +65,6 @@
     CDBCache<pair<string, string>, string>          contractDataCache;      // pair<scriptId, scriptKey> -> scriptData
     CDBCache<string, CDBCountValue>                 contractItemCountCache; // scriptId -> contractItemCount
     CDBCache<pair<string, string>, CAppUserAccount> contractAccountCache;   // scriptId -> contractItemCount
->>>>>>> bdfc914b
 
 public:
     map<string, string > mapContractDb;
