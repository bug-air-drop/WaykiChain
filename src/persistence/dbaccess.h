--- conflicted
+++ resolved
@@ -124,41 +124,6 @@
         return db.Read(prefix, value);
     }
 
-<<<<<<< HEAD
-    template<typename KeyType, typename ValueType>
-    bool GetNextItem(const dbk::PrefixType prefixType, KeyType &key, ValueType &value) {
-        // If the key is empty, match the first element by the prefix only, otherwise, match
-        // the first element by the `prefix + key'.
-        // For example, here is the list {xxx01, xxx02, xxx03, ...}
-        //              Parameters              Matched Element      Returned Key
-        // ----------------------------------  ------------------   ---------------
-        // GetNextItem("xxx", "", value)            "xxx01"             01
-        // GetNextItem("xxx", "02", value)          "xxx03"             03
-
-        string keyStr = db_util::IsEmpty(key) ? dbk::GetKeyPrefix(prefixType) : dbk::GenDbKey(prefixType, key);
-        leveldb::Iterator *pCursor = db.NewIterator();
-        pCursor->Seek(keyStr);
-
-        if (db_util::IsEmpty(key)) {
-            pCursor->Next();
-        }
-
-        if (!pCursor->Valid()) {
-            return false;
-        }
-
-        Slice slKey = pCursor->key();
-        if (!slKey.starts_with(Slice(dbk::GetKeyPrefix(prefixType)))) {
-            return false;
-        }
-
-        dbk::ParseDbKey(slKey, prefixType, key);
-
-        Slice slValue = pCursor->value();
-        CDataStream ssValue(slValue.data(), slValue.data() + slValue.size(), SER_DISK, CLIENT_VERSION);
-        ssValue >> value;
-
-=======
     template <typename KeyType>
     bool GetTopNElements(const int32_t maxNum, const dbk::PrefixType prefixType, const set<KeyType> &excludeKeys,
                          set<KeyType> &keys) {
@@ -180,7 +145,6 @@
             ++ count;
         }
 
->>>>>>> 1acdb30e
         return true;
     }
 
