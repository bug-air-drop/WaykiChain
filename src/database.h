--- conflicted
+++ resolved
@@ -17,17 +17,10 @@
 
 class CAccountView {
 public:
-<<<<<<< HEAD
     virtual bool GetAccount(const CKeyID &keyId, CAccount &account) = 0;
     virtual bool GetAccount(const vector<unsigned char> &accountRegId, CAccount &account) = 0;
     virtual bool SetAccount(const CKeyID &keyId, const CAccount &account) = 0;
     virtual bool SetAccount(const vector<unsigned char> &accountRegId, const CAccount &account) = 0;
-=======
-    virtual bool GetAccount(const CKeyID &keyId, CAccount &account)                          = 0;
-    virtual bool GetAccount(const vector<unsigned char> &accountId, CAccount &account)       = 0;
-    virtual bool SetAccount(const CKeyID &keyId, const CAccount &account)                    = 0;
-    virtual bool SetAccount(const vector<unsigned char> &accountId, const CAccount &account) = 0;
->>>>>>> 690dbcd9
     // virtual bool SetAccount(const CUserID &userId, const CAccount &account) = 0;
     virtual bool HaveAccount(const CKeyID &keyId) = 0;
     virtual uint256 GetBestBlock() = 0;
